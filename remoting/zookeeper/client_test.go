--- conflicted
+++ resolved
@@ -83,11 +83,7 @@
 	assert.NoError(t, err)
 	defer func() {
 		err := ts.Stop()
-<<<<<<< HEAD
-		assert.Nil(t,err)
-=======
 		assert.Nil(t, err)
->>>>>>> e7b35cbb
 	}()
 	states := []zk.State{zk.StateConnecting, zk.StateConnected, zk.StateHasSession}
 	verifyEventStateOrder(t, event, states, "event channel")
@@ -101,11 +97,7 @@
 	assert.NoError(t, err)
 	defer func() {
 		err := ts.Stop()
-<<<<<<< HEAD
-		assert.Nil(t,err)
-=======
 		assert.Nil(t, err)
->>>>>>> e7b35cbb
 	}()
 	err = z.Create("test1/test2/test3/test4")
 	assert.NoError(t, err)
@@ -119,11 +111,7 @@
 	assert.NoError(t, err)
 	defer func() {
 		err := ts.Stop()
-<<<<<<< HEAD
-		assert.Nil(t,err)
-=======
 		assert.Nil(t, err)
->>>>>>> e7b35cbb
 	}()
 
 	states := []zk.State{zk.StateConnecting, zk.StateConnected, zk.StateHasSession}
@@ -140,11 +128,7 @@
 	assert.NoError(t, err)
 	defer func() {
 		err := ts.Stop()
-<<<<<<< HEAD
-		assert.Nil(t,err)
-=======
 		assert.Nil(t, err)
->>>>>>> e7b35cbb
 	}()
 	err = z.Create("/test1/test2/test3")
 	assert.NoError(t, err)
@@ -161,11 +145,7 @@
 	assert.NoError(t, err)
 	defer func() {
 		err := ts.Stop()
-<<<<<<< HEAD
-		assert.Nil(t,err)
-=======
 		assert.Nil(t, err)
->>>>>>> e7b35cbb
 	}()
 	err = z.Create("/test1/test2/test3")
 	assert.NoError(t, err)
