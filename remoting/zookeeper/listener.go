--- conflicted
+++ resolved
@@ -58,7 +58,6 @@
 	l.client = client
 }
 
-<<<<<<< HEAD
 // ListenServiceNodeEvent listen a path node event
 func (l *ZkEventListener) ListenServiceNodeEvent(zkPath string, listener remoting.DataListener) {
 	// listen l service node
@@ -71,12 +70,8 @@
 	}(zkPath, listener)
 }
 
-// listenServiceNodeEvent ...
+// nolint
 func (l *ZkEventListener) listenServiceNodeEvent(zkPath string, listener ...remoting.DataListener) bool {
-=======
-// nolint
-func (l *ZkEventListener) ListenServiceNodeEvent(zkPath string, listener ...remoting.DataListener) bool {
->>>>>>> 49c87880
 	defer l.wg.Done()
 	var zkEvent zk.Event
 	for {
