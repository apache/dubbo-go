--- conflicted
+++ resolved
@@ -33,7 +33,6 @@
 )
 
 import (
-	"github.com/apache/dubbo-go/common/logger"
 	"github.com/apache/dubbo-go/common"
 	. "github.com/apache/dubbo-go/common/constant"
 	"github.com/apache/dubbo-go/common/proxy/proxy_factory"
@@ -88,13 +87,8 @@
 
 	exchangeClient := remoting.NewExchangeClient(url, client, 5*time.Second, false)
 	client.SetExchangeClient(exchangeClient)
-<<<<<<< HEAD
-	if err := client.Connect(url);err != nil{
-		logger.Debug(err)
-=======
 	if err := client.Connect(url); err != nil {
 		return nil
->>>>>>> e7b35cbb
 	}
 	return client
 }
@@ -404,11 +398,7 @@
 		"side=provider&timeout=3000&timestamp=1556509797245&bean.name=UserProvider")
 	// init server
 	userProvider := &UserProvider{}
-<<<<<<< HEAD
-	_,err = common.ServiceMap.Register("", url.Protocol, "", "0.0.1", userProvider)
-=======
 	_, err = common.ServiceMap.Register("", url.Protocol, "", "0.0.1", userProvider)
->>>>>>> e7b35cbb
 	assert.NoError(t, err)
 	invoker := &proxy_factory.ProxyInvoker{
 		BaseInvoker: *protocol.NewBaseInvoker(url),
