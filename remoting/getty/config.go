/*
 * Licensed to the Apache Software Foundation (ASF) under one or more
 * contributor license agreements.  See the NOTICE file distributed with
 * this work for additional information regarding copyright ownership.
 * The ASF licenses this file to You under the Apache License, Version 2.0
 * (the "License"); you may not use this file except in compliance with
 * the License.  You may obtain a copy of the License at
 *
 *     http://www.apache.org/licenses/LICENSE-2.0
 *
 * Unless required by applicable law or agreed to in writing, software
 * distributed under the License is distributed on an "AS IS" BASIS,
 * WITHOUT WARRANTIES OR CONDITIONS OF ANY KIND, either express or implied.
 * See the License for the specific language governing permissions and
 * limitations under the License.
 */

package getty

import (
	"dubbo.apache.org/dubbo-go/v3/config"
	"time"
)

import (
	perrors "github.com/pkg/errors"
)

<<<<<<< HEAD
=======
import (
	"dubbo.apache.org/dubbo-go/v3/config"
)

const (
	TCPReadWriteTimeoutMinValue = time.Second * 1
)

>>>>>>> 3ac2f1cb
type (
	// GettySessionParam is session configuration for getty
	GettySessionParam struct {
		CompressEncoding bool   `default:"false" yaml:"compress_encoding" json:"compress_encoding,omitempty"`
		TcpNoDelay       bool   `default:"true" yaml:"tcp_no_delay" json:"tcp_no_delay,omitempty"`
		TcpKeepAlive     bool   `default:"true" yaml:"tcp_keep_alive" json:"tcp_keep_alive,omitempty"`
		KeepAlivePeriod  string `default:"180s" yaml:"keep_alive_period" json:"keep_alive_period,omitempty"`
		keepAlivePeriod  time.Duration
		TcpRBufSize      int    `default:"262144" yaml:"tcp_r_buf_size" json:"tcp_r_buf_size,omitempty"`
		TcpWBufSize      int    `default:"65536" yaml:"tcp_w_buf_size" json:"tcp_w_buf_size,omitempty"`
		TcpReadTimeout   string `default:"1s" yaml:"tcp_read_timeout" json:"tcp_read_timeout,omitempty"`
		tcpReadTimeout   time.Duration
		TcpWriteTimeout  string `default:"5s" yaml:"tcp_write_timeout" json:"tcp_write_timeout,omitempty"`
		tcpWriteTimeout  time.Duration
		WaitTimeout      string `default:"7s" yaml:"wait_timeout" json:"wait_timeout,omitempty"`
		waitTimeout      time.Duration
		MaxMsgLen        int    `default:"1024" yaml:"max_msg_len" json:"max_msg_len,omitempty"`
		SessionName      string `default:"rpc" yaml:"session_name" json:"session_name,omitempty"`
	}

	// ServerConfig holds supported types by the multiconfig package
	ServerConfig struct {
		SSLEnabled bool

		// heartbeat
		HeartbeatPeriod string `default:"60s" yaml:"heartbeat_period" json:"heartbeat_period,omitempty"`
		heartbeatPeriod time.Duration

		// heartbeat timeout
		HeartbeatTimeout string `default:"5s" yaml:"heartbeat_timeout" json:"heartbeat_timeout,omitempty"`
		heartbeatTimeout time.Duration

		// session
		SessionTimeout string `default:"60s" yaml:"session_timeout" json:"session_timeout,omitempty"`
		sessionTimeout time.Duration
		SessionNumber  int `default:"1000" yaml:"session_number" json:"session_number,omitempty"`

		// grpool
		GrPoolSize  int `default:"0" yaml:"gr_pool_size" json:"gr_pool_size,omitempty"`
		QueueLen    int `default:"0" yaml:"queue_len" json:"queue_len,omitempty"`
		QueueNumber int `default:"0" yaml:"queue_number" json:"queue_number,omitempty"`

		// session tcp parameters
		GettySessionParam GettySessionParam `required:"true" yaml:"getty_session_param" json:"getty_session_param,omitempty"`
	}

	// ClientConfig holds supported types by the multiconfig package
	ClientConfig struct {
		ReconnectInterval int `default:"0" yaml:"reconnect_interval" json:"reconnect_interval,omitempty"`

		// session pool
		ConnectionNum int `default:"16" yaml:"connection_number" json:"connection_number,omitempty"`

		// heartbeat
		HeartbeatPeriod string `default:"60s" yaml:"heartbeat_period" json:"heartbeat_period,omitempty"`
		heartbeatPeriod time.Duration

		// heartbeat timeout
		HeartbeatTimeout string `default:"5s" yaml:"heartbeat_timeout" json:"heartbeat_timeout,omitempty"`
		heartbeatTimeout time.Duration

		// session
		SessionTimeout string `default:"60s" yaml:"session_timeout" json:"session_timeout,omitempty"`
		sessionTimeout time.Duration

		// grpool
		GrPoolSize  int `default:"0" yaml:"gr_pool_size" json:"gr_pool_size,omitempty"`
		QueueLen    int `default:"0" yaml:"queue_len" json:"queue_len,omitempty"`
		QueueNumber int `default:"0" yaml:"queue_number" json:"queue_number,omitempty"`

		// session tcp parameters
		GettySessionParam GettySessionParam `required:"true" yaml:"getty_session_param" json:"getty_session_param,omitempty"`
	}
)

// GetDefaultClientConfig gets client default configuration
func GetDefaultClientConfig() ClientConfig {
	return ClientConfig{
		ReconnectInterval: 0,
		ConnectionNum:     16,
		HeartbeatPeriod:   "30s",
		SessionTimeout:    "180s",
		GrPoolSize:        200,
		QueueLen:          64,
		QueueNumber:       10,
		GettySessionParam: GettySessionParam{
			CompressEncoding: false,
			TcpNoDelay:       true,
			TcpKeepAlive:     true,
			KeepAlivePeriod:  "180s",
			TcpRBufSize:      262144,
			TcpWBufSize:      65536,
			TcpReadTimeout:   "1s",
			TcpWriteTimeout:  "5s",
			WaitTimeout:      "1s",
			MaxMsgLen:        102400,
			SessionName:      "client",
		},
	}
}

// GetDefaultServerConfig gets server default configuration
func GetDefaultServerConfig() ServerConfig {
	return ServerConfig{
		SessionTimeout: "180s",
		SessionNumber:  700,
		GrPoolSize:     120,
		QueueNumber:    6,
		QueueLen:       64,
		GettySessionParam: GettySessionParam{
			CompressEncoding: false,
			TcpNoDelay:       true,
			TcpKeepAlive:     true,
			KeepAlivePeriod:  "180s",
			TcpRBufSize:      262144,
			TcpWBufSize:      65536,
			TcpReadTimeout:   "1s",
			TcpWriteTimeout:  "5s",
			WaitTimeout:      "1s",
			MaxMsgLen:        102400,
			SessionName:      "server",
		},
	}
}

// CheckValidity confirm getty sessian params
func (c *GettySessionParam) CheckValidity() error {
	var err error

	if c.keepAlivePeriod, err = time.ParseDuration(c.KeepAlivePeriod); err != nil {
		return perrors.WithMessagef(err, "time.ParseDuration(KeepAlivePeriod{%#v})", c.KeepAlivePeriod)
	}

	if c.tcpReadTimeout, err = parseTcpTimeoutDuration(c.TcpReadTimeout); err != nil {
		return perrors.WithMessagef(err, "time.ParseDuration(TcpReadTimeout{%#v})", c.TcpReadTimeout)
	}

	if c.tcpWriteTimeout, err = parseTcpTimeoutDuration(c.TcpWriteTimeout); err != nil {
		return perrors.WithMessagef(err, "time.ParseDuration(TcpWriteTimeout{%#v})", c.TcpWriteTimeout)
	}

	if c.waitTimeout, err = time.ParseDuration(c.WaitTimeout); err != nil {
		return perrors.WithMessagef(err, "time.ParseDuration(WaitTimeout{%#v})", c.WaitTimeout)
	}

	return nil
}

func parseTcpTimeoutDuration(timeStr string) (time.Duration, error) {
	result, err := time.ParseDuration(timeStr)
	if err != nil {
		return 0, err
	}
	if result < TCPReadWriteTimeoutMinValue {
		return TCPReadWriteTimeoutMinValue, nil
	}
	return result, nil
}

// CheckValidity confirm client params.
func (c *ClientConfig) CheckValidity() error {
	var err error

	c.ReconnectInterval = c.ReconnectInterval * 1e6

	if c.heartbeatPeriod, err = time.ParseDuration(c.HeartbeatPeriod); err != nil {
		return perrors.WithMessagef(err, "time.ParseDuration(HeartbeatPeroid{%#v})", c.HeartbeatPeriod)
	}

	if c.heartbeatPeriod >= time.Duration(config.MaxWheelTimeSpan) {
		return perrors.WithMessagef(err, "heartbeat_period %s should be less than %s",
			c.HeartbeatPeriod, time.Duration(config.MaxWheelTimeSpan))
	}

	if len(c.HeartbeatTimeout) == 0 {
		c.heartbeatTimeout = 60 * time.Second
	} else if c.heartbeatTimeout, err = time.ParseDuration(c.HeartbeatTimeout); err != nil {
		return perrors.WithMessagef(err, "time.ParseDuration(HeartbeatTimeout{%#v})", c.HeartbeatTimeout)
	}

	if c.sessionTimeout, err = time.ParseDuration(c.SessionTimeout); err != nil {
		return perrors.WithMessagef(err, "time.ParseDuration(SessionTimeout{%#v})", c.SessionTimeout)
	}

	return perrors.WithStack(c.GettySessionParam.CheckValidity())
}

// CheckValidity confirm server params
func (c *ServerConfig) CheckValidity() error {
	var err error

	if len(c.HeartbeatPeriod) == 0 {
		c.heartbeatPeriod = 60 * time.Second
	} else if c.heartbeatPeriod, err = time.ParseDuration(c.HeartbeatPeriod); err != nil {
		return perrors.WithMessagef(err, "time.ParseDuration(HeartbeatPeroid{%#v})", c.HeartbeatPeriod)
	}

	if c.heartbeatPeriod >= time.Duration(config.MaxWheelTimeSpan) {
		return perrors.WithMessagef(err, "heartbeat_period %s should be less than %s",
			c.HeartbeatPeriod, time.Duration(config.MaxWheelTimeSpan))
	}

	if len(c.HeartbeatTimeout) == 0 {
		c.heartbeatTimeout = 60 * time.Second
	} else if c.heartbeatTimeout, err = time.ParseDuration(c.HeartbeatTimeout); err != nil {
		return perrors.WithMessagef(err, "time.ParseDuration(HeartbeatTimeout{%#v})", c.HeartbeatTimeout)
	}

	if c.sessionTimeout, err = time.ParseDuration(c.SessionTimeout); err != nil {
		return perrors.WithMessagef(err, "time.ParseDuration(SessionTimeout{%#v})", c.SessionTimeout)
	}

	if c.sessionTimeout >= time.Duration(config.MaxWheelTimeSpan) {
		return perrors.WithMessagef(err, "session_timeout %s should be less than %s",
			c.SessionTimeout, time.Duration(config.MaxWheelTimeSpan))
	}

	return perrors.WithStack(c.GettySessionParam.CheckValidity())
}<|MERGE_RESOLUTION|>--- conflicted
+++ resolved
@@ -18,7 +18,6 @@
 package getty
 
 import (
-	"dubbo.apache.org/dubbo-go/v3/config"
 	"time"
 )
 
@@ -26,8 +25,6 @@
 	perrors "github.com/pkg/errors"
 )
 
-<<<<<<< HEAD
-=======
 import (
 	"dubbo.apache.org/dubbo-go/v3/config"
 )
@@ -36,7 +33,6 @@
 	TCPReadWriteTimeoutMinValue = time.Second * 1
 )
 
->>>>>>> 3ac2f1cb
 type (
 	// GettySessionParam is session configuration for getty
 	GettySessionParam struct {
