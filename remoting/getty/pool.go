/*
 * Licensed to the Apache Software Foundation (ASF) under one or more
 * contributor license agreements.  See the NOTICE file distributed with
 * this work for additional information regarding copyright ownership.
 * The ASF licenses this file to You under the Apache License, Version 2.0
 * (the "License"); you may not use this file except in compliance with
 * the License.  You may obtain a copy of the License at
 *
 *     http://www.apache.org/licenses/LICENSE-2.0
 *
 * Unless required by applicable law or agreed to in writing, software
 * distributed under the License is distributed on an "AS IS" BASIS,
 * WITHOUT WARRANTIES OR CONDITIONS OF ANY KIND, either express or implied.
 * See the License for the specific language governing permissions and
 * limitations under the License.
 */

package getty

import (
	"crypto/tls"
	"fmt"
	"math/rand"
	"net"
	"sync"
	"sync/atomic"
	"time"
)

import (
	"github.com/apache/dubbo-getty"
	perrors "github.com/pkg/errors"
)

import (
	"github.com/apache/dubbo-go/common/logger"
	"github.com/apache/dubbo-go/config"
)

type gettyRPCClient struct {
	once sync.Once
	//protocol string
	addr   string
	active int64 // zero, not create or be destroyed

	pool *gettyRPCClientPool

	lock        sync.RWMutex
	gettyClient getty.Client
	sessions    []*rpcSession
}

var (
	errClientPoolClosed = perrors.New("client pool closed")
)

func newGettyRPCClientConn(pool *gettyRPCClientPool, addr string) (*gettyRPCClient, error) {
	var (
		gettyClient getty.Client
		sslEnabled  bool
	)
	sslEnabled = pool.sslEnabled
	if sslEnabled {
		gettyClient = getty.NewTCPClient(
			getty.WithServerAddress(addr),
			getty.WithConnectionNumber((int)(pool.rpcClient.conf.ConnectionNum)),
			getty.WithReconnectInterval(pool.rpcClient.conf.ReconnectInterval),
			getty.WithClientSslEnabled(pool.sslEnabled),
			getty.WithClientTlsConfigBuilder(config.GetClientTlsConfigBuilder()),
		)
	} else {
		gettyClient = getty.NewTCPClient(
			getty.WithServerAddress(addr),
			getty.WithConnectionNumber((int)(pool.rpcClient.conf.ConnectionNum)),
			getty.WithReconnectInterval(pool.rpcClient.conf.ReconnectInterval),
		)
	}
	c := &gettyRPCClient{
		addr:        addr,
		pool:        pool,
		gettyClient: gettyClient,
	}
	go c.gettyClient.RunEventLoop(c.newSession)

	idx := 1
	start := time.Now()
	connectTimeout := pool.rpcClient.opts.ConnectTimeout
	for {
		idx++
		if c.isAvailable() {
			break
		}

		if time.Now().Sub(start) > connectTimeout {
			c.gettyClient.Close()
			return nil, perrors.New(fmt.Sprintf("failed to create client connection to %s in %s", addr, connectTimeout))
		}

		interval := time.Millisecond * time.Duration(idx)
		if interval > time.Duration(100e6) {
			interval = 100e6 // 100 ms
		}
		time.Sleep(interval)
	}
	logger.Debug("client init ok")
	c.updateActive(time.Now().Unix())

	return c, nil
}

func (c *gettyRPCClient) updateActive(active int64) {
	atomic.StoreInt64(&c.active, active)
}

func (c *gettyRPCClient) getActive() int64 {
	return atomic.LoadInt64(&c.active)
}

func (c *gettyRPCClient) newSession(session getty.Session) error {
	var (
		ok         bool
		tcpConn    *net.TCPConn
		conf       ClientConfig
		sslEnabled bool
	)
	conf = c.pool.rpcClient.conf
	sslEnabled = c.pool.sslEnabled
	if conf.GettySessionParam.CompressEncoding {
		session.SetCompressType(getty.CompressZip)
	}
	if sslEnabled {
		if _, ok = session.Conn().(*tls.Conn); !ok {
			panic(fmt.Sprintf("%s, session.conn{%#v} is not tls connection\n", session.Stat(), session.Conn()))
		}
		session.SetName(conf.GettySessionParam.SessionName)
		session.SetMaxMsgLen(conf.GettySessionParam.MaxMsgLen)
		session.SetPkgHandler(NewRpcClientPackageHandler(c.pool.rpcClient))
		session.SetEventListener(NewRpcClientHandler(c))
		session.SetWQLen(conf.GettySessionParam.PkgWQSize)
		session.SetReadTimeout(conf.GettySessionParam.tcpReadTimeout)
		session.SetWriteTimeout(conf.GettySessionParam.tcpWriteTimeout)
		session.SetCronPeriod((int)(conf.heartbeatPeriod.Nanoseconds() / 1e6))
		session.SetWaitTime(conf.GettySessionParam.waitTimeout)
		logger.Debugf("client new session:%s\n", session.Stat())
		session.SetTaskPool(clientGrpool)
		return nil
	}
	if tcpConn, ok = session.Conn().(*net.TCPConn); !ok {
		panic(fmt.Sprintf("%s, session.conn{%#v} is not tcp connection\n", session.Stat(), session.Conn()))
	}

<<<<<<< HEAD
	if err := tcpConn.SetNoDelay(conf.GettySessionParam.TcpNoDelay);err != nil{
		logger.Error(err)
	}
	if err := tcpConn.SetKeepAlive(conf.GettySessionParam.TcpKeepAlive);err != nil{
		logger.Error(err)
	}
	if conf.GettySessionParam.TcpKeepAlive {
		if err := tcpConn.SetKeepAlivePeriod(conf.GettySessionParam.keepAlivePeriod);err != nil{
			logger.Error(err)
		}
	}
	if err := tcpConn.SetReadBuffer(conf.GettySessionParam.TcpRBufSize);err != nil{
		logger.Error(err)
	}
	if err := tcpConn.SetWriteBuffer(conf.GettySessionParam.TcpWBufSize);err != nil{
		logger.Error(err)
=======
	if err := tcpConn.SetNoDelay(conf.GettySessionParam.TcpNoDelay); err != nil {
		logger.Error("tcpConn.SetNoDelay() = error:%v", err)
	}
	if err := tcpConn.SetKeepAlive(conf.GettySessionParam.TcpKeepAlive); err != nil {
		logger.Error("tcpConn.SetKeepAlive() = error:%v", err)
	}
	if conf.GettySessionParam.TcpKeepAlive {
		if err := tcpConn.SetKeepAlivePeriod(conf.GettySessionParam.keepAlivePeriod); err != nil {
			logger.Error("tcpConn.SetKeepAlivePeriod() = error:%v", err)
		}
	}
	if err := tcpConn.SetReadBuffer(conf.GettySessionParam.TcpRBufSize); err != nil {
		logger.Error("tcpConn.SetReadBuffer() = error:%v", err)
	}
	if err := tcpConn.SetWriteBuffer(conf.GettySessionParam.TcpWBufSize); err != nil {
		logger.Error("tcpConn.SetWriteBuffer() = error:%v", err)
>>>>>>> e7b35cbb
	}

	session.SetName(conf.GettySessionParam.SessionName)
	session.SetMaxMsgLen(conf.GettySessionParam.MaxMsgLen)
	session.SetPkgHandler(NewRpcClientPackageHandler(c.pool.rpcClient))
	session.SetEventListener(NewRpcClientHandler(c))
	session.SetWQLen(conf.GettySessionParam.PkgWQSize)
	session.SetReadTimeout(conf.GettySessionParam.tcpReadTimeout)
	session.SetWriteTimeout(conf.GettySessionParam.tcpWriteTimeout)
	session.SetCronPeriod((int)(conf.heartbeatPeriod.Nanoseconds() / 1e6))
	session.SetWaitTime(conf.GettySessionParam.waitTimeout)
	logger.Debugf("client new session:%s\n", session.Stat())

	session.SetTaskPool(clientGrpool)

	return nil
}

func (c *gettyRPCClient) selectSession() getty.Session {
	c.lock.RLock()
	defer c.lock.RUnlock()

	if c.sessions == nil {
		return nil
	}

	count := len(c.sessions)
	if count == 0 {
		return nil
	}
	return c.sessions[rand.Int31n(int32(count))].session
}

func (c *gettyRPCClient) addSession(session getty.Session) {
	logger.Debugf("add session{%s}", session.Stat())
	if session == nil {
		return
	}

	c.lock.Lock()
	defer c.lock.Unlock()
	if c.sessions == nil {
		c.sessions = make([]*rpcSession, 0, 16)
	}
	c.sessions = append(c.sessions, &rpcSession{session: session})
}

func (c *gettyRPCClient) removeSession(session getty.Session) {
	if session == nil {
		return
	}

	var removeFlag bool
	func() {
		c.lock.Lock()
		defer c.lock.Unlock()
		if c.sessions == nil {
			return
		}

		for i, s := range c.sessions {
			if s.session == session {
				c.sessions = append(c.sessions[:i], c.sessions[i+1:]...)
				logger.Debugf("delete session{%s}, its index{%d}", session.Stat(), i)
				break
			}
		}
		logger.Infof("after remove session{%s}, left session number:%d", session.Stat(), len(c.sessions))
		if len(c.sessions) == 0 {
			removeFlag = true
		}
	}()
	if removeFlag {
		c.pool.safeRemove(c)
		c.close()
	}
}

func (c *gettyRPCClient) updateSession(session getty.Session) {
	if session == nil {
		return
	}

	var rs *rpcSession
	func() {
		c.lock.RLock()
		defer c.lock.RUnlock()
		if c.sessions == nil {
			return
		}

		for i, s := range c.sessions {
			if s.session == session {
				rs = c.sessions[i]
				break
			}
		}
	}()
	if rs != nil {
		rs.AddReqNum(1)
	}
}

func (c *gettyRPCClient) getClientRpcSession(session getty.Session) (rpcSession, error) {
	var (
		err        error
		rpcSession rpcSession
	)
	c.lock.RLock()
	defer c.lock.RUnlock()
	if c.sessions == nil {
		return rpcSession, errClientClosed
	}

	err = errSessionNotExist
	for _, s := range c.sessions {
		if s.session == session {
			rpcSession = *s
			err = nil
			break
		}
	}

	return rpcSession, perrors.WithStack(err)
}

func (c *gettyRPCClient) isAvailable() bool {
	if c.selectSession() == nil {
		return false
	}

	return true
}

func (c *gettyRPCClient) close() error {
	closeErr := perrors.Errorf("close gettyRPCClient{%#v} again", c)
	c.once.Do(func() {
		var (
			gettyClient getty.Client
			sessions    []*rpcSession
		)
		func() {
			c.lock.Lock()
			defer c.lock.Unlock()

			gettyClient = c.gettyClient
			c.gettyClient = nil

			sessions = make([]*rpcSession, 0, len(c.sessions))
			for _, s := range c.sessions {
				sessions = append(sessions, s)
			}
			c.sessions = c.sessions[:0]
		}()

		c.updateActive(0)

		go func() {
			if gettyClient != nil {
				gettyClient.Close()
			}
			for _, s := range sessions {
				logger.Infof("close client session{%s, last active:%s, request number:%d}",
					s.session.Stat(), s.session.GetActive().String(), s.GetReqNum())
				s.session.Close()
			}
		}()

		closeErr = nil
	})
	return closeErr
}

type gettyRPCClientPool struct {
	rpcClient  *Client
	size       int   // size of []*gettyRPCClient
	ttl        int64 // ttl of every gettyRPCClient, it is checked when getConn
	sslEnabled bool

	sync.Mutex
	conns []*gettyRPCClient
}

func newGettyRPCClientConnPool(rpcClient *Client, size int, ttl time.Duration) *gettyRPCClientPool {
	return &gettyRPCClientPool{
		rpcClient: rpcClient,
		size:      size,
		ttl:       int64(ttl.Seconds()),
		// init capacity : 2
		conns: make([]*gettyRPCClient, 0, 2),
	}
}

func (p *gettyRPCClientPool) close() {
	p.Lock()
	conns := p.conns
	p.conns = nil
	p.Unlock()
	for _, conn := range conns {
		conn.close()
	}
}

func (p *gettyRPCClientPool) getGettyRpcClient(addr string) (*gettyRPCClient, error) {
	conn, err := p.get()
	if err == nil && conn == nil {
		// create new conn
		rpcClientConn, err := newGettyRPCClientConn(p, addr)
		if err == nil {
			p.put(rpcClientConn)
		}
		return rpcClientConn, perrors.WithStack(err)
	}
	return conn, perrors.WithStack(err)
}

func (p *gettyRPCClientPool) get() (*gettyRPCClient, error) {
	now := time.Now().Unix()

	p.Lock()
	defer p.Unlock()
	if p.conns == nil {
		return nil, errClientPoolClosed
	}
	for num := len(p.conns); num > 0; {
		var conn *gettyRPCClient
		if num != 1 {
			conn = p.conns[rand.Int31n(int32(num))]
		} else {
			conn = p.conns[0]
		}
		// This will recreate gettyRpcClient for remove last position
		//p.conns = p.conns[:len(p.conns)-1]

		if d := now - conn.getActive(); d > p.ttl {
			p.remove(conn)
			go conn.close()
			num = len(p.conns)
			continue
		}
		conn.updateActive(now) //update active time
		return conn, nil
	}
	return nil, nil
}

func (p *gettyRPCClientPool) put(conn *gettyRPCClient) {
	if conn == nil || conn.getActive() == 0 {
		return
	}
	p.Lock()
	defer p.Unlock()
	if p.conns == nil {
		return
	}
	// check whether @conn has existed in p.conns or not.
	for i := range p.conns {
		if p.conns[i] == conn {
			return
		}
	}
	if len(p.conns) >= p.size {
		// delete @conn from client pool
		// p.remove(conn)
		conn.close()
		return
	}
	p.conns = append(p.conns, conn)
}

func (p *gettyRPCClientPool) remove(conn *gettyRPCClient) {
	if conn == nil || conn.getActive() == 0 {
		return
	}

	if p.conns == nil {
		return
	}

	if len(p.conns) > 0 {
		for idx, c := range p.conns {
			if conn == c {
				p.conns = append(p.conns[:idx], p.conns[idx+1:]...)
				break
			}
		}
	}
}

func (p *gettyRPCClientPool) safeRemove(conn *gettyRPCClient) {
	p.Lock()
	defer p.Unlock()

	p.remove(conn)
}<|MERGE_RESOLUTION|>--- conflicted
+++ resolved
@@ -149,24 +149,6 @@
 		panic(fmt.Sprintf("%s, session.conn{%#v} is not tcp connection\n", session.Stat(), session.Conn()))
 	}
 
-<<<<<<< HEAD
-	if err := tcpConn.SetNoDelay(conf.GettySessionParam.TcpNoDelay);err != nil{
-		logger.Error(err)
-	}
-	if err := tcpConn.SetKeepAlive(conf.GettySessionParam.TcpKeepAlive);err != nil{
-		logger.Error(err)
-	}
-	if conf.GettySessionParam.TcpKeepAlive {
-		if err := tcpConn.SetKeepAlivePeriod(conf.GettySessionParam.keepAlivePeriod);err != nil{
-			logger.Error(err)
-		}
-	}
-	if err := tcpConn.SetReadBuffer(conf.GettySessionParam.TcpRBufSize);err != nil{
-		logger.Error(err)
-	}
-	if err := tcpConn.SetWriteBuffer(conf.GettySessionParam.TcpWBufSize);err != nil{
-		logger.Error(err)
-=======
 	if err := tcpConn.SetNoDelay(conf.GettySessionParam.TcpNoDelay); err != nil {
 		logger.Error("tcpConn.SetNoDelay() = error:%v", err)
 	}
@@ -183,7 +165,6 @@
 	}
 	if err := tcpConn.SetWriteBuffer(conf.GettySessionParam.TcpWBufSize); err != nil {
 		logger.Error("tcpConn.SetWriteBuffer() = error:%v", err)
->>>>>>> e7b35cbb
 	}
 
 	session.SetName(conf.GettySessionParam.SessionName)
