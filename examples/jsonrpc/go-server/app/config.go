--- conflicted
+++ resolved
@@ -83,12 +83,7 @@
 	//动态加载service config
 	//设置默认ProviderServiceConfig类
 	plugins.SetDefaultProviderServiceConfig(conf.ServiceConfigType)
-<<<<<<< HEAD
-	for _, service := range conf.ServiceList {
-=======
 	for _, service := range conf.ServiceConfigMapList {
-
->>>>>>> fa4d69b9
 		svc := plugins.DefaultProviderServiceConfig()()
 		svc.SetProtocol(service["protocol"])
 		svc.SetService(service["service"])
