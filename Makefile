--- conflicted
+++ resolved
@@ -15,65 +15,11 @@
 # limitations under the License.
 #
 
-<<<<<<< HEAD
-# DO NOT RUN
-# The makefile is for ci test and has dependencies. Do not run it locally.
-# If you want to run the unit tests, run command `go test ./...` directly.
-
-VERSION ?= latest
-
-GO = go
-GO_PATH = $(shell $(GO) env GOPATH)
-GO_OS = $(shell $(GO) env GOOS)
-ifeq ($(GO_OS), darwin)
-    GO_OS = mac
-endif
-GO_BUILD = $(GO) build
-GO_GET = $(GO) get
-GO_TEST = $(GO) test
-GO_BUILD_FLAGS = -v
-GO_BUILD_LDFLAGS = -X main.version=$(VERSION)
-
-CLI_DIR = tools/dubbogo-cli
-
-GO_LICENSE_CHECKER_DIR = license-header-checker-$(GO_OS)
-GO_LICENSE_CHECKER = $(GO_PATH)/bin/license-header-checker
-LICENSE_DIR = /tmp/tools/license
-
-ARCH = amd64
-# for add zookeeper fatjar
-ZK_TEST_LIST=config_center/zookeeper registry/zookeeper cluster/router/chain cluster/router/condition cluster/router/tag  metadata/report/zookeeper
-ZK_JAR_NAME=zookeeper-3.4.9-fatjar.jar
-ZK_FATJAR_BASE=/zookeeper-4unittest/contrib/fatjar
-ZK_JAR_PATH=remoting/zookeeper$(ZK_FATJAR_BASE)
-ZK_JAR=$(ZK_JAR_PATH)/$(ZK_JAR_NAME)
-
-SHELL = /bin/bash
-
-prepareLic:
-	echo 'The makefile is for ci test and has dependencies. Do not run it locally. If you want to run the unit tests, run command `go test ./...` directly.'
-	$(GO_LICENSE_CHECKER) -version || (wget https://github.com/lsm-dev/license-header-checker/releases/download/v1.2.0/$(GO_LICENSE_CHECKER_DIR).zip -O $(GO_LICENSE_CHECKER_DIR).zip && unzip -o $(GO_LICENSE_CHECKER_DIR).zip && mkdir -p $(GO_PATH)/bin/ && cp $(GO_LICENSE_CHECKER_DIR)/64bit/license-header-checker $(GO_PATH)/bin/)
-	ls /tmp/tools/license/license.txt || wget -P $(LICENSE_DIR) https://github.com/dubbogo/resources/raw/master/tools/license/license.txt
-
-prepare: prepareLic
-
-.PHONE: test
-test: clean
-	$(GO_TEST) ./... -coverprofile=coverage.txt -covermode=atomic
-	(cd $(CLI_DIR) && $(GO_TEST) ./...)
-
-deps: prepare
-	$(GO_GET) -v -t -d ./...
-	(cd $(CLI_DIR) && $(GO_GET) -v -t -d ./...)
-
-.PHONY: license
-license: clean prepareLic
-	$(GO_LICENSE_CHECKER) -v -a -r -i vendor,protocol/triple/triple_protocol,protocol/triple/reflection,metadata/triple_api/proto $(LICENSE_DIR)/license.txt . go && [[ -z `git status -s` ]]
-=======
 SHELL := bash
 .DELETE_ON_ERROR:
 .DEFAULT_GOAL := help
 .SHELLFLAGS := -eu -o pipefail -c
+CLI_DIR = tools/dubbogo-cli
 MAKEFLAGS += --warn-undefined-variables
 MAKEFLAGS += --no-builtin-rules
 MAKEFLAGS += --no-print-directory
@@ -90,12 +36,13 @@
 # Run unit tests
 test: clean
 	go test ./... -coverprofile=coverage.txt -covermode=atomic
->>>>>>> 1e023b79
+  (cd $(CLI_DIR) && go test ./...)
 
 fmt: install-imports-formatter
 	# replace interface{} with any
 	go run golang.org/x/tools/gopls/internal/analysis/modernize/cmd/modernize@latest -category=efaceany -fix -test ./...
 	go fmt ./... && GOROOT=$(shell go env GOROOT) imports-formatter
+  (cd $(CLI_DIR) && go fmt ./...)
 
 # Clean test generate files
 clean:
