--- conflicted
+++ resolved
@@ -102,11 +102,7 @@
 }
 `
 	ts := httptest.NewServer(http.HandlerFunc(func(w http.ResponseWriter, r *http.Request) {
-<<<<<<< HEAD
-		_,err := w.Write([]byte(data))
-=======
 		_, err := w.Write([]byte(data))
->>>>>>> e7b35cbb
 		assert.Nil(t, err)
 	}))
 
