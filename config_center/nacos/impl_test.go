--- conflicted
+++ resolved
@@ -89,7 +89,6 @@
 	assert.NoError(t, err)
 }
 
-<<<<<<< HEAD
 func TestNacosDynamicConfiguration_GetConfigKeysByGroup(t *testing.T) {
 	data := `
 {
@@ -118,10 +117,7 @@
 
 }
 
-func TestNacosDynamicConfiguration_PublishConfig(t *testing.T) {
-=======
 func TestNacosDynamicConfigurationPublishConfig(t *testing.T) {
->>>>>>> 3f94f66a
 	nacos, err := initNacosData(t)
 	assert.Nil(t, err)
 	key := "myKey"
@@ -139,13 +135,8 @@
 	nacos.AddListener("dubbo.properties", listener)
 }
 
-<<<<<<< HEAD
-func Test_RemoveListener(t *testing.T) {
-	// TODO not supported in current go_nacos_sdk version
-=======
 func TestRemoveListener(_ *testing.T) {
 	//TODO not supported in current go_nacos_sdk version
->>>>>>> 3f94f66a
 }
 
 type mockDataListener struct {
