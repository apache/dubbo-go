--- conflicted
+++ resolved
@@ -54,45 +54,31 @@
 // of MetadataReport based on nacos.
 type nacosMetadataReport struct {
 	client *nacosClient.NacosConfigClient
+	group  string
 }
 
 // GetAppMetadata get metadata info from nacos
-<<<<<<< HEAD
 func (n *nacosMetadataReport) GetAppMetadata(application, revision string) (*info.MetadataInfo, error) {
-	data, err := n.getConfig(vo.ConfigParam{
-		DataId: application + constant.PathSeparator + revision,
-=======
-func (n *nacosMetadataReport) GetAppMetadata(metadataIdentifier *identifier.SubscriberMetadataIdentifier) (*common.MetadataInfo, error) {
 	// compatible with java impl first
 	data, err := n.getConfig(vo.ConfigParam{
-		DataId: metadataIdentifier.Application,
-		Group:  metadataIdentifier.Revision,
->>>>>>> 5561d667
-	})
-	// TODO java impl as below
-	//data, err = n.getConfig(vo.ConfigParam{
-	//	DataId: application,
-	//	Group:  revision,
-	//})
+		DataId: application,
+		Group:  revision,
+	})
 	if err != nil {
 		return nil, err
 	}
-<<<<<<< HEAD
-
-	var metadataInfo info.MetadataInfo
-=======
 	if data == "" {
 		// compatible with dubbo-go 3.1.x before
 		data, err = n.getConfig(vo.ConfigParam{
-			DataId: metadataIdentifier.GetIdentifierKey(),
+			DataId: application + constant.KeySeparator + revision,
 			Group:  n.group,
 		})
 		if err != nil {
 			return nil, err
 		}
 	}
-	var metadataInfo common.MetadataInfo
->>>>>>> 5561d667
+
+	var metadataInfo info.MetadataInfo
 	err = json.Unmarshal([]byte(data), &metadataInfo)
 	if err != nil {
 		return nil, err
@@ -108,8 +94,8 @@
 	}
 	// compatible with java impl
 	err = n.storeMetadata(vo.ConfigParam{
-		DataId:  metadataIdentifier.Application,
-		Group:   metadataIdentifier.Revision,
+		DataId:  application,
+		Group:   revision,
 		Content: string(data),
 	})
 	if err != nil {
@@ -117,7 +103,8 @@
 	}
 	// compatible with dubbo-go 3.1.x before
 	return n.storeMetadata(vo.ConfigParam{
-		DataId:  application + constant.PathSeparator + revision,
+		DataId:  application + constant.KeySeparator + revision,
+		Group:   n.group,
 		Content: string(data),
 	})
 }
@@ -243,5 +230,5 @@
 		logger.Errorf("Could not create nacos metadata report. URL: %s", url.String())
 		return nil
 	}
-	return &nacosMetadataReport{client: client}
+	return &nacosMetadataReport{client: client, group: group}
 }