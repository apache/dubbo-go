/*
 * Licensed to the Apache Software Foundation (ASF) under one or more
 * contributor license agreements.  See the NOTICE file distributed with
 * this work for additional information regarding copyright ownership.
 * The ASF licenses this file to You under the Apache License, Version 2.0
 * (the "License"); you may not use this file except in compliance with
 * the License.  You may obtain a copy of the License at
 *
 *     http://www.apache.org/licenses/LICENSE-2.0
 *
 * Unless required by applicable law or agreed to in writing, software
 * distributed under the License is distributed on an "AS IS" BASIS,
 * WITHOUT WARRANTIES OR CONDITIONS OF ANY KIND, either express or implied.
 * See the License for the specific language governing permissions and
 * limitations under the License.
 */

package nacos

import (
	"encoding/json"
	"strings"
)

import (
	gxset "github.com/dubbogo/gost/container/set"
	nacosClient "github.com/dubbogo/gost/database/kv/nacos"
	"github.com/dubbogo/gost/log/logger"

	"github.com/nacos-group/nacos-sdk-go/v2/vo"

	perrors "github.com/pkg/errors"
)

import (
	"dubbo.apache.org/dubbo-go/v3/common"
	"dubbo.apache.org/dubbo-go/v3/common/constant"
	"dubbo.apache.org/dubbo-go/v3/common/extension"
	"dubbo.apache.org/dubbo-go/v3/metadata/info"
	"dubbo.apache.org/dubbo-go/v3/metadata/mapping"
	"dubbo.apache.org/dubbo-go/v3/metadata/report"
	"dubbo.apache.org/dubbo-go/v3/registry"
	"dubbo.apache.org/dubbo-go/v3/remoting/nacos"
)

func init() {
	mf := &nacosMetadataReportFactory{}
	extension.SetMetadataReportFactory("nacos", func() report.MetadataReportFactory {
		return mf
	})
}

// nacosMetadataReport is the implementation
// of MetadataReport based on nacos.
type nacosMetadataReport struct {
	client *nacosClient.NacosConfigClient
}

// GetAppMetadata get metadata info from nacos
<<<<<<< HEAD
func (n *nacosMetadataReport) GetAppMetadata(metadataIdentifier *identifier.SubscriberMetadataIdentifier) (*common.MetadataInfo, error) {
	// compatible with java impl first
	data, err := n.getConfig(vo.ConfigParam{
		DataId: metadataIdentifier.Application,
		Group:  metadataIdentifier.Revision,
=======
func (n *nacosMetadataReport) GetAppMetadata(application, revision string) (*info.MetadataInfo, error) {
	data, err := n.getConfig(vo.ConfigParam{
		DataId: application + constant.PathSeparator + revision,
>>>>>>> 7ca54fde
	})
	// TODO java impl as below
	//data, err = n.getConfig(vo.ConfigParam{
	//	DataId: application,
	//	Group:  revision,
	//})
	if err != nil {
		return nil, err
	}
<<<<<<< HEAD
	if data == "" {
		// compatible with dubbo-go 3.1.x before
		data, err = n.getConfig(vo.ConfigParam{
			DataId: metadataIdentifier.GetIdentifierKey(),
			Group:  n.group,
		})
		if err != nil {
			return nil, err
		}
	}
	var metadataInfo common.MetadataInfo
=======

	var metadataInfo info.MetadataInfo
>>>>>>> 7ca54fde
	err = json.Unmarshal([]byte(data), &metadataInfo)
	if err != nil {
		return nil, err
	}
	return &metadataInfo, nil
}

// PublishAppMetadata publish metadata info to nacos
func (n *nacosMetadataReport) PublishAppMetadata(application, revision string, meta *info.MetadataInfo) error {
	data, err := json.Marshal(meta)
	if err != nil {
		return err
	}
	// compatible with java impl
	err = n.storeMetadata(vo.ConfigParam{
		DataId:  metadataIdentifier.Application,
		Group:   metadataIdentifier.Revision,
		Content: string(data),
	})
	if err != nil {
		return err
	}
	// compatible with dubbo-go 3.1.x before
	return n.storeMetadata(vo.ConfigParam{
		DataId:  application + constant.PathSeparator + revision,
		Content: string(data),
	})
}

// storeMetadata will publish the metadata to Nacos
// if failed or error is not nil, error will be returned
func (n *nacosMetadataReport) storeMetadata(param vo.ConfigParam) error {
	res, err := n.client.Client().PublishConfig(param)
	if err != nil {
		return perrors.WithMessage(err, "Could not publish the metadata")
	}
	if !res {
		return perrors.New("Publish the metadata failed.")
	}
	return nil
}

// getConfig will read the config
func (n *nacosMetadataReport) getConfig(param vo.ConfigParam) (string, error) {
	cfg, err := n.client.Client().GetConfig(param)
	if err != nil {
		logger.Errorf("Finding the configuration failed: %v", param)
		return "", err
	}
	return cfg, nil
}

func (n *nacosMetadataReport) addListener(key string, group string, notify mapping.MappingListener) error {
	return n.client.Client().ListenConfig(vo.ConfigParam{
		DataId: key,
		Group:  group,
		OnChange: func(namespace, group, dataId, data string) {
			go callback(notify, dataId, data)
		},
	})
}

func callback(notify mapping.MappingListener, dataId, data string) {
	appNames := strings.Split(data, constant.CommaSeparator)
	set := gxset.NewSet()
	for _, app := range appNames {
		set.Add(app)
	}
	if err := notify.OnEvent(registry.NewServiceMappingChangedEvent(dataId, set)); err != nil {
		logger.Errorf("serviceMapping callback err: %s", err.Error())
	}
}

func (n *nacosMetadataReport) removeServiceMappingListener(key string, group string) error {
	return n.client.Client().CancelListenConfig(vo.ConfigParam{
		DataId: key,
		Group:  group,
	})
}

// RegisterServiceAppMapping map the specified Dubbo service interface to current Dubbo app name
func (n *nacosMetadataReport) RegisterServiceAppMapping(key string, group string, value string) error {
	oldVal, _ := n.getConfig(vo.ConfigParam{
		DataId: key,
		Group:  group,
	})
	if oldVal != "" {
		oldApps := strings.Split(oldVal, constant.CommaSeparator)
		if len(oldApps) > 0 {
			for _, app := range oldApps {
				if app == value {
					return nil
				}
			}
		}
		value = oldVal + constant.CommaSeparator + value
	}
	return n.storeMetadata(vo.ConfigParam{
		DataId:  key,
		Group:   group,
		Content: value,
	})
}

// GetServiceAppMapping get the app names from the specified Dubbo service interface
func (n *nacosMetadataReport) GetServiceAppMapping(key string, group string, listener mapping.MappingListener) (*gxset.HashSet, error) {
	// add service mapping listener
	if listener != nil {
		if err := n.addListener(key, group, listener); err != nil {
			logger.Errorf("add serviceMapping listener err: %s", err.Error())
		}
	}
	v, err := n.getConfig(vo.ConfigParam{
		DataId: key,
		Group:  group,
	})
	if err != nil {
		return nil, err
	}
	if v == "" {
		return nil, perrors.New("There is no service app mapping data.")
	}
	appNames := strings.Split(v, constant.CommaSeparator)
	set := gxset.NewSet()
	for _, e := range appNames {
		set.Add(e)
	}
	return set, nil
}

// RemoveServiceAppMappingListener remove the serviceMapping listener from metadata center
func (n *nacosMetadataReport) RemoveServiceAppMappingListener(key string, group string) error {
	return n.removeServiceMappingListener(key, group)
}

type nacosMetadataReportFactory struct{}

// nolint
func (n *nacosMetadataReportFactory) CreateMetadataReport(url *common.URL) report.MetadataReport {
	url.SetParam(constant.NacosNamespaceID, url.GetParam(constant.MetadataReportNamespaceKey, ""))
	url.SetParam(constant.TimeoutKey, url.GetParam(constant.TimeoutKey, constant.DefaultRegTimeout))
	group := url.GetParam(constant.MetadataReportGroupKey, constant.ServiceDiscoveryDefaultGroup)
	url.SetParam(constant.NacosGroupKey, group)
	url.SetParam(constant.NacosUsername, url.Username)
	url.SetParam(constant.NacosPassword, url.Password)
	client, err := nacos.NewNacosConfigClientByUrl(url)
	if err != nil {
		logger.Errorf("Could not create nacos metadata report. URL: %s", url.String())
		return nil
	}
	return &nacosMetadataReport{client: client}
}<|MERGE_RESOLUTION|>--- conflicted
+++ resolved
@@ -57,42 +57,25 @@
 }
 
 // GetAppMetadata get metadata info from nacos
-<<<<<<< HEAD
-func (n *nacosMetadataReport) GetAppMetadata(metadataIdentifier *identifier.SubscriberMetadataIdentifier) (*common.MetadataInfo, error) {
-	// compatible with java impl first
-	data, err := n.getConfig(vo.ConfigParam{
-		DataId: metadataIdentifier.Application,
-		Group:  metadataIdentifier.Revision,
-=======
 func (n *nacosMetadataReport) GetAppMetadata(application, revision string) (*info.MetadataInfo, error) {
 	data, err := n.getConfig(vo.ConfigParam{
 		DataId: application + constant.PathSeparator + revision,
->>>>>>> 7ca54fde
-	})
-	// TODO java impl as below
-	//data, err = n.getConfig(vo.ConfigParam{
-	//	DataId: application,
-	//	Group:  revision,
-	//})
+		Group:  revision,
+	})
 	if err != nil {
 		return nil, err
 	}
-<<<<<<< HEAD
 	if data == "" {
 		// compatible with dubbo-go 3.1.x before
 		data, err = n.getConfig(vo.ConfigParam{
-			DataId: metadataIdentifier.GetIdentifierKey(),
-			Group:  n.group,
+			DataId: application + constant.PathSeparator + revision,
+			Group:  revision,
 		})
 		if err != nil {
 			return nil, err
 		}
 	}
-	var metadataInfo common.MetadataInfo
-=======
-
 	var metadataInfo info.MetadataInfo
->>>>>>> 7ca54fde
 	err = json.Unmarshal([]byte(data), &metadataInfo)
 	if err != nil {
 		return nil, err
@@ -108,8 +91,8 @@
 	}
 	// compatible with java impl
 	err = n.storeMetadata(vo.ConfigParam{
-		DataId:  metadataIdentifier.Application,
-		Group:   metadataIdentifier.Revision,
+		DataId:  application + constant.PathSeparator + revision,
+		Group:  revision,
 		Content: string(data),
 	})
 	if err != nil {
@@ -118,6 +101,7 @@
 	// compatible with dubbo-go 3.1.x before
 	return n.storeMetadata(vo.ConfigParam{
 		DataId:  application + constant.PathSeparator + revision,
+		Group:  revision,
 		Content: string(data),
 	})
 }
