/*
 * Licensed to the Apache Software Foundation (ASF) under one or more
 * contributor license agreements.  See the NOTICE file distributed with
 * this work for additional information regarding copyright ownership.
 * The ASF licenses this file to You under the Apache License, Version 2.0
 * (the "License"); you may not use this file except in compliance with
 * the License.  You may obtain a copy of the License at
 *
 *     http://www.apache.org/licenses/LICENSE-2.0
 *
 * Unless required by applicable law or agreed to in writing, software
 * distributed under the License is distributed on an "AS IS" BASIS,
 * WITHOUT WARRANTIES OR CONDITIONS OF ANY KIND, either express or implied.
 * See the License for the specific language governing permissions and
 * limitations under the License.
 */

// Package metadata collects and exposes information of all services for service discovery purpose.
package metadata

import (
<<<<<<< HEAD
	"github.com/dubbogo/gost/log/logger"

	"go.uber.org/atomic"
)

import (
	"dubbo.apache.org/dubbo-go/v3/common/constant"
	"dubbo.apache.org/dubbo-go/v3/common/extension"
	"dubbo.apache.org/dubbo-go/v3/metadata/service"
=======
	"dubbo.apache.org/dubbo-go/v3/common"
	"dubbo.apache.org/dubbo-go/v3/common/constant"
	"dubbo.apache.org/dubbo-go/v3/metadata/info"
>>>>>>> 7ca54fde
)

var (
	registryMetadataInfo                 = make(map[string]*info.MetadataInfo)
	metadataService      MetadataService = &DefaultMetadataService{metadataMap: registryMetadataInfo}
)

<<<<<<< HEAD
func ExportMetadataService() {
	var (
		err  error
		ms   service.MetadataService
		msV1 service.MetadataServiceV1
		msV2 service.MetadataServiceV2
	)

	ms, err = extension.GetLocalMetadataService(constant.DefaultKey)
	if err != nil {
		logger.Warn("could not init metadata service", err)
		return
	}
	msV1, err = extension.GetLocalMetadataServiceV1(constant.MetadataServiceV1)
	if err != nil {
		logger.Warn("could not init metadata service", err)
		return
	}
	msV2, err = extension.GetLocalMetadataServiceV2(constant.MetadataServiceV2)
	if err != nil {
		logger.Warn("could not init metadata service", err)
		return
	}

	if exporting.Load() {
		return
	}

	// In theory, we can use sync.Once
	// But sync.Once is not reentrant.
	// Now the invocation chain is createRegistry -> tryInitMetadataService -> metadataServiceExporter.export
	// -> createRegistry -> initMetadataService...
	// So using sync.Once will result in dead lock
	exporting.Store(true)

	expt := extension.GetMetadataServiceExporter(constant.DefaultKey, ms, msV1, msV2)
	if expt == nil {
		logger.Warnf("get metadata service exporter failed, pls check if you import _ \"dubbo.apache.org/dubbo-go/v3/metadata/service/exporter/configurable\"")
		return
	}

	err = expt.Export()
	if err != nil {
		logger.Errorf("could not export the metadata service, err = %s", err.Error())
		return
	}
=======
func GetMetadataService() MetadataService {
	return metadataService
}

func GetMetadataInfo(registryId string) *info.MetadataInfo {
	return registryMetadataInfo[registryId]
}

func AddService(registryId string, url *common.URL) {
	if _, exist := registryMetadataInfo[registryId]; !exist {
		registryMetadataInfo[registryId] = info.NewMetadataInfo(
			url.GetParam(constant.ApplicationKey, ""),
			url.GetParam(constant.ApplicationTagKey, ""),
		)
	}
	registryMetadataInfo[registryId].AddService(url)
}

func AddSubscribeURL(registryId string, url *common.URL) {
	if _, exist := registryMetadataInfo[registryId]; !exist {
		registryMetadataInfo[registryId] = info.NewMetadataInfo(
			url.GetParam(constant.ApplicationKey, ""),
			url.GetParam(constant.ApplicationTagKey, ""),
		)
	}
	registryMetadataInfo[registryId].AddSubscribeURL(url)
>>>>>>> 7ca54fde
}<|MERGE_RESOLUTION|>--- conflicted
+++ resolved
@@ -19,21 +19,9 @@
 package metadata
 
 import (
-<<<<<<< HEAD
-	"github.com/dubbogo/gost/log/logger"
-
-	"go.uber.org/atomic"
-)
-
-import (
-	"dubbo.apache.org/dubbo-go/v3/common/constant"
-	"dubbo.apache.org/dubbo-go/v3/common/extension"
-	"dubbo.apache.org/dubbo-go/v3/metadata/service"
-=======
 	"dubbo.apache.org/dubbo-go/v3/common"
 	"dubbo.apache.org/dubbo-go/v3/common/constant"
 	"dubbo.apache.org/dubbo-go/v3/metadata/info"
->>>>>>> 7ca54fde
 )
 
 var (
@@ -41,54 +29,6 @@
 	metadataService      MetadataService = &DefaultMetadataService{metadataMap: registryMetadataInfo}
 )
 
-<<<<<<< HEAD
-func ExportMetadataService() {
-	var (
-		err  error
-		ms   service.MetadataService
-		msV1 service.MetadataServiceV1
-		msV2 service.MetadataServiceV2
-	)
-
-	ms, err = extension.GetLocalMetadataService(constant.DefaultKey)
-	if err != nil {
-		logger.Warn("could not init metadata service", err)
-		return
-	}
-	msV1, err = extension.GetLocalMetadataServiceV1(constant.MetadataServiceV1)
-	if err != nil {
-		logger.Warn("could not init metadata service", err)
-		return
-	}
-	msV2, err = extension.GetLocalMetadataServiceV2(constant.MetadataServiceV2)
-	if err != nil {
-		logger.Warn("could not init metadata service", err)
-		return
-	}
-
-	if exporting.Load() {
-		return
-	}
-
-	// In theory, we can use sync.Once
-	// But sync.Once is not reentrant.
-	// Now the invocation chain is createRegistry -> tryInitMetadataService -> metadataServiceExporter.export
-	// -> createRegistry -> initMetadataService...
-	// So using sync.Once will result in dead lock
-	exporting.Store(true)
-
-	expt := extension.GetMetadataServiceExporter(constant.DefaultKey, ms, msV1, msV2)
-	if expt == nil {
-		logger.Warnf("get metadata service exporter failed, pls check if you import _ \"dubbo.apache.org/dubbo-go/v3/metadata/service/exporter/configurable\"")
-		return
-	}
-
-	err = expt.Export()
-	if err != nil {
-		logger.Errorf("could not export the metadata service, err = %s", err.Error())
-		return
-	}
-=======
 func GetMetadataService() MetadataService {
 	return metadataService
 }
@@ -115,5 +55,4 @@
 		)
 	}
 	registryMetadataInfo[registryId].AddSubscribeURL(url)
->>>>>>> 7ca54fde
 }