/*
 * Licensed to the Apache Software Foundation (ASF) under one or more
 * contributor license agreements.  See the NOTICE file distributed with
 * this work for additional information regarding copyright ownership.
 * The ASF licenses this file to You under the Apache License, Version 2.0
 * (the "License"); you may not use this file except in compliance with
 * the License.  You may obtain a copy of the License at
 *
 *     http://www.apache.org/licenses/LICENSE-2.0
 *
 * Unless required by applicable law or agreed to in writing, software
 * distributed under the License is distributed on an "AS IS" BASIS,
 * WITHOUT WARRANTIES OR CONDITIONS OF ANY KIND, either express or implied.
 * See the License for the specific language governing permissions and
 * limitations under the License.
 */

package definition

import (
	"bytes"
	"encoding/json"
	"fmt"
	"sort"
	"strings"
)

import (
	"dubbo.apache.org/dubbo-go/v3/common"
	"dubbo.apache.org/dubbo-go/v3/common/constant"
)

// ServiceDefiner is a interface of service's definition
type ServiceDefiner interface {
	ToBytes() ([]byte, error)
}

// ServiceDefinition is the describer of service definition
type ServiceDefinition struct {
	CanonicalName string             `json:"canonicalName"`
	CodeSource    string             `json:"codeSource"`
	Methods       []MethodDefinition `json:"methods"`
	Types         []TypeDefinition   `json:"types"`
}

// ToBytes convert ServiceDefinition to json string
func (def *ServiceDefinition) ToBytes() ([]byte, error) {
	return json.Marshal(def)
}

// String will iterate all methods and parameters and convert them to json string
func (def *ServiceDefinition) String() string {
	var methodStr strings.Builder
	for _, m := range def.Methods {
		var paramType strings.Builder
		for _, p := range m.ParameterTypes {
			paramType.WriteString(fmt.Sprintf("{type:%v}", p))
		}
		var param strings.Builder
		for _, d := range m.Parameters {
			param.WriteString(fmt.Sprintf("{id:%v,type:%v,builderName:%v}", d.ID, d.Type, d.TypeBuilderName))
		}
		methodStr.WriteString(fmt.Sprintf("{name:%v,parameterTypes:[%v],returnType:%v,params:[%v] }", m.Name, paramType.String(), m.ReturnType, param.String()))
	}
	var types strings.Builder
	for _, d := range def.Types {
		types.WriteString(fmt.Sprintf("{id:%v,type:%v,builderName:%v}", d.ID, d.Type, d.TypeBuilderName))
	}
	return fmt.Sprintf("{canonicalName:%v, codeSource:%v, methods:[%v], types:[%v]}", def.CanonicalName, def.CodeSource, methodStr.String(), types.String())
}

// FullServiceDefinition is the describer of service definition with parameters
type FullServiceDefinition struct {
<<<<<<< HEAD
	Parameters map[string]string `json:"parameters"`
=======
	Parameters map[string]string
>>>>>>> d9242195
	ServiceDefinition
}

// MethodDefinition is the describer of method definition
type MethodDefinition struct {
	Name           string           `json:"name"`
	ParameterTypes []string         `json:"parameterTypes"`
	ReturnType     string           `json:"returnType"`
	Parameters     []TypeDefinition `json:"parameters"`
}

// TypeDefinition is the describer of type definition
type TypeDefinition struct {
	ID              string                    `json:"id"`
	Type            string                    `json:"type"`
	Items           []TypeDefinition          `json:"items"`
	Enums           []string                  `json:"enums"`
	Properties      map[string]TypeDefinition `json:"properties"`
	TypeBuilderName string                    `json:"typeBuilderName

"`
}

// BuildServiceDefinition can build service definition which will be used to describe a service
func BuildServiceDefinition(service common.Service, url *common.URL) *ServiceDefinition {
	sd := &ServiceDefinition{}
	sd.CanonicalName = url.Service()

	for k, m := range service.Method() {
		var paramTypes []string
		if len(m.ArgsType()) > 0 {
			for _, t := range m.ArgsType() {
				paramTypes = append(paramTypes, t.Kind().String())
			}
		}

		var returnType string
		if m.ReplyType() != nil {
			returnType = m.ReplyType().Kind().String()
		}

		methodD := MethodDefinition{
			Name:           k,
			ParameterTypes: paramTypes,
			ReturnType:     returnType,
		}
		sd.Methods = append(sd.Methods, methodD)
	}

	return sd
}

// BuildFullDefinition can build service definition with full url parameters
func BuildFullDefinition(service common.Service, url *common.URL) *FullServiceDefinition {
	fsd := &FullServiceDefinition{}
	sd := BuildServiceDefinition(service, url)
	fsd.ServiceDefinition = *sd
	fsd.Parameters = make(map[string]string)
	for k, v := range url.GetParams() {
		fsd.Parameters[k] = strings.Join(v, ",")
	}
	return fsd
}

// ToBytes convert ServiceDefinition to json string
func (def *FullServiceDefinition) ToBytes() ([]byte, error) {
	return json.Marshal(def)
}

// String will iterate all methods and parameters and convert them to json string
func (def *FullServiceDefinition) String() string {
	var methodStr strings.Builder
	for _, m := range def.Methods {
		var paramType strings.Builder
		for _, p := range m.ParameterTypes {
			paramType.WriteString(fmt.Sprintf("{type:%v}", p))
		}
		var param strings.Builder
		for _, d := range m.Parameters {
			param.WriteString(fmt.Sprintf("{id:%v,type:%v,builderName:%v}", d.ID, d.Type, d.TypeBuilderName))
		}
		methodStr.WriteString(fmt.Sprintf("{name:%v,parameterTypes:[%v],returnType:%v,params:[%v] }", m.Name, paramType.String(), m.ReturnType, param.String()))
	}
	var types strings.Builder
	for _, d := range def.Types {
		types.WriteString(fmt.Sprintf("{id:%v,type:%v,builderName:%v}", d.ID, d.Type, d.TypeBuilderName))
	}

	sortSlice := make([]string, 0)
	var parameters strings.Builder
	for k := range def.Parameters {
		sortSlice = append(sortSlice, k)
	}
	sort.Slice(sortSlice, func(i, j int) bool { return sortSlice[i] < sortSlice[j] })
	for _, k := range sortSlice {
		parameters.WriteString(fmt.Sprintf("%v:%v,", k, def.Parameters[k]))
	}

	return fmt.Sprintf("{parameters:{%v}, canonicalName:%v, codeSource:%v, methods:[%v], types:[%v]}",
		strings.TrimRight(parameters.String(), ","), def.CanonicalName, def.CodeSource, methodStr.String(), types.String())
}

// ServiceDescriperBuild builds the service key, format is `group/serviceName:version` which be same as URL's service key
func ServiceDescriperBuild(serviceName string, group string, version string) string {
	buf := &bytes.Buffer{}
	if group != "" {
		buf.WriteString(group)
		buf.WriteString(constant.PathSeparator)
	}
	buf.WriteString(serviceName)
	if version != "" && version != "0.0.0" {
		buf.WriteString(constant.KeySeparator)
		buf.WriteString(version)
	}
	return buf.String()
}<|MERGE_RESOLUTION|>--- conflicted
+++ resolved
@@ -71,11 +71,7 @@
 
 // FullServiceDefinition is the describer of service definition with parameters
 type FullServiceDefinition struct {
-<<<<<<< HEAD
 	Parameters map[string]string `json:"parameters"`
-=======
-	Parameters map[string]string
->>>>>>> d9242195
 	ServiceDefinition
 }
 
