--- conflicted
+++ resolved
@@ -48,22 +48,6 @@
 // when we implement them, adding UT
 func TestNewMetadataService(t *testing.T) {
 	pxy := createPxy()
-<<<<<<< HEAD
-	_,err := pxy.ServiceName()
-	assert.Nil(t,err)
-	err = pxy.PublishServiceDefinition(&common.URL{})
-	assert.Nil(t,err)
-	_,err = pxy.GetServiceDefinition(constant.ANY_VALUE, constant.ANY_VALUE, constant.ANY_VALUE)
-	assert.Nil(t,err)
-	_,err = pxy.Version()
-	assert.Nil(t,err)
-	_,err = pxy.GetSubscribedURLs()
-	assert.Nil(t,err)
-	err = pxy.UnsubscribeURL(&common.URL{})
-	assert.Nil(t,err)
-	_,err = pxy.GetServiceDefinitionByServiceKey("any")
-	assert.Nil(t,err)
-=======
 	_, err := pxy.ServiceName()
 	assert.Nil(t, err)
 	err = pxy.PublishServiceDefinition(&common.URL{})
@@ -78,7 +62,6 @@
 	assert.Nil(t, err)
 	_, err = pxy.GetServiceDefinitionByServiceKey("any")
 	assert.Nil(t, err)
->>>>>>> e7b35cbb
 	pxy.ExportURL(&common.URL{})
 	pxy.SubscribeURL(&common.URL{})
 	pxy.MethodMapper()
