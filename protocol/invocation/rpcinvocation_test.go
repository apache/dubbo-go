/*
 * Licensed to the Apache Software Foundation (ASF) under one or more
 * contributor license agreements.  See the NOTICE file distributed with
 * this work for additional information regarding copyright ownership.
 * The ASF licenses this file to You under the Apache License, Version 2.0
 * (the "License"); you may not use this file except in compliance with
 * the License.  You may obtain a copy of the License at
 *
 *     http://www.apache.org/licenses/LICENSE-2.0
 *
 * Unless required by applicable law or agreed to in writing, software
 * distributed under the License is distributed on an "AS IS" BASIS,
 * WITHOUT WARRANTIES OR CONDITIONS OF ANY KIND, either express or implied.
 * See the License for the specific language governing permissions and
 * limitations under the License.
 */

package invocation

import (
<<<<<<< HEAD
	"reflect"
=======
	"context"
	"fmt"
	"net/http"
	"reflect"
	"sync"
>>>>>>> 9c364fdd
	"testing"
)

import (
	"github.com/stretchr/testify/assert"
)

import (
	"dubbo.apache.org/dubbo-go/v3/common"
	"dubbo.apache.org/dubbo-go/v3/common/constant"
	"dubbo.apache.org/dubbo-go/v3/protocol/base"
<<<<<<< HEAD
=======
	"dubbo.apache.org/dubbo-go/v3/protocol/result"
	"dubbo.apache.org/dubbo-go/v3/protocol/triple/triple_protocol"
>>>>>>> 9c364fdd
)

func TestRPCInvocation_ServiceKey(t *testing.T) {
	providerURL := "dubbo://127.0.0.1:20000/com.ikurento.user.UserProvider?anyhost=true&" +
		"application=BDTService&category=providers&default.timeout=10000&dubbo=dubbo-provider-golang-1.0.0&" +
		"environment=dev&interface=com.ikurento.user.UserProvider&ip=192.168.56.1&methods=GetUser%2C&" +
		"module=dubbogo+user-info+server&org=ikurento.com&owner=ZX&pid=1447&revision=0.0.1&" +
		"side=provider&timeout=3000&timestamp=1556509797245"

	sameInfPathConsumerURL := "dubbo://127.0.0.1:20000/com.ikurento.user.UserProvider?anyhost=true&" +
		"application=BDTService&category=providers&default.timeout=10000&dubbo=dubbo-provider-golang-1.0.0&" +
		"environment=dev&interface=com.ikurento.user.UserProvider&ip=192.168.56.1&methods=GetUser%2C&" +
		"module=dubbogo+user-info+server&org=ikurento.com&owner=ZX&pid=1447&revision=0.0.1&" +
		"side=provider&timeout=3000&timestamp=1556509797245"
	diffInfPathConsumerURL := "dubbo://127.0.0.1:20000/com.ikurento.user.UserProvider?anyhost=true&" +
		"application=BDTService&category=providers&default.timeout=10000&dubbo=dubbo-provider-golang-1.0.0&" +
		"environment=dev&interface=com.ikurento.user.UserProviderFoo&ip=192.168.56.1&methods=GetUser%2C&" +
		"module=dubbogo+user-info+server&org=ikurento.com&owner=ZX&pid=1447&revision=0.0.1&" +
		"side=provider&timeout=3000&timestamp=1556509797245"

	providerUrl, err := common.NewURL(providerURL)
	assert.NoError(t, err)

	// invocation with same interface and path value
	sameInfPathConsumerUrl, err := common.NewURL(sameInfPathConsumerURL)
	assert.NoError(t, err)
	invocation := NewRPCInvocationWithOptions(WithAttachments(map[string]any{
		constant.InterfaceKey: sameInfPathConsumerUrl.GetParam(constant.InterfaceKey, ""),
		constant.PathKey:      sameInfPathConsumerUrl.Path,
		constant.GroupKey:     sameInfPathConsumerUrl.GetParam(constant.GroupKey, ""),
		constant.VersionKey:   sameInfPathConsumerUrl.GetParam(constant.VersionKey, ""),
	}))
	assert.Equal(t, providerUrl.ServiceKey(), invocation.ServiceKey())

	// invocation with different interface and path value
	diffInfPathConsumerUrl, err := common.NewURL(diffInfPathConsumerURL)
	assert.NoError(t, err)
	invocation = NewRPCInvocationWithOptions(WithAttachments(map[string]any{
		constant.InterfaceKey: diffInfPathConsumerUrl.GetParam(constant.InterfaceKey, ""),
		constant.PathKey:      diffInfPathConsumerUrl.Path,
		constant.GroupKey:     diffInfPathConsumerUrl.GetParam(constant.GroupKey, ""),
		constant.VersionKey:   diffInfPathConsumerUrl.GetParam(constant.VersionKey, ""),
	}))
	assert.Equal(t, providerUrl.ServiceKey(), invocation.ServiceKey())
}

func TestNewRPCInvocation(t *testing.T) {
	methodName := "testMethod"
<<<<<<< HEAD
	arguments := []any{"arg1", 123}
	attachments := map[string]any{"key1": "value1"}

	inv := NewRPCInvocation(methodName, arguments, attachments)

	assert.Equal(t, methodName, inv.MethodName())
	assert.Equal(t, arguments, inv.Arguments())
	assert.Equal(t, attachments, inv.Attachments())
	assert.NotNil(t, inv.Attributes())
}

func TestNewRPCInvocationWithOptions(t *testing.T) {
	t.Run("basic options", func(t *testing.T) {
		inv := NewRPCInvocationWithOptions(
			WithMethodName("testMethod"),
			WithArguments([]any{"arg1", 123}),
			WithAttachments(map[string]any{"key1": "value1"}),
			WithReply("testReply"),
		)

		assert.Equal(t, "testMethod", inv.MethodName())
		assert.Equal(t, []any{"arg1", 123}, inv.Arguments())
		assert.Equal(t, "testReply", inv.Reply())
		assert.NotNil(t, inv.Attributes())

		val, ok := inv.GetAttachment("key1")
		assert.True(t, ok)
		assert.Equal(t, "value1", val)
	})

	t.Run("parameter types", func(t *testing.T) {
		paramTypes := []reflect.Type{reflect.TypeOf(""), reflect.TypeOf(0)}
		paramTypeNames := []string{"string", "int"}

		inv := NewRPCInvocationWithOptions(
			WithParameterTypes(paramTypes),
			WithParameterTypeNames(paramTypeNames),
		)

		assert.Equal(t, paramTypes, inv.ParameterTypes())
		assert.Equal(t, paramTypeNames, inv.ParameterTypeNames())
	})

	t.Run("with invoker", func(t *testing.T) {
		invoker := base.NewBaseInvoker(nil)
		inv := NewRPCInvocationWithOptions(
			WithInvoker(invoker),
		)

		assert.Equal(t, invoker, inv.Invoker())
	})

	t.Run("attachment operations", func(t *testing.T) {
		inv := NewRPCInvocationWithOptions(
			WithAttachment("key1", "value1"),
			WithAttachment("key2", 456),
		)

		// Test GetAttachment
		val, ok := inv.GetAttachment("key1")
		assert.True(t, ok)
		assert.Equal(t, "value1", val)

		// Test GetAttachmentInterface
		val2 := inv.GetAttachmentInterface("key2")
		assert.Equal(t, 456, val2)

		// Test GetAttachmentWithDefaultValue
		val3 := inv.GetAttachmentWithDefaultValue("nonexistent", "default")
		assert.Equal(t, "default", val3)

		// Test SetAttachment
		inv.SetAttachment("key3", "value3")
		val4, ok := inv.GetAttachment("key3")
		assert.True(t, ok)
		assert.Equal(t, "value3", val4)
	})

	t.Run("attribute operations", func(t *testing.T) {
		inv := NewRPCInvocationWithOptions(
			WithMethodName("test"),
		)

		// Test SetAttribute
		inv.SetAttribute("attr1", "attrValue1")
		inv.SetAttribute("attr2", 789)

		// Test GetAttribute
		attrVal, ok := inv.GetAttribute("attr1")
		assert.True(t, ok)
		assert.Equal(t, "attrValue1", attrVal)

		// Test GetAttributeWithDefaultValue
		attrVal2 := inv.GetAttributeWithDefaultValue("nonexistent", "defaultAttr")
		assert.Equal(t, "defaultAttr", attrVal2)

		// Test Attributes
		attributes := inv.Attributes()
		assert.Len(t, attributes, 2)
	})

	t.Run("nil attachments initialization", func(t *testing.T) {
		inv := NewRPCInvocationWithOptions()

		// SetAttachment should initialize nil map
		assert.NotPanics(t, func() {
			inv.SetAttachment("key1", "value1")
		})
		val, ok := inv.GetAttachment("key1")
		assert.True(t, ok)
		assert.Equal(t, "value1", val)
	})

	t.Run("nil attributes initialization", func(t *testing.T) {
		inv := NewRPCInvocationWithOptions()

		// SetAttribute should initialize nil map
		assert.NotPanics(t, func() {
			inv.SetAttribute("attr1", "value1")
		})
		attrVal, ok := inv.GetAttribute("attr1")
		assert.True(t, ok)
		assert.Equal(t, "value1", attrVal)
	})
=======
	arguments := []any{"arg1", 123, true}
	attachments := map[string]any{
		"key1": "value1",
		"key2": "value2",
	}

	invocation := NewRPCInvocation(methodName, arguments, attachments)

	assert.NotNil(t, invocation)
	assert.Equal(t, methodName, invocation.MethodName())
	assert.Equal(t, arguments, invocation.Arguments())
	assert.Equal(t, attachments, invocation.Attachments())
	assert.NotNil(t, invocation.Attributes())
	assert.Empty(t, invocation.Attributes())
}

func TestNewRPCInvocationWithOptions(t *testing.T) {
	methodName := "testMethod"
	paramTypes := []reflect.Type{reflect.TypeOf(""), reflect.TypeOf(0)}
	paramTypeNames := []string{"string", "int"}
	paramValues := []reflect.Value{reflect.ValueOf("test"), reflect.ValueOf(123)}
	paramRawValues := []any{"test", 123}
	arguments := []any{"arg1", 456}
	reply := "test_reply"
	callback := func() {}
	attachments := map[string]any{"key": "value"}

	invocation := NewRPCInvocationWithOptions(
		WithMethodName(methodName),
		WithParameterTypes(paramTypes),
		WithParameterTypeNames(paramTypeNames),
		WithParameterValues(paramValues),
		WithParameterRawValues(paramRawValues),
		WithArguments(arguments),
		WithReply(reply),
		WithCallBack(callback),
		WithAttachments(attachments),
	)

	assert.NotNil(t, invocation)
	assert.Equal(t, methodName, invocation.MethodName())
	assert.Equal(t, paramTypes, invocation.ParameterTypes())
	assert.Equal(t, paramTypeNames, invocation.ParameterTypeNames())
	assert.Equal(t, paramValues, invocation.ParameterValues())
	assert.Equal(t, paramRawValues, invocation.ParameterRawValues())
	assert.Equal(t, arguments, invocation.Arguments())
	assert.Equal(t, reply, invocation.Reply())
	assert.NotNil(t, invocation.CallBack())
	assert.Equal(t, attachments, invocation.Attachments())
}

func TestRPCInvocation_MethodName(t *testing.T) {
	invocation := NewRPCInvocationWithOptions(WithMethodName("testMethod"))
	assert.Equal(t, "testMethod", invocation.MethodName())
}

func TestRPCInvocation_ActualMethodName(t *testing.T) {
	// Test non-generic invocation
	invocation := NewRPCInvocationWithOptions(
		WithMethodName("normalMethod"),
		WithArguments([]any{"arg1"}),
	)
	assert.Equal(t, "normalMethod", invocation.ActualMethodName())

	// Test generic invocation with $invoke
	invocation = NewRPCInvocationWithOptions(
		WithMethodName(constant.Generic),
		WithArguments([]any{"actualMethod", []string{"java.lang.String"}, []any{"param"}}),
	)
	assert.Equal(t, "actualMethod", invocation.ActualMethodName())

	// Test generic invocation with $invokeAsync
	invocation = NewRPCInvocationWithOptions(
		WithMethodName(constant.GenericAsync),
		WithArguments([]any{"actualAsyncMethod", []string{"java.lang.String"}, []any{"param"}}),
	)
	assert.Equal(t, "actualAsyncMethod", invocation.ActualMethodName())
}

func TestRPCInvocation_IsGenericInvocation(t *testing.T) {
	// Test non-generic invocation
	invocation := NewRPCInvocationWithOptions(
		WithMethodName("normalMethod"),
		WithArguments([]any{"arg1"}),
	)
	assert.False(t, invocation.IsGenericInvocation())

	// Test generic invocation with $invoke
	invocation = NewRPCInvocationWithOptions(
		WithMethodName(constant.Generic),
		WithArguments([]any{"actualMethod", []string{"java.lang.String"}, []any{"param"}}),
	)
	assert.True(t, invocation.IsGenericInvocation())

	// Test generic invocation with $invokeAsync
	invocation = NewRPCInvocationWithOptions(
		WithMethodName(constant.GenericAsync),
		WithArguments([]any{"actualMethod", []string{"java.lang.String"}, []any{"param"}}),
	)
	assert.True(t, invocation.IsGenericInvocation())

	// Test generic method name but insufficient arguments
	invocation = NewRPCInvocationWithOptions(
		WithMethodName(constant.Generic),
		WithArguments([]any{"arg1"}),
	)
	assert.False(t, invocation.IsGenericInvocation())

	// Test generic method name but nil arguments
	invocation = NewRPCInvocationWithOptions(
		WithMethodName(constant.Generic),
	)
	assert.False(t, invocation.IsGenericInvocation())
}

func TestRPCInvocation_SetAndGetReply(t *testing.T) {
	invocation := NewRPCInvocationWithOptions()
	assert.Nil(t, invocation.Reply())

	reply := "test_reply"
	invocation.SetReply(reply)
	assert.Equal(t, reply, invocation.Reply())
}

func TestRPCInvocation_SetAndGetCallBack(t *testing.T) {
	invocation := NewRPCInvocationWithOptions()
	assert.Nil(t, invocation.CallBack())

	callback := func() string { return "callback" }
	invocation.SetCallBack(callback)
	assert.NotNil(t, invocation.CallBack())
}

func TestRPCInvocation_Attachments(t *testing.T) {
	attachments := map[string]any{
		"key1": "value1",
		"key2": 123,
	}
	invocation := NewRPCInvocationWithOptions(WithAttachments(attachments))
	assert.Equal(t, attachments, invocation.Attachments())
}

func TestRPCInvocation_GetAttachmentInterface(t *testing.T) {
	attachments := map[string]any{
		"key1": "value1",
		"key2": 123,
	}
	invocation := NewRPCInvocationWithOptions(WithAttachments(attachments))

	// Test existing key
	val := invocation.GetAttachmentInterface("key1")
	assert.Equal(t, "value1", val)

	val = invocation.GetAttachmentInterface("key2")
	assert.Equal(t, 123, val)

	// Test non-existing key
	val = invocation.GetAttachmentInterface("non-existing")
	assert.Nil(t, val)

	// Test nil attachments
	invocation2 := NewRPCInvocationWithOptions()
	val = invocation2.GetAttachmentInterface("key1")
	assert.Nil(t, val)
}

func TestRPCInvocation_SetAndGetAttachment(t *testing.T) {
	invocation := NewRPCInvocationWithOptions()

	// Test setting attachment
	invocation.SetAttachment("key1", "value1")
	val, ok := invocation.GetAttachment("key1")
	assert.True(t, ok)
	assert.Equal(t, "value1", val)

	// Test getting non-existing key
	val, ok = invocation.GetAttachment("non-existing")
	assert.False(t, ok)
	assert.Empty(t, val)

	// Test string array attachment (for triple protocol)
	invocation.SetAttachment("key2", []string{"value2", "value3"})
	val, ok = invocation.GetAttachment("key2")
	assert.True(t, ok)
	assert.Equal(t, "value2", val)

	// Test non-string attachment
	invocation.SetAttachment("key3", 123)
	val, ok = invocation.GetAttachment("key3")
	assert.False(t, ok)
	assert.Empty(t, val)

	// Test empty string array
	invocation.SetAttachment("key4", []string{})
	val, ok = invocation.GetAttachment("key4")
	assert.False(t, ok)
	assert.Empty(t, val)
}

func TestRPCInvocation_GetAttachmentWithDefaultValue(t *testing.T) {
	invocation := NewRPCInvocationWithOptions()
	invocation.SetAttachment("key1", "value1")

	// Test existing key
	val := invocation.GetAttachmentWithDefaultValue("key1", "default")
	assert.Equal(t, "value1", val)

	// Test non-existing key
	val = invocation.GetAttachmentWithDefaultValue("non-existing", "default")
	assert.Equal(t, "default", val)
}

func TestRPCInvocation_Attributes(t *testing.T) {
	invocation := NewRPCInvocationWithOptions()
	assert.NotNil(t, invocation.Attributes())
	assert.Empty(t, invocation.Attributes())
}

func TestRPCInvocation_SetAndGetAttribute(t *testing.T) {
	invocation := NewRPCInvocationWithOptions()

	// Test setting attribute
	invocation.SetAttribute("key1", "value1")
	val, ok := invocation.GetAttribute("key1")
	assert.True(t, ok)
	assert.Equal(t, "value1", val)

	// Test getting non-existing key
	val, ok = invocation.GetAttribute("non-existing")
	assert.False(t, ok)
	assert.Nil(t, val)

	// Test with different types
	invocation.SetAttribute("key2", 123)
	val, ok = invocation.GetAttribute("key2")
	assert.True(t, ok)
	assert.Equal(t, 123, val)
}

func TestRPCInvocation_GetAttributeWithDefaultValue(t *testing.T) {
	invocation := NewRPCInvocationWithOptions()
	invocation.SetAttribute("key1", "value1")

	// Test existing key
	val := invocation.GetAttributeWithDefaultValue("key1", "default")
	assert.Equal(t, "value1", val)

	// Test non-existing key
	val = invocation.GetAttributeWithDefaultValue("non-existing", "default")
	assert.Equal(t, "default", val)

	// Test with nil attributes (should not happen but test defensive code)
	invocation2 := &RPCInvocation{}
	val = invocation2.GetAttributeWithDefaultValue("key1", "default")
	assert.Equal(t, "default", val)
}

func TestRPCInvocation_SetAndGetInvoker(t *testing.T) {
	invocation := NewRPCInvocationWithOptions()
	assert.Nil(t, invocation.Invoker())

	// Create a mock invoker
	url, err := common.NewURL("dubbo://127.0.0.1:20000/test")
	assert.NoError(t, err)
	mockInvoker := &mockInvoker{url: url}

	invocation.SetInvoker(mockInvoker)
	assert.NotNil(t, invocation.Invoker())
	assert.Equal(t, mockInvoker, invocation.Invoker())
}

func TestRPCInvocation_GetAttachmentAsContext(t *testing.T) {
	attachments := map[string]any{
		"key1": "value1",
		"key2": []string{"value2", "value3"},
		"key3": 123, // non-string value should be skipped
	}
	invocation := NewRPCInvocationWithOptions(WithAttachments(attachments))

	ctx := invocation.GetAttachmentAsContext()
	assert.NotNil(t, ctx)

	// Extract header from context
	header := triple_protocol.ExtractFromOutgoingContext(ctx)
	assert.NotNil(t, header)

	// Verify that string attachments are in the header
	// NewOutgoingContext stores keys as lowercase, so check both ways
	assert.Contains(t, header, "key1")
	assert.Equal(t, []string{"value1"}, header["key1"]) //nolint:staticcheck

	assert.Contains(t, header, "key2")
	assert.Equal(t, []string{"value2", "value3"}, header["key2"]) //nolint:staticcheck

	// key3 (int) should not be in the header since it's not a string
	assert.NotContains(t, header, "key3")
}

func TestRPCInvocation_MergeAttachmentFromContext(t *testing.T) {
	invocation := NewRPCInvocationWithOptions()

	// Create a context with outgoing metadata
	ctx := context.Background()
	header := http.Header{}
	header.Set("key1", "value1")
	header.Add("key2", "value2")
	header.Add("key2", "value3")
	ctx = triple_protocol.NewOutgoingContext(ctx, header)

	invocation.MergeAttachmentFromContext(ctx)

	// Verify merged attachments
	val, ok := invocation.GetAttachment("key1")
	assert.True(t, ok)
	assert.Equal(t, "value1", val)

	// For multiple values, it should be stored as array
	valInterface := invocation.GetAttachmentInterface("key2")
	assert.NotNil(t, valInterface)
	valArray, ok := valInterface.([]string)
	assert.True(t, ok)
	assert.Equal(t, 2, len(valArray))

	// Test with nil context header (context without outgoing header)
	invocation2 := NewRPCInvocationWithOptions()
	invocation2.MergeAttachmentFromContext(context.Background())
	// Should not panic and attachments should remain nil or empty
	if invocation2.Attachments() != nil {
		assert.Empty(t, invocation2.Attachments())
	}
}

func TestRPCInvocation_WithAttachment(t *testing.T) {
	invocation := NewRPCInvocationWithOptions(
		WithAttachment("key1", "value1"),
		WithAttachment("key2", 123),
	)

	val, ok := invocation.GetAttachment("key1")
	assert.True(t, ok)
	assert.Equal(t, "value1", val)

	val2 := invocation.GetAttachmentInterface("key2")
	assert.Equal(t, 123, val2)
}

func TestRPCInvocation_WithInvoker(t *testing.T) {
	url, err := common.NewURL("dubbo://127.0.0.1:20000/test")
	assert.NoError(t, err)
	mockInvoker := &mockInvoker{url: url}

	invocation := NewRPCInvocationWithOptions(WithInvoker(mockInvoker))
	assert.NotNil(t, invocation.Invoker())
	assert.Equal(t, mockInvoker, invocation.Invoker())
}

func TestRPCInvocation_WithParameterTypeNames_EmptySlice(t *testing.T) {
	// Test with empty slice
	invocation := NewRPCInvocationWithOptions(
		WithParameterTypeNames([]string{}),
	)
	assert.Nil(t, invocation.ParameterTypeNames())

	// Test with non-empty slice
	invocation = NewRPCInvocationWithOptions(
		WithParameterTypeNames([]string{"string", "int"}),
	)
	assert.Equal(t, []string{"string", "int"}, invocation.ParameterTypeNames())
}

func TestRPCInvocation_ServiceKeyWithGroupAndVersion(t *testing.T) {
	// Test with group and version
	invocation := NewRPCInvocationWithOptions(WithAttachments(map[string]any{
		constant.InterfaceKey: "com.test.Service",
		constant.GroupKey:     "testGroup",
		constant.VersionKey:   "1.0.0",
	}))
	assert.Equal(t, "testGroup/com.test.Service:1.0.0", invocation.ServiceKey())

	// Test with path having leading slash
	invocation = NewRPCInvocationWithOptions(WithAttachments(map[string]any{
		constant.PathKey:    "/com.test.Service",
		constant.GroupKey:   "testGroup",
		constant.VersionKey: "1.0.0",
	}))
	assert.Equal(t, "testGroup/com.test.Service:1.0.0", invocation.ServiceKey())

	// Test with only interface
	invocation = NewRPCInvocationWithOptions(WithAttachments(map[string]any{
		constant.InterfaceKey: "com.test.Service",
	}))
	assert.Equal(t, "com.test.Service", invocation.ServiceKey())
}

func TestRPCInvocation_ConcurrentAccess(t *testing.T) {
	invocation := NewRPCInvocationWithOptions()
	var wg sync.WaitGroup

	// Test concurrent SetAttachment and GetAttachment with unique keys
	numGoroutines := 10
	wg.Add(numGoroutines)
	for i := 0; i < numGoroutines; i++ {
		go func(n int) {
			defer wg.Done()
			key := fmt.Sprintf("attachment_key_%d", n)
			expectedValue := fmt.Sprintf("value_%d", n)

			invocation.SetAttachment(key, expectedValue)
			val, ok := invocation.GetAttachment(key)

			assert.True(t, ok, "Attachment should exist for key %s", key)
			assert.Equal(t, expectedValue, val, "Attachment value mismatch for key %s", key)
		}(i)
	}
	wg.Wait()

	// Verify all attachments were set correctly
	for i := 0; i < numGoroutines; i++ {
		key := fmt.Sprintf("attachment_key_%d", i)
		expectedValue := fmt.Sprintf("value_%d", i)
		val, ok := invocation.GetAttachment(key)
		assert.True(t, ok, "Final check: Attachment should exist for key %s", key)
		assert.Equal(t, expectedValue, val, "Final check: Attachment value mismatch for key %s", key)
	}

	// Test concurrent SetAttribute and GetAttribute with unique keys
	wg.Add(numGoroutines)
	for i := 0; i < numGoroutines; i++ {
		go func(n int) {
			defer wg.Done()
			key := fmt.Sprintf("attribute_key_%d", n)
			expectedValue := n * 100

			invocation.SetAttribute(key, expectedValue)
			val, ok := invocation.GetAttribute(key)

			assert.True(t, ok, "Attribute should exist for key %s", key)
			assert.Equal(t, expectedValue, val, "Attribute value mismatch for key %s", key)
		}(i)
	}
	wg.Wait()

	// Verify all attributes were set correctly
	for i := 0; i < numGoroutines; i++ {
		key := fmt.Sprintf("attribute_key_%d", i)
		expectedValue := i * 100
		val, ok := invocation.GetAttribute(key)
		assert.True(t, ok, "Final check: Attribute should exist for key %s", key)
		assert.Equal(t, expectedValue, val, "Final check: Attribute value mismatch for key %s", key)
	}

	// Test SetInvoker and Invoker
	// Note: We test only SetInvoker here because Invoker() doesn't use locks,
	// and concurrent read/write would cause data races (which is a limitation of the current implementation).
	// Testing concurrent writes only is still useful to verify SetInvoker's lock works correctly.
	url, err := common.NewURL("dubbo://127.0.0.1:20000/test")
	assert.NoError(t, err)
	mockInvoker := &mockInvoker{url: url}

	wg.Add(numGoroutines)
	for i := 0; i < numGoroutines; i++ {
		go func() {
			defer wg.Done()
			invocation.SetInvoker(mockInvoker)
		}()
	}
	wg.Wait()

	// Final verification after all writes are complete
	finalInvoker := invocation.Invoker()
	assert.NotNil(t, finalInvoker, "Final check: Invoker should not be nil")
	assert.Equal(t, mockInvoker, finalInvoker, "Final check: Invoker should match")
}

// mockInvoker is a simple mock implementation of base.Invoker for testing
type mockInvoker struct {
	url *common.URL
}

func (m *mockInvoker) GetURL() *common.URL {
	return m.url
}

func (m *mockInvoker) IsAvailable() bool {
	return true
}

func (m *mockInvoker) Destroy() {
}

func (m *mockInvoker) Invoke(ctx context.Context, inv base.Invocation) result.Result {
	return &result.RPCResult{}
>>>>>>> 9c364fdd
}<|MERGE_RESOLUTION|>--- conflicted
+++ resolved
@@ -18,15 +18,11 @@
 package invocation
 
 import (
-<<<<<<< HEAD
-	"reflect"
-=======
 	"context"
 	"fmt"
 	"net/http"
 	"reflect"
 	"sync"
->>>>>>> 9c364fdd
 	"testing"
 )
 
@@ -38,11 +34,8 @@
 	"dubbo.apache.org/dubbo-go/v3/common"
 	"dubbo.apache.org/dubbo-go/v3/common/constant"
 	"dubbo.apache.org/dubbo-go/v3/protocol/base"
-<<<<<<< HEAD
-=======
 	"dubbo.apache.org/dubbo-go/v3/protocol/result"
 	"dubbo.apache.org/dubbo-go/v3/protocol/triple/triple_protocol"
->>>>>>> 9c364fdd
 )
 
 func TestRPCInvocation_ServiceKey(t *testing.T) {
@@ -91,132 +84,6 @@
 
 func TestNewRPCInvocation(t *testing.T) {
 	methodName := "testMethod"
-<<<<<<< HEAD
-	arguments := []any{"arg1", 123}
-	attachments := map[string]any{"key1": "value1"}
-
-	inv := NewRPCInvocation(methodName, arguments, attachments)
-
-	assert.Equal(t, methodName, inv.MethodName())
-	assert.Equal(t, arguments, inv.Arguments())
-	assert.Equal(t, attachments, inv.Attachments())
-	assert.NotNil(t, inv.Attributes())
-}
-
-func TestNewRPCInvocationWithOptions(t *testing.T) {
-	t.Run("basic options", func(t *testing.T) {
-		inv := NewRPCInvocationWithOptions(
-			WithMethodName("testMethod"),
-			WithArguments([]any{"arg1", 123}),
-			WithAttachments(map[string]any{"key1": "value1"}),
-			WithReply("testReply"),
-		)
-
-		assert.Equal(t, "testMethod", inv.MethodName())
-		assert.Equal(t, []any{"arg1", 123}, inv.Arguments())
-		assert.Equal(t, "testReply", inv.Reply())
-		assert.NotNil(t, inv.Attributes())
-
-		val, ok := inv.GetAttachment("key1")
-		assert.True(t, ok)
-		assert.Equal(t, "value1", val)
-	})
-
-	t.Run("parameter types", func(t *testing.T) {
-		paramTypes := []reflect.Type{reflect.TypeOf(""), reflect.TypeOf(0)}
-		paramTypeNames := []string{"string", "int"}
-
-		inv := NewRPCInvocationWithOptions(
-			WithParameterTypes(paramTypes),
-			WithParameterTypeNames(paramTypeNames),
-		)
-
-		assert.Equal(t, paramTypes, inv.ParameterTypes())
-		assert.Equal(t, paramTypeNames, inv.ParameterTypeNames())
-	})
-
-	t.Run("with invoker", func(t *testing.T) {
-		invoker := base.NewBaseInvoker(nil)
-		inv := NewRPCInvocationWithOptions(
-			WithInvoker(invoker),
-		)
-
-		assert.Equal(t, invoker, inv.Invoker())
-	})
-
-	t.Run("attachment operations", func(t *testing.T) {
-		inv := NewRPCInvocationWithOptions(
-			WithAttachment("key1", "value1"),
-			WithAttachment("key2", 456),
-		)
-
-		// Test GetAttachment
-		val, ok := inv.GetAttachment("key1")
-		assert.True(t, ok)
-		assert.Equal(t, "value1", val)
-
-		// Test GetAttachmentInterface
-		val2 := inv.GetAttachmentInterface("key2")
-		assert.Equal(t, 456, val2)
-
-		// Test GetAttachmentWithDefaultValue
-		val3 := inv.GetAttachmentWithDefaultValue("nonexistent", "default")
-		assert.Equal(t, "default", val3)
-
-		// Test SetAttachment
-		inv.SetAttachment("key3", "value3")
-		val4, ok := inv.GetAttachment("key3")
-		assert.True(t, ok)
-		assert.Equal(t, "value3", val4)
-	})
-
-	t.Run("attribute operations", func(t *testing.T) {
-		inv := NewRPCInvocationWithOptions(
-			WithMethodName("test"),
-		)
-
-		// Test SetAttribute
-		inv.SetAttribute("attr1", "attrValue1")
-		inv.SetAttribute("attr2", 789)
-
-		// Test GetAttribute
-		attrVal, ok := inv.GetAttribute("attr1")
-		assert.True(t, ok)
-		assert.Equal(t, "attrValue1", attrVal)
-
-		// Test GetAttributeWithDefaultValue
-		attrVal2 := inv.GetAttributeWithDefaultValue("nonexistent", "defaultAttr")
-		assert.Equal(t, "defaultAttr", attrVal2)
-
-		// Test Attributes
-		attributes := inv.Attributes()
-		assert.Len(t, attributes, 2)
-	})
-
-	t.Run("nil attachments initialization", func(t *testing.T) {
-		inv := NewRPCInvocationWithOptions()
-
-		// SetAttachment should initialize nil map
-		assert.NotPanics(t, func() {
-			inv.SetAttachment("key1", "value1")
-		})
-		val, ok := inv.GetAttachment("key1")
-		assert.True(t, ok)
-		assert.Equal(t, "value1", val)
-	})
-
-	t.Run("nil attributes initialization", func(t *testing.T) {
-		inv := NewRPCInvocationWithOptions()
-
-		// SetAttribute should initialize nil map
-		assert.NotPanics(t, func() {
-			inv.SetAttribute("attr1", "value1")
-		})
-		attrVal, ok := inv.GetAttribute("attr1")
-		assert.True(t, ok)
-		assert.Equal(t, "value1", attrVal)
-	})
-=======
 	arguments := []any{"arg1", 123, true}
 	attachments := map[string]any{
 		"key1": "value1",
@@ -709,5 +576,4 @@
 
 func (m *mockInvoker) Invoke(ctx context.Context, inv base.Invocation) result.Result {
 	return &result.RPCResult{}
->>>>>>> 9c364fdd
 }