--- conflicted
+++ resolved
@@ -333,21 +333,11 @@
 					for k, v := range res.Attachments() {
 						switch val := v.(type) {
 						case string:
-<<<<<<< HEAD
 							tri.AppendToOutgoingContext(ctx, k, val)
 						case []string:
 							for _, v := range val {
 								tri.AppendToOutgoingContext(ctx, k, v)
 							}
-=======
-							triResp.Trailer().Set(k, val)
-						case []string:
-							if len(val) > 0 {
-								triResp.Trailer().Set(k, val[0])
-							}
-						default:
-							triResp.Header().Set(k, fmt.Sprintf("%v", val))
->>>>>>> 941fde77
 						}
 					}
 					return triResp, res.Error()
