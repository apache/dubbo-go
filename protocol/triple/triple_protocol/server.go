/*
 * Licensed to the Apache Software Foundation (ASF) under one or more
 * contributor license agreements.  See the NOTICE file distributed with
 * this work for additional information regarding copyright ownership.
 * The ASF licenses this file to You under the Apache License, Version 2.0
 * (the "License"); you may not use this file except in compliance with
 * the License.  You may obtain a copy of the License at
 *
 *     http://www.apache.org/licenses/LICENSE-2.0
 *
 * Unless required by applicable law or agreed to in writing, software
 * distributed under the License is distributed on an "AS IS" BASIS,
 * WITHOUT WARRANTIES OR CONDITIONS OF ANY KIND, either express or implied.
 * See the License for the specific language governing permissions and
 * limitations under the License.
 */

package triple_protocol

import (
	"context"
	"crypto/tls"
	"fmt"
	"net/http"
	"sync"
)

import (
	"github.com/dubbogo/gost/log/logger"

	"github.com/dubbogo/grpc-go"

	"github.com/quic-go/quic-go"
	"github.com/quic-go/quic-go/http3"

	"golang.org/x/net/http2"
	"golang.org/x/net/http2/h2c"

	"golang.org/x/sync/errgroup"
)

import (
	"dubbo.apache.org/dubbo-go/v3/common/constant"
	"dubbo.apache.org/dubbo-go/v3/global"
)

type Server struct {
<<<<<<< HEAD
	addr     string
	mux      *http.ServeMux
	handlers map[string]*Handler
	httpSrv  *http.Server
	http3Srv *http3.Server
=======
	mu           sync.Mutex
	addr         string
	mux          *http.ServeMux
	handlers     map[string]*Handler
	httpSrv      *http.Server
	http3Srv     *http3.Server
	tripleConfig *global.TripleConfig // Configuration for the triple protocol
>>>>>>> f1a6afe3
}

func (s *Server) RegisterUnaryHandler(
	procedure string,
	reqInitFunc func() any,
	unary func(context.Context, *Request) (*Response, error),
	options ...HandlerOption,
) error {
	hdl, ok := s.handlers[procedure]
	if !ok {
		hdl = NewUnaryHandler(procedure, reqInitFunc, unary, options...)
		s.handlers[procedure] = hdl
		s.mux.Handle(procedure, hdl)
	} else {
		config := newHandlerConfig(procedure, options)
		implementation := generateUnaryHandlerFunc(procedure, reqInitFunc, unary, config.Interceptor)
		hdl.processImplementation(getIdentifier(config.Group, config.Version), implementation)
	}

	return nil
}

func (s *Server) RegisterClientStreamHandler(
	procedure string,
	stream func(context.Context, *ClientStream) (*Response, error),
	options ...HandlerOption,
) error {
	hdl, ok := s.handlers[procedure]
	if !ok {
		hdl = NewClientStreamHandler(procedure, stream, options...)
		s.handlers[procedure] = hdl
		s.mux.Handle(procedure, hdl)
	} else {
		config := newHandlerConfig(procedure, options)
		implementation := generateClientStreamHandlerFunc(procedure, stream, config.Interceptor)
		hdl.processImplementation(getIdentifier(config.Group, config.Version), implementation)
	}

	return nil
}

func (s *Server) RegisterServerStreamHandler(
	procedure string,
	reqInitFunc func() any,
	stream func(context.Context, *Request, *ServerStream) error,
	options ...HandlerOption,
) error {
	hdl, ok := s.handlers[procedure]
	if !ok {
		hdl = NewServerStreamHandler(procedure, reqInitFunc, stream, options...)
		s.handlers[procedure] = hdl
		s.mux.Handle(procedure, hdl)
	} else {
		config := newHandlerConfig(procedure, options)
		implementation := generateServerStreamHandlerFunc(procedure, reqInitFunc, stream, config.Interceptor)
		hdl.processImplementation(getIdentifier(config.Group, config.Version), implementation)
	}

	return nil
}

func (s *Server) RegisterBidiStreamHandler(
	procedure string,
	stream func(context.Context, *BidiStream) error,
	options ...HandlerOption,
) error {
	hdl, ok := s.handlers[procedure]
	if !ok {
		hdl = NewBidiStreamHandler(procedure, stream, options...)
		s.handlers[procedure] = hdl
		s.mux.Handle(procedure, hdl)
	} else {
		config := newHandlerConfig(procedure, options)
		implementation := generateBidiStreamHandlerFunc(procedure, stream, config.Interceptor)
		hdl.processImplementation(getIdentifier(config.Group, config.Version), implementation)
	}

	return nil
}

func (s *Server) RegisterCompatUnaryHandler(
	procedure string,
	method string,
	srv any,
	unary MethodHandler,
	options ...HandlerOption,
) error {
	hdl, ok := s.handlers[procedure]
	if !ok {
		hdl = NewCompatUnaryHandler(procedure, method, srv, unary, options...)
		s.handlers[procedure] = hdl
		s.mux.Handle(procedure, hdl)
	} else {
		config := newHandlerConfig(procedure, options)
		implementation := generateCompatUnaryHandlerFunc(procedure, method, srv, unary, config.Interceptor)
		hdl.processImplementation(getIdentifier(config.Group, config.Version), implementation)
	}

	return nil
}

func (s *Server) RegisterCompatStreamHandler(
	procedure string,
	srv any,
	typ StreamType,
	streamFunc func(srv any, stream grpc.ServerStream) error,
	options ...HandlerOption,
) error {
	hdl, ok := s.handlers[procedure]
	if !ok {
		hdl = NewCompatStreamHandler(procedure, srv, typ, streamFunc, options...)
		s.handlers[procedure] = hdl
		s.mux.Handle(procedure, hdl)
	} else {
		config := newHandlerConfig(procedure, options)
		implementation := generateCompatStreamHandlerFunc(procedure, srv, streamFunc, config.Interceptor)
		hdl.processImplementation(getIdentifier(config.Group, config.Version), implementation)
	}

	return nil
}

func (s *Server) Run(callProtocol string, tlsConf *tls.Config) error {
	// Support for starting HTTP/2 and HTTP/3 servers simultaneously.
	switch callProtocol {
	case constant.CallHTTP2:
		return s.startHttp2(tlsConf)
	case constant.CallHTTP3:
		return s.startHttp3(tlsConf)
	case constant.CallHTTP2AndHTTP3:
		return s.startHttp2AndHttp3(tlsConf)
	default:
		return fmt.Errorf("unsupported protocol: %s, only http2, http3, or http2-and-http3 are supported", callProtocol)
	}
}

func (s *Server) startHttp2(tlsConf *tls.Config) error {
	s.httpSrv = &http.Server{
		Addr:      s.addr,
		Handler:   h2c.NewHandler(s.mux, &http2.Server{}),
		TLSConfig: tlsConf,
	}

	logger.Debugf("TRIPLE HTTP/2 Server starting on %v", s.addr)

	var err error

	if tlsConf != nil {
		err = s.httpSrv.ListenAndServeTLS("", "")
	} else {
		err = s.httpSrv.ListenAndServe()
	}

	return err
}

func (s *Server) startHttp3(tlsConf *tls.Config) error {
	if tlsConf == nil {
		return fmt.Errorf("TRIPLE HTTP/3 Server must have TLS config, but TLS config is nil")
	}

	s.http3Srv = &http3.Server{
		Addr:    s.addr,
		Handler: s.mux,
		// Adapt and enhance a generic tls.Config object into a configuration
		// specifically for HTTP/3 services.
		// ref: https://quic-go.net/docs/http3/server/#setting-up-a-http3server
		TLSConfig: http3.ConfigureTLSConfig(tlsConf),
		// TODO: Detailed QUIC configuration.
		QUICConfig: &quic.Config{},
	}

	logger.Debugf("TRIPLE HTTP/3 Server starting on %v", s.addr)

	return s.http3Srv.ListenAndServe()
}

func (s *Server) startHttp2AndHttp3(tlsConf *tls.Config) error {
	// Check if TLS config is provided for HTTP/3
	if tlsConf == nil {
		return fmt.Errorf("TRIPLE HTTP/2 and HTTP/3 Server must have TLS config, but TLS config is nil")
	}

	// Start HTTP/3 server first to get its configuration
	s.http3Srv = &http3.Server{
		Addr:       s.addr,
		Handler:    s.mux,
		TLSConfig:  http3.ConfigureTLSConfig(tlsConf),
		QUICConfig: &quic.Config{},
	}

	// Create Alt-Svc handler wrapper for HTTP/2 server
	var negotiation bool
	if s.tripleConfig != nil && s.tripleConfig.Http3 != nil {
		negotiation = s.tripleConfig.Http3.Negotiation
	}
	altSvcHandler := NewAltSvcHandler(s.mux, s.http3Srv, negotiation)

	// Start HTTP/2 server with Alt-Svc handler wrapper
	s.httpSrv = &http.Server{
		Addr:      s.addr,
		Handler:   h2c.NewHandler(altSvcHandler, &http2.Server{}),
		TLSConfig: tlsConf,
	}

	logger.Debugf("TRIPLE HTTP/2 and HTTP/3 Server starting on %v", s.addr)

	// Use errgroup to manage concurrent server startup
	eg := &errgroup.Group{}

	// Start HTTP/2 server in a goroutine
	eg.Go(func() error {
		if err := s.httpSrv.ListenAndServeTLS("", ""); err != nil && err != http.ErrServerClosed {
			return fmt.Errorf("HTTP/2 server error: %w", err)
		}
		return nil
	})

	// Start HTTP/3 server in a goroutine
	eg.Go(func() error {
		if err := s.http3Srv.ListenAndServe(); err != nil && err != http.ErrServerClosed {
			return fmt.Errorf("HTTP/3 server error: %w", err)
		}
		return nil
	})

	// Wait for the first error from either server
	return eg.Wait()
}

// Stop the Triple server for both HTTP/2 and HTTP/3.
func (s *Server) Stop() error {
	eg, _ := errgroup.WithContext(context.Background())

	// stop HTTP server
	if s.httpSrv != nil {
		eg.Go(func() error {
			if err := s.httpSrv.Close(); err != nil {
				return fmt.Errorf("http server close failed: %w", err)
			}
			return nil
		})
	}

	// stop HTTP/3 server
	if s.http3Srv != nil {
		eg.Go(func() error {
			if err := s.http3Srv.Close(); err != nil {
				return fmt.Errorf("http3 server close failed: %w", err)
			}
			return nil
		})
	}

	// Wait for all goroutines to complete and collect any errors
	return eg.Wait()
}

// Gracefulstop shutdown the Triple server for both HTTP/2 and HTTP/3 gracefully.
func (s *Server) GracefulStop(ctx context.Context) error {
	eg, ctx := errgroup.WithContext(ctx)

	// shutdown HTTP server
	if s.httpSrv != nil {
		eg.Go(func() error {
			if err := s.httpSrv.Shutdown(ctx); err != nil {
				return fmt.Errorf("http server shutdown failed: %w", err)
			}
			return nil
		})
	}

	// shutdown HTTP/3 server
	if s.http3Srv != nil {
		eg.Go(func() error {
			if err := s.http3Srv.Shutdown(ctx); err != nil {
				return fmt.Errorf("http3 server shutdown failed: %w", err)
			}
			return nil
		})
	}

	// Wait for all goroutines to complete and collect any errors
	return eg.Wait()
}

func NewServer(addr string, tripleConf *global.TripleConfig) *Server {
	return &Server{
		mux:          http.NewServeMux(),
		addr:         addr,
		handlers:     make(map[string]*Handler),
		tripleConfig: tripleConf,
	}
}<|MERGE_RESOLUTION|>--- conflicted
+++ resolved
@@ -45,13 +45,6 @@
 )
 
 type Server struct {
-<<<<<<< HEAD
-	addr     string
-	mux      *http.ServeMux
-	handlers map[string]*Handler
-	httpSrv  *http.Server
-	http3Srv *http3.Server
-=======
 	mu           sync.Mutex
 	addr         string
 	mux          *http.ServeMux
@@ -59,7 +52,6 @@
 	httpSrv      *http.Server
 	http3Srv     *http3.Server
 	tripleConfig *global.TripleConfig // Configuration for the triple protocol
->>>>>>> f1a6afe3
 }
 
 func (s *Server) RegisterUnaryHandler(
