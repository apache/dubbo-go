// Copyright 2021-2023 Buf Technologies, Inc.
//
// Licensed under the Apache License, Version 2.0 (the "License");
// you may not use this file except in compliance with the License.
// You may obtain a copy of the License at
//
//      http://www.apache.org/licenses/LICENSE-2.0
//
// Unless required by applicable law or agreed to in writing, software
// distributed under the License is distributed on an "AS IS" BASIS,
// WITHOUT WARRANTIES OR CONDITIONS OF ANY KIND, either express or implied.
// See the License for the specific language governing permissions and
// limitations under the License.

package triple_protocol

import (
	"context"
	"errors"
	"fmt"
	"net/http"
)

const (
	defaultImplementationsSize = 4
)

// A Handler is the server-side implementation of a single RPC defined by a
// service schema.
//
// By default, Handlers support the Triple, gRPC, and gRPC-Web protocols with
// the binary Protobuf and JSON codecs. They support gzip compression using the
// standard library's [compress/gzip].
type Handler struct {
	spec Spec
	// key is group/version
	implementations  map[string]StreamingHandlerFunc
	protocolHandlers []protocolHandler
	allowMethod      string // Allow header
	acceptPost       string // Accept-Post header
}

// NewUnaryHandler constructs a [Handler] for a request-response procedure.
func NewUnaryHandler(
	procedure string,
	reqInitFunc func() interface{},
	unary func(context.Context, *Request) (*Response, error),
	options ...HandlerOption,
) *Handler {
	config := newHandlerConfig(procedure, options)
	implementation := generateUnaryHandlerFunc(procedure, reqInitFunc, unary, config.Interceptor)
	protocolHandlers := config.newProtocolHandlers(StreamTypeUnary)

	hdl := &Handler{
		spec:             config.newSpec(StreamTypeUnary),
		implementations:  make(map[string]StreamingHandlerFunc, defaultImplementationsSize),
		protocolHandlers: protocolHandlers,
		allowMethod:      sortedAllowMethodValue(protocolHandlers),
		acceptPost:       sortedAcceptPostValue(protocolHandlers),
	}
	hdl.processImplementation(getIdentifier(config.Group, config.Version), implementation)
	return hdl
}

func generateUnaryHandlerFunc(
	procedure string,
	reqInitFunc func() interface{},
	unary func(context.Context, *Request) (*Response, error),
	interceptor Interceptor,
) StreamingHandlerFunc {
	// Wrap the strongly-typed implementation so we can apply interceptors.
	untyped := UnaryHandlerFunc(func(ctx context.Context, request AnyRequest) (AnyResponse, error) {
		// verify err
		if err := ctx.Err(); err != nil {
			return nil, err
		}
		typed, ok := request.(*Request)
		if !ok {
			return nil, errorf(CodeInternal, "unexpected handler request type %T", request)
		}
		res, err := unary(ctx, typed)
		if res == nil && err == nil {
			// This is going to panic during serialization. Debugging is much easier
			// if we panic here instead, so we can include the procedure name.
			panic(fmt.Sprintf("%s returned nil *triple.Response and nil error", procedure)) //nolint: forbidigo
		}
		return res, err
	})
	// todo: modify server func
	if interceptor != nil {
		untyped = interceptor.WrapUnaryHandler(untyped)
	}
	// receive and send
	// conn should be responsible for marshal and unmarshal
	// Given a stream, how should we call the unary function?
	implementation := func(ctx context.Context, conn StreamingHandlerConn) error {
		req := reqInitFunc()
		if err := conn.Receive(req); err != nil {
			return err
		}
		// wrap the specific msg
		request := NewRequest(req)
		request.spec = conn.Spec()
		request.peer = conn.Peer()
		request.header = conn.RequestHeader()
		// embed header in context so that user logic could process them via FromIncomingContext
		ctx = newIncomingContext(ctx, conn.RequestHeader())

		response, err := untyped(ctx, request)
		if err != nil {
			return err
		}
		// merge headers
		mergeHeaders(conn.ResponseHeader(), response.Header())
		mergeHeaders(conn.ResponseTrailer(), response.Trailer())
		//Write the server-side return-attachment-data in the tailer to send to the caller
		if data := ExtractFromOutgoingContext(ctx); data != nil {
			mergeHeaders(conn.ResponseTrailer(), data)
		}
		return conn.Send(response.Any())
	}

	return implementation
}

// NewClientStreamHandler constructs a [Handler] for a client streaming procedure.
func NewClientStreamHandler(
	procedure string,
	streamFunc func(context.Context, *ClientStream) (*Response, error),
	options ...HandlerOption,
) *Handler {
	config := newHandlerConfig(procedure, options)
	implementation := generateClientStreamHandlerFunc(procedure, streamFunc, config.Interceptor)
	protocolHandlers := config.newProtocolHandlers(StreamTypeClient)

	hdl := &Handler{
		spec:             config.newSpec(StreamTypeClient),
		implementations:  make(map[string]StreamingHandlerFunc, defaultImplementationsSize),
		protocolHandlers: protocolHandlers,
		allowMethod:      sortedAllowMethodValue(protocolHandlers),
		acceptPost:       sortedAcceptPostValue(protocolHandlers),
	}
	hdl.processImplementation(getIdentifier(config.Group, config.Version), implementation)

	return hdl
}

func generateClientStreamHandlerFunc(
	procedure string,
	streamFunc func(context.Context, *ClientStream) (*Response, error),
	interceptor Interceptor,
) StreamingHandlerFunc {
	implementation := func(ctx context.Context, conn StreamingHandlerConn) error {
		stream := &ClientStream{conn: conn}
		// embed header in context so that user logic could process them via FromIncomingContext
		ctx = newIncomingContext(ctx, conn.RequestHeader())
		res, err := streamFunc(ctx, stream)
		if err != nil {
			return err
		}
		if res == nil {
			// This is going to panic during serialization. Debugging is much easier
			// if we panic here instead, so we can include the procedure name.
			panic(fmt.Sprintf("%s returned nil *triple.Response and nil error", procedure)) //nolint: forbidigo
		}
		mergeHeaders(conn.ResponseHeader(), res.header)
		mergeHeaders(conn.ResponseTrailer(), res.trailer)
		if outgoingData := ExtractFromOutgoingContext(ctx); outgoingData != nil {
			mergeHeaders(conn.ResponseTrailer(), outgoingData)
		}
		return conn.Send(res.Msg)
	}
	if interceptor != nil {
		implementation = interceptor.WrapStreamingHandler(implementation)
	}

	return implementation
}

// NewServerStreamHandler constructs a [Handler] for a server streaming procedure.
func NewServerStreamHandler(
	procedure string,
	reqInitFunc func() interface{},
	streamFunc func(context.Context, *Request, *ServerStream) error,
	options ...HandlerOption,
) *Handler {
	config := newHandlerConfig(procedure, options)
	implementation := generateServerStreamHandlerFunc(procedure, reqInitFunc, streamFunc, config.Interceptor)
	protocolHandlers := config.newProtocolHandlers(StreamTypeServer)

	hdl := &Handler{
		spec:             config.newSpec(StreamTypeServer),
		implementations:  make(map[string]StreamingHandlerFunc, defaultImplementationsSize),
		protocolHandlers: protocolHandlers,
		allowMethod:      sortedAllowMethodValue(protocolHandlers),
		acceptPost:       sortedAcceptPostValue(protocolHandlers),
	}
	hdl.processImplementation(getIdentifier(config.Group, config.Version), implementation)

	return hdl
}

func generateServerStreamHandlerFunc(
	procedure string,
	reqInitFunc func() interface{},
	streamFunc func(context.Context, *Request, *ServerStream) error,
	interceptor Interceptor,
) StreamingHandlerFunc {
	implementation := func(ctx context.Context, conn StreamingHandlerConn) error {
		req := reqInitFunc()
		if err := conn.Receive(req); err != nil {
			return err
		}
		// embed header in context so that user logic could process them via FromIncomingContext
		ctx = newIncomingContext(ctx, conn.RequestHeader())
		err := streamFunc(
			ctx,
			&Request{
				Msg:    req,
				spec:   conn.Spec(),
				peer:   conn.Peer(),
				header: conn.RequestHeader(),
			},
			&ServerStream{conn: conn},
		)
		if err != nil {
			return err
		}
		if outgoingData := ExtractFromOutgoingContext(ctx); outgoingData != nil {
			mergeHeaders(conn.ResponseTrailer(), outgoingData)
		}
		return nil
	}
	if interceptor != nil {
		implementation = interceptor.WrapStreamingHandler(implementation)
	}

	return implementation
}

// NewBidiStreamHandler constructs a [Handler] for a bidirectional streaming procedure.
func NewBidiStreamHandler(
	procedure string,
	streamFunc func(context.Context, *BidiStream) error,
	options ...HandlerOption,
) *Handler {
	config := newHandlerConfig(procedure, options)
	implementation := generateBidiStreamHandlerFunc(procedure, streamFunc, config.Interceptor)
	protocolHandlers := config.newProtocolHandlers(StreamTypeBidi)

	hdl := &Handler{
		spec:             config.newSpec(StreamTypeBidi),
		implementations:  make(map[string]StreamingHandlerFunc, defaultImplementationsSize),
		protocolHandlers: protocolHandlers,
		allowMethod:      sortedAllowMethodValue(protocolHandlers),
		acceptPost:       sortedAcceptPostValue(protocolHandlers),
	}
	hdl.processImplementation(getIdentifier(config.Group, config.Version), implementation)

	return hdl
}

func generateBidiStreamHandlerFunc(
	procedure string,
	streamFunc func(context.Context, *BidiStream) error,
	interceptor Interceptor,
) StreamingHandlerFunc {
	implementation := func(ctx context.Context, conn StreamingHandlerConn) error {
		// embed header in context so that user logic could process them via FromIncomingContext
		ctx = newIncomingContext(ctx, conn.RequestHeader())
		err := streamFunc(ctx, &BidiStream{conn: conn})
		if err != nil {
			return err
		}
		if outgoingData := ExtractFromOutgoingContext(ctx); outgoingData != nil {
			mergeHeaders(conn.ResponseTrailer(), outgoingData)
		}
		return nil
	}
	if interceptor != nil {
		implementation = interceptor.WrapStreamingHandler(implementation)
	}

	return implementation
}

func (h *Handler) processImplementation(identifier string, implementation StreamingHandlerFunc) {
	h.implementations[identifier] = implementation
}

// ServeHTTP implements [http.Handler].
func (h *Handler) ServeHTTP(responseWriter http.ResponseWriter, request *http.Request) {
	// We don't need to defer functions  to close the request body or read to
	// EOF: the stream we construct later on already does that, and we only
	// return early when dealing with misbehaving clients. In those cases, it's
	// okay if we can't re-use the connection.
	isBidi := (h.spec.StreamType & StreamTypeBidi) == StreamTypeBidi
	if isBidi && request.ProtoMajor < 2 {
		// Clients coded to expect full-duplex connections may hang if they've
		// mistakenly negotiated HTTP/1.1. To unblock them, we must close the
		// underlying TCP connection.
		responseWriter.Header().Set("Connection", "close")
		responseWriter.WriteHeader(http.StatusHTTPVersionNotSupported)
		return
	}

	// inspect headers
	var protocolHandlers []protocolHandler
	for _, handler := range h.protocolHandlers {
		if _, ok := handler.Methods()[request.Method]; ok {
			protocolHandlers = append(protocolHandlers, handler)
		}
	}

	if len(protocolHandlers) == 0 {
		responseWriter.Header().Set("Allow", h.allowMethod)
		responseWriter.WriteHeader(http.StatusMethodNotAllowed)
		return
	}

	contentType := canonicalizeContentType(getHeaderCanonical(request.Header, headerContentType))

	// inspect contentType
	// Find our implementation of the RPC protocol in use.
	var protocolHdl protocolHandler
	for _, handler := range protocolHandlers {
		if handler.CanHandlePayload(request, contentType) {
			protocolHdl = handler
			break
		}
	}
	if protocolHdl == nil {
		responseWriter.Header().Set("Accept-Post", h.acceptPost)
		responseWriter.WriteHeader(http.StatusUnsupportedMediaType)
		return
	}

	// Establish a stream and serve the RPC.
	setHeaderCanonical(request.Header, headerContentType, contentType)
	// process context
	ctx, cancel, timeoutErr := protocolHdl.SetTimeout(request) //nolint: contextcheck
	if timeoutErr != nil {
		ctx = request.Context()
	}
	if cancel != nil {
		defer cancel()
	}
	// create stream
	connCloser, ok := protocolHdl.NewConn(
		responseWriter,
		request.WithContext(ctx),
	)
	if !ok {
		// Failed to create stream, usually because client used an unknown
		// compression algorithm. Nothing further to do.
		return
	}
	if timeoutErr != nil {
		_ = connCloser.Close(timeoutErr)
		return
	}

	// invoke implementation
	svcGroup := request.Header.Get(tripleServiceGroup)
	svcVersion := request.Header.Get(tripleServiceVersion)
	// todo(DMwangnima): inspect ok
	implementation, ok := h.implementations[getIdentifier(svcGroup, svcVersion)]
	if !ok {
<<<<<<< HEAD
		_ = connCloser.Close(errors.New("no implementation for " + svcVersion))
=======
		_ = connCloser.Close(errorf(CodeUnimplemented, "no implementation found for service group %s and service version %s", svcGroup, svcVersion))
>>>>>>> d69d453b
		return
	}
	_ = connCloser.Close(implementation(ctx, connCloser))
}

type handlerConfig struct {
	CompressionPools            map[string]*compressionPool
	CompressionNames            []string
	Codecs                      map[string]Codec
	ExpectedCodecName           string
	CompressMinBytes            int
	Interceptor                 Interceptor
	Procedure                   string
	HandleGRPC                  bool
	RequireTripleProtocolHeader bool
	IdempotencyLevel            IdempotencyLevel
	BufferPool                  *bufferPool
	ReadMaxBytes                int
	SendMaxBytes                int
	Group                       string
	Version                     string
}

func newHandlerConfig(procedure string, options []HandlerOption) *handlerConfig {
	protoPath := extractProtoPath(procedure)
	config := handlerConfig{
		Procedure:        protoPath,
		CompressionPools: make(map[string]*compressionPool),
		Codecs:           make(map[string]Codec),
		HandleGRPC:       true,
		BufferPool:       newBufferPool(),
	}
	withProtoBinaryCodec().applyToHandler(&config)
	withProtoJSONCodecs().applyToHandler(&config)
	withHessian2Codec().applyToHandler(&config)
	withMsgPackCodec().applyToHandler(&config)
	withGzip().applyToHandler(&config)
	for _, opt := range options {
		opt.applyToHandler(&config)
	}
	return &config
}

func (c *handlerConfig) newSpec(streamType StreamType) Spec {
	return Spec{
		Procedure:        c.Procedure,
		StreamType:       streamType,
		IdempotencyLevel: c.IdempotencyLevel,
	}
}

func (c *handlerConfig) newProtocolHandlers(streamType StreamType) []protocolHandler {
	// initialize protocol
	var protocols []protocol
	if streamType == StreamTypeUnary {
		protocols = append(protocols, &protocolTriple{})
	}
	if c.HandleGRPC {
		protocols = append(protocols, &protocolGRPC{})
	}
	// protocol -> protocolHandler
	handlers := make([]protocolHandler, 0, len(protocols))
	// initialize codec and compressor
	compressors := newReadOnlyCompressionPools(
		c.CompressionPools,
		c.CompressionNames,
	)
	codecs := newReadOnlyCodecs(c.Codecs)

	for _, protocol := range protocols {
		handlers = append(handlers, protocol.NewHandler(&protocolHandlerParams{
			Spec:              c.newSpec(streamType),
			Codecs:            codecs,
			CompressionPools:  compressors,
			ExpectedCodecName: c.ExpectedCodecName,
			// config content
			CompressMinBytes:            c.CompressMinBytes,
			BufferPool:                  c.BufferPool,
			ReadMaxBytes:                c.ReadMaxBytes,
			SendMaxBytes:                c.SendMaxBytes,
			RequireTripleProtocolHeader: c.RequireTripleProtocolHeader,
			IdempotencyLevel:            c.IdempotencyLevel,
		}))
	}
	return handlers
}

func getIdentifier(group, version string) string {
	return group + "/" + version
}

func newStreamHandler(
	procedure string,
	streamType StreamType,
	implementation StreamingHandlerFunc,
	options ...HandlerOption,
) *Handler {
	config := newHandlerConfig(procedure, options)
	if ic := config.Interceptor; ic != nil {
		implementation = ic.WrapStreamingHandler(implementation)
	}
	protocolHandlers := config.newProtocolHandlers(streamType)

	hdl := &Handler{
		spec:             config.newSpec(streamType),
		implementations:  make(map[string]StreamingHandlerFunc, defaultImplementationsSize),
		protocolHandlers: protocolHandlers,
		allowMethod:      sortedAllowMethodValue(protocolHandlers),
		acceptPost:       sortedAcceptPostValue(protocolHandlers),
	}
	hdl.processImplementation(getIdentifier(config.Group, config.Version), implementation)

	return hdl
}<|MERGE_RESOLUTION|>--- conflicted
+++ resolved
@@ -16,7 +16,6 @@
 
 import (
 	"context"
-	"errors"
 	"fmt"
 	"net/http"
 )
@@ -366,11 +365,7 @@
 	// todo(DMwangnima): inspect ok
 	implementation, ok := h.implementations[getIdentifier(svcGroup, svcVersion)]
 	if !ok {
-<<<<<<< HEAD
-		_ = connCloser.Close(errors.New("no implementation for " + svcVersion))
-=======
 		_ = connCloser.Close(errorf(CodeUnimplemented, "no implementation found for service group %s and service version %s", svcGroup, svcVersion))
->>>>>>> d69d453b
 		return
 	}
 	_ = connCloser.Close(implementation(ctx, connCloser))
