<<<<<<< HEAD
/*
Licensed to the Apache Software Foundation (ASF) under one or more
contributor license agreements.  See the NOTICE file distributed with
this work for additional information regarding copyright ownership.
The ASF licenses this file to You under the Apache License, Version 2.0
(the "License"); you may not use this file except in compliance with
the License.  You may obtain a copy of the License at

    http://www.apache.org/licenses/LICENSE-2.0

Unless required by applicable law or agreed to in writing, software
distributed under the License is distributed on an "AS IS" BASIS,
WITHOUT WARRANTIES OR CONDITIONS OF ANY KIND, either express or implied.
See the License for the specific language governing permissions and
limitations under the License.
*/
syntax = "proto3";

option java_multiple_files = true;
option java_package = "io.grpc.examples.helloworld";
option java_outer_classname = "HelloWorldProto";
option objc_class_prefix = "HLW";

package main;

// The greeting service definition.
service Greeter {
  // Sends a greeting
  rpc SayHello (HelloRequest) returns (HelloReply) {}
}

// The request message containing the user's name.
message HelloRequest {
  string name = 1;
}

// The response message containing the greetings
message HelloReply {
  string message = 1;
}
=======
/*
 * Licensed to the Apache Software Foundation (ASF) under one or more
 * contributor license agreements.  See the NOTICE file distributed with
 * this work for additional information regarding copyright ownership.
 * The ASF licenses this file to You under the Apache License, Version 2.0
 * (the "License"); you may not use this file except in compliance with
 * the License.  You may obtain a copy of the License at
 *
 *     http://www.apache.org/licenses/LICENSE-2.0
 *
 * Unless required by applicable law or agreed to in writing, software
 * distributed under the License is distributed on an "AS IS" BASIS,
 * WITHOUT WARRANTIES OR CONDITIONS OF ANY KIND, either express or implied.
 * See the License for the specific language governing permissions and
 * limitations under the License.
 */

syntax = "proto3";

option java_multiple_files = true;
option java_package = "io.grpc.examples.helloworld";
option java_outer_classname = "HelloWorldProto";
option objc_class_prefix = "HLW";

package main;

// The greeting service definition.
service Greeter {
  // Sends a greeting
  rpc SayHello (HelloRequest) returns (HelloReply) {}
}

// The request message containing the user's name.
message HelloRequest {
  string name = 1;
}

// The response message containing the greetings
message HelloReply {
  string message = 1;
}
>>>>>>> b83070d8
<|MERGE_RESOLUTION|>--- conflicted
+++ resolved
@@ -1,45 +1,3 @@
-<<<<<<< HEAD
-/*
-Licensed to the Apache Software Foundation (ASF) under one or more
-contributor license agreements.  See the NOTICE file distributed with
-this work for additional information regarding copyright ownership.
-The ASF licenses this file to You under the Apache License, Version 2.0
-(the "License"); you may not use this file except in compliance with
-the License.  You may obtain a copy of the License at
-
-    http://www.apache.org/licenses/LICENSE-2.0
-
-Unless required by applicable law or agreed to in writing, software
-distributed under the License is distributed on an "AS IS" BASIS,
-WITHOUT WARRANTIES OR CONDITIONS OF ANY KIND, either express or implied.
-See the License for the specific language governing permissions and
-limitations under the License.
-*/
-syntax = "proto3";
-
-option java_multiple_files = true;
-option java_package = "io.grpc.examples.helloworld";
-option java_outer_classname = "HelloWorldProto";
-option objc_class_prefix = "HLW";
-
-package main;
-
-// The greeting service definition.
-service Greeter {
-  // Sends a greeting
-  rpc SayHello (HelloRequest) returns (HelloReply) {}
-}
-
-// The request message containing the user's name.
-message HelloRequest {
-  string name = 1;
-}
-
-// The response message containing the greetings
-message HelloReply {
-  string message = 1;
-}
-=======
 /*
  * Licensed to the Apache Software Foundation (ASF) under one or more
  * contributor license agreements.  See the NOTICE file distributed with
@@ -80,5 +38,4 @@
 // The response message containing the greetings
 message HelloReply {
   string message = 1;
-}
->>>>>>> b83070d8
+}