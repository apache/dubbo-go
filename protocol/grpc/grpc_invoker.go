--- conflicted
+++ resolved
@@ -53,12 +53,8 @@
 	}
 }
 
-<<<<<<< HEAD
 // Invoke ...
-func (gi *GrpcInvoker) Invoke(invocation protocol.Invocation) protocol.Result {
-=======
 func (gi *GrpcInvoker) Invoke(ctx context.Context, invocation protocol.Invocation) protocol.Result {
->>>>>>> 01702751
 	var (
 		result protocol.RPCResult
 	)
