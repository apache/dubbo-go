--- conflicted
+++ resolved
@@ -7,18 +7,13 @@
 )
 
 import (
-<<<<<<< HEAD
-	hessian "github.com/apache/dubbo-go-hessian2"
 	"github.com/pkg/errors"
 )
 
 import (
 	"github.com/apache/dubbo-go/common/logger"
-=======
 	"github.com/apache/dubbo-go-hessian2"
 	"github.com/apache/dubbo-go/common"
-	perrors "github.com/pkg/errors"
->>>>>>> 8d46ac0f
 )
 
 type DubboCodec struct {
