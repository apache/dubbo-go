--- conflicted
+++ resolved
@@ -110,11 +110,7 @@
 	start     time.Time
 	readStart time.Time
 	callback  AsyncCallback
-<<<<<<< HEAD
-	reply     interface{}
-=======
 	response  *Response
->>>>>>> bc4e7a78
 	done      chan struct{}
 }
 
