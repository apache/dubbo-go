--- conflicted
+++ resolved
@@ -67,28 +67,21 @@
 	response := NewResponse(inv.Reply(), nil)
 	if async {
 		if callBack, ok := inv.CallBack().(func(response CallResponse)); ok {
-<<<<<<< HEAD
-			err := di.client.AsyncCall(url.Location, url, inv.MethodName(), inv.Arguments(), callBack, inv.Reply())
+			err := di.client.AsyncCall(NewRequest(url.Location, url, inv.MethodName(), inv.Arguments(), inv.Attachments()), callBack, response)
 			if err != nil {
-				result.SetResult(err)
+				result.SetError(err)
 			}
 		} else {
-			err := di.client.CallOneway(url.Location, url, inv.MethodName(), inv.Arguments())
+			err := di.client.CallOneway(NewRequest(url.Location, url, inv.MethodName(), inv.Arguments(), inv.Attachments()))
 			if err != nil {
-				result.SetResult(err)
+				result.SetError(err)
 			}
-=======
-			result.Err = di.client.AsyncCall(NewRequest(url.Location, url, inv.MethodName(), inv.Arguments(), inv.Attachments()), callBack, response)
-		} else {
-			result.Err = di.client.CallOneway(NewRequest(url.Location, url, inv.MethodName(), inv.Arguments(), inv.Attachments()))
->>>>>>> 92b20556
 		}
 	} else {
 		if inv.Reply() == nil {
 			result.SetError(Err_No_Reply)
 		} else {
-<<<<<<< HEAD
-			err := di.client.Call(url.Location, url, inv.MethodName(), inv.Arguments(), inv.Reply())
+			err := di.client.Call(NewRequest(url.Location, url, inv.MethodName(), inv.Arguments(), inv.Attachments()), response)
 			if err != nil {
 				result.SetError(err)
 			}
@@ -96,14 +89,7 @@
 	}
 	if result.Error() == nil {
 		result.SetResult(inv.Reply())
-=======
-			result.Err = di.client.Call(NewRequest(url.Location, url, inv.MethodName(), inv.Arguments(), inv.Attachments()), response)
-		}
-	}
-	if result.Err == nil {
-		result.Rest = inv.Reply()
-		result.Attrs = response.atta
->>>>>>> 92b20556
+		result.SetAttachments(response.atta)
 	}
 	logger.Debugf("result.Err: %v, result.Rest: %v", result.Error(), result.Result())
 
