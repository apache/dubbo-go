/*
 * Licensed to the Apache Software Foundation (ASF) under one or more
 * contributor license agreements.  See the NOTICE file distributed with
 * this work for additional information regarding copyright ownership.
 * The ASF licenses this file to You under the Apache License, Version 2.0
 * (the "License"); you may not use this file except in compliance with
 * the License.  You may obtain a copy of the License at
 *
 *     http://www.apache.org/licenses/LICENSE-2.0
 *
 * Unless required by applicable law or agreed to in writing, software
 * distributed under the License is distributed on an "AS IS" BASIS,
 * WITHOUT WARRANTIES OR CONDITIONS OF ANY KIND, either express or implied.
 * See the License for the specific language governing permissions and
 * limitations under the License.
 */

package dubbo

import (
	"math/rand"
	"strings"
	"sync"
	"time"
)

import (
	"github.com/apache/dubbo-getty"
	hessian "github.com/apache/dubbo-go-hessian2"
	gxsync "github.com/dubbogo/gost/sync"
	perrors "github.com/pkg/errors"
	"go.uber.org/atomic"
	"gopkg.in/yaml.v2"
)

import (
	"github.com/apache/dubbo-go/common"
	"github.com/apache/dubbo-go/common/constant"
	"github.com/apache/dubbo-go/common/logger"
	"github.com/apache/dubbo-go/config"
)

var (
	errInvalidCodecType  = perrors.New("illegal CodecType")
	errInvalidAddress    = perrors.New("remote address invalid or empty")
	errSessionNotExist   = perrors.New("session not exist")
	errClientClosed      = perrors.New("client closed")
	errClientReadTimeout = perrors.New("client read timeout")

	clientConf   *ClientConfig
	clientGrpool *gxsync.TaskPool
)

func init() {

	// load clientconfig from consumer_config
	// default use dubbo
	consumerConfig := config.GetConsumerConfig()
	if consumerConfig.ApplicationConfig == nil {
		return
	}
	protocolConf := config.GetConsumerConfig().ProtocolConf
	defaultClientConfig := GetDefaultClientConfig()
	if protocolConf == nil {
		logger.Info("protocol_conf default use dubbo config")
	} else {
		dubboConf := protocolConf.(map[interface{}]interface{})[DUBBO]
		if dubboConf == nil {
			logger.Warnf("dubboConf is nil")
			return
		}
		dubboConfByte, err := yaml.Marshal(dubboConf)
		if err != nil {
			panic(err)
		}
		err = yaml.Unmarshal(dubboConfByte, &defaultClientConfig)
		if err != nil {
			panic(err)
		}
	}
	clientConf = &defaultClientConfig
	if err := clientConf.CheckValidity(); err != nil {
		logger.Warnf("[CheckValidity] error: %v", err)
		return
	}
	setClientGrpool()

	rand.Seed(time.Now().UnixNano())
}

// SetClientConf set dubbo client config.
func SetClientConf(c ClientConfig) {
	clientConf = &c
	err := clientConf.CheckValidity()
	if err != nil {
		logger.Warnf("[ClientConfig CheckValidity] error: %v", err)
		return
	}
	setClientGrpool()
}

// GetClientConf get dubbo client config.
func GetClientConf() ClientConfig {
	return *clientConf
}

func setClientGrpool() {
	if clientConf.GrPoolSize > 1 {
		clientGrpool = gxsync.NewTaskPool(gxsync.WithTaskPoolTaskPoolSize(clientConf.GrPoolSize), gxsync.WithTaskPoolTaskQueueLength(clientConf.QueueLen),
			gxsync.WithTaskPoolTaskQueueNumber(clientConf.QueueNumber))
	}
}

// Options is option for create dubbo client
type Options struct {
	// connect timeout
	ConnectTimeout time.Duration
	// request timeout
	RequestTimeout time.Duration
}

//AsyncCallbackResponse async response for dubbo
type AsyncCallbackResponse struct {
	common.CallbackResponse
	Opts      Options
	Cause     error
	Start     time.Time // invoke(call) start time == write start time
	ReadStart time.Time // read start time, write duration = ReadStart - Start
	Reply     interface{}
}

// Client is dubbo protocol client.
type Client struct {
	opts     Options
	conf     ClientConfig
	pool     *gettyRPCClientPool
	sequence atomic.Uint64

	pendingResponses *sync.Map
}

// NewClient create a new Client.
func NewClient(opt Options) *Client {

	switch {
	case opt.ConnectTimeout == 0:
		opt.ConnectTimeout = 3 * time.Second
		fallthrough
	case opt.RequestTimeout == 0:
		opt.RequestTimeout = 3 * time.Second
	}

	// make sure that client request sequence is an odd number
	initSequence := uint64(rand.Int63n(time.Now().UnixNano()))
	if initSequence%2 == 0 {
		initSequence++
	}

	c := &Client{
		opts:             opt,
		pendingResponses: new(sync.Map),
		conf:             *clientConf,
	}
	c.sequence.Store(initSequence)
	c.pool = newGettyRPCClientConnPool(c, clientConf.PoolSize, time.Duration(int(time.Second)*clientConf.PoolTTL))

	return c
}

// Request is dubbo protocol request.
type Request struct {
	addr   string
	svcUrl common.URL
	method string
	args   interface{}
	atta   map[string]interface{}
}

// NewRequest create a new Request.
func NewRequest(addr string, svcUrl common.URL, method string, args interface{}, atta map[string]interface{}) *Request {
	return &Request{
		addr:   addr,
		svcUrl: svcUrl,
		method: method,
		args:   args,
		atta:   atta,
	}
}

// Response is dubbo protocol response.
type Response struct {
	reply interface{}
	atta  map[string]interface{}
}

<<<<<<< HEAD
// nolint
func NewResponse(reply interface{}, atta map[string]interface{}) *Response {
=======
// NewResponse creates a new Response.
func NewResponse(reply interface{}, atta map[string]string) *Response {
>>>>>>> e3610678
	return &Response{
		reply: reply,
		atta:  atta,
	}
}

// CallOneway call by one way
func (c *Client) CallOneway(request *Request) error {

	return perrors.WithStack(c.call(CT_OneWay, request, NewResponse(nil, nil), nil))
}

// Call call remoting by two way or one way, if @response.reply is nil, the way of call is one way.
func (c *Client) Call(request *Request, response *Response) error {
	ct := CT_TwoWay
	if response.reply == nil {
		ct = CT_OneWay
	}

	return perrors.WithStack(c.call(ct, request, response, nil))
}

// AsyncCall call remoting by async with callback.
func (c *Client) AsyncCall(request *Request, callback common.AsyncCallback, response *Response) error {
	return perrors.WithStack(c.call(CT_TwoWay, request, response, callback))
}

func (c *Client) call(ct CallType, request *Request, response *Response, callback common.AsyncCallback) error {
	p := &DubboPackage{}
	p.Service.Path = strings.TrimPrefix(request.svcUrl.Path, "/")
	p.Service.Interface = request.svcUrl.GetParam(constant.INTERFACE_KEY, "")
	p.Service.Version = request.svcUrl.GetParam(constant.VERSION_KEY, "")
	p.Service.Group = request.svcUrl.GetParam(constant.GROUP_KEY, "")
	p.Service.Method = request.method
	c.pool.sslEnabled = request.svcUrl.GetParamBool(constant.SSL_ENABLED_KEY, false)

	p.Service.Timeout = c.opts.RequestTimeout
	var timeout = request.svcUrl.GetParam(strings.Join([]string{constant.METHOD_KEYS, request.method + constant.RETRIES_KEY}, "."), "")
	if len(timeout) != 0 {
		if t, err := time.ParseDuration(timeout); err == nil {
			p.Service.Timeout = t
		}
	}

	p.Header.SerialID = byte(S_Dubbo)
	p.Body = hessian.NewRequest(request.args, request.atta)

	var rsp *PendingResponse
	if ct != CT_OneWay {
		p.Header.Type = hessian.PackageRequest_TwoWay
		rsp = NewPendingResponse()
		rsp.response = response
		rsp.callback = callback
	} else {
		p.Header.Type = hessian.PackageRequest
	}

	var (
		err     error
		session getty.Session
		conn    *gettyRPCClient
	)
	conn, session, err = c.selectSession(request.addr)
	if err != nil {
		return perrors.WithStack(err)
	}
	if session == nil {
		return errSessionNotExist
	}
	defer func() {
		if err == nil {
			c.pool.put(conn)
			return
		}
		conn.close()
	}()

	if err = c.transfer(session, p, rsp); err != nil {
		return perrors.WithStack(err)
	}

	if ct == CT_OneWay || callback != nil {
		return nil
	}

	select {
	case <-getty.GetTimeWheel().After(c.opts.RequestTimeout):
		c.removePendingResponse(SequenceType(rsp.seq))
		return perrors.WithStack(errClientReadTimeout)
	case <-rsp.done:
		err = rsp.err
	}

	return perrors.WithStack(err)
}

// Close close the client pool.
func (c *Client) Close() {
	if c.pool != nil {
		c.pool.close()
	}
	c.pool = nil
}

func (c *Client) selectSession(addr string) (*gettyRPCClient, getty.Session, error) {
	rpcClient, err := c.pool.getGettyRpcClient(DUBBO, addr)
	if err != nil {
		return nil, nil, perrors.WithStack(err)
	}
	return rpcClient, rpcClient.selectSession(), nil
}

func (c *Client) heartbeat(session getty.Session) error {
	return c.transfer(session, nil, NewPendingResponse())
}

func (c *Client) transfer(session getty.Session, pkg *DubboPackage,
	rsp *PendingResponse) error {

	var (
		sequence uint64
		err      error
	)

	sequence = c.sequence.Add(1)

	if pkg == nil {
		pkg = &DubboPackage{}
		pkg.Body = hessian.NewRequest([]interface{}{}, nil)
		pkg.Body = []interface{}{}
		pkg.Header.Type = hessian.PackageHeartbeat
		pkg.Header.SerialID = byte(S_Dubbo)
	}
	pkg.Header.ID = int64(sequence)

	// cond1
	if rsp != nil {
		rsp.seq = sequence
		c.addPendingResponse(rsp)
	}

	err = session.WritePkg(pkg, c.opts.RequestTimeout)
	if err != nil {
		c.removePendingResponse(SequenceType(rsp.seq))
	} else if rsp != nil { // cond2
		// cond2 should not merged with cond1. cause the response package may be returned very
		// soon and it will be handled by other goroutine.
		rsp.readStart = time.Now()
	}

	return perrors.WithStack(err)
}

func (c *Client) addPendingResponse(pr *PendingResponse) {
	c.pendingResponses.Store(SequenceType(pr.seq), pr)
}

func (c *Client) removePendingResponse(seq SequenceType) *PendingResponse {
	if c.pendingResponses == nil {
		return nil
	}
	if presp, ok := c.pendingResponses.Load(seq); ok {
		c.pendingResponses.Delete(seq)
		return presp.(*PendingResponse)
	}
	return nil
}<|MERGE_RESOLUTION|>--- conflicted
+++ resolved
@@ -193,13 +193,8 @@
 	atta  map[string]interface{}
 }
 
-<<<<<<< HEAD
-// nolint
+// NewResponse creates a new Response.
 func NewResponse(reply interface{}, atta map[string]interface{}) *Response {
-=======
-// NewResponse creates a new Response.
-func NewResponse(reply interface{}, atta map[string]string) *Response {
->>>>>>> e3610678
 	return &Response{
 		reply: reply,
 		atta:  atta,
