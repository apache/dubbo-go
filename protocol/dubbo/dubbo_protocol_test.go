--- conflicted
+++ resolved
@@ -17,140 +17,6 @@
 
 package dubbo
 
-<<<<<<< HEAD
-import (
-	"testing"
-)
-
-import (
-	"github.com/stretchr/testify/assert"
-)
-
-import (
-	"dubbo.apache.org/dubbo-go/v3/common"
-	"dubbo.apache.org/dubbo-go/v3/common/constant"
-	"dubbo.apache.org/dubbo-go/v3/common/proxy/proxy_factory"
-	"dubbo.apache.org/dubbo-go/v3/protocol"
-	"dubbo.apache.org/dubbo-go/v3/remoting/getty"
-)
-
-const (
-	mockCommonUrl = "dubbo://127.0.0.1:20000/com.ikurento.user.UserProvider?anyhost=true&" +
-		"application=BDTService&category=providers&default.timeout=10000&dubbo=dubbo-provider-golang-1.0.0&" +
-		"environment=dev&interface=com.ikurento.user.UserProvider&ip=192.168.56.1&methods=GetUser%2C&" +
-		"module=dubbogo+user-info+server&org=ikurento.com&owner=ZX&pid=1447&revision=0.0.1&" +
-		"side=provider&timeout=3000&timestamp=1556509797245"
-)
-
-func initDubboInvokerTest() {
-	getty.SetServerConfig(getty.ServerConfig{
-		SessionNumber:  700,
-		SessionTimeout: "20s",
-		GettySessionParam: getty.GettySessionParam{
-			CompressEncoding: false,
-			TcpNoDelay:       true,
-			TcpKeepAlive:     true,
-			KeepAlivePeriod:  "120s",
-			TcpRBufSize:      262144,
-			TcpWBufSize:      65536,
-			TcpReadTimeout:   "1s",
-			TcpWriteTimeout:  "5s",
-			WaitTimeout:      "1s",
-			MaxMsgLen:        10240000000,
-			SessionName:      "server",
-		},
-	})
-	getty.SetClientConf(getty.ClientConfig{
-		ConnectionNum:   1,
-		HeartbeatPeriod: "3s",
-		SessionTimeout:  "20s",
-		GettySessionParam: getty.GettySessionParam{
-			CompressEncoding: false,
-			TcpNoDelay:       true,
-			TcpKeepAlive:     true,
-			KeepAlivePeriod:  "120s",
-			TcpRBufSize:      262144,
-			TcpWBufSize:      65536,
-			TcpReadTimeout:   "4s",
-			TcpWriteTimeout:  "5s",
-			WaitTimeout:      "1s",
-			MaxMsgLen:        10240000000,
-			SessionName:      "client",
-		},
-	})
-}
-
-func TestDubboProtocol_Export(t *testing.T) {
-	initDubboInvokerTest()
-	srvCfg := getty.GetDefaultServerConfig()
-	getty.SetServerConfig(srvCfg)
-	// Export
-	proto := GetProtocol()
-	url, err := common.NewURL(mockCommonUrl)
-	assert.NoError(t, err)
-	exporter := proto.Export(protocol.NewBaseInvoker(url))
-	// make sure url
-	eq := exporter.GetInvoker().GetURL().URLEqual(url)
-	assert.True(t, eq)
-
-	// second service: the same path and the different version
-	url2, err := common.NewURL(mockCommonUrl, common.WithParamsValue(constant.VERSION_KEY, "v1.1"))
-	assert.NoError(t, err)
-	exporter2 := proto.Export(protocol.NewBaseInvoker(url2))
-	// make sure url
-	eq2 := exporter2.GetInvoker().GetURL().URLEqual(url2)
-	assert.True(t, eq2)
-
-	// make sure exporterMap after 'Unexport'
-	_, ok := proto.(*DubboProtocol).ExporterMap().Load(url2.ServiceKey())
-	assert.True(t, ok)
-	exporter2.Unexport()
-	_, ok = proto.(*DubboProtocol).ExporterMap().Load(url2.ServiceKey())
-	assert.False(t, ok)
-
-	// make sure serverMap after 'Destroy'
-	_, ok = proto.(*DubboProtocol).serverMap[url.Location]
-	assert.True(t, ok)
-	proto.Destroy()
-	_, ok = proto.(*DubboProtocol).serverMap[url.Location]
-	assert.False(t, ok)
-}
-
-func TestDubboProtocolReferNoConnect(t *testing.T) {
-	// Refer
-	initDubboInvokerTest()
-	proto := GetProtocol()
-	url, err := common.NewURL(mockCommonUrl)
-	assert.NoError(t, err)
-	invoker := proto.Refer(url)
-	assert.Nil(t, invoker)
-}
-
-func TestDubboProtocol_Refer(t *testing.T) {
-	initDubboInvokerTest()
-	cliCfg := getty.GetDefaultClientConfig()
-	getty.SetClientConf(cliCfg)
-	// Refer
-	proto := GetProtocol()
-
-	url, err := common.NewURL(mockCommonUrl)
-	proto.Export(&proxy_factory.ProxyInvoker{
-		BaseInvoker: *protocol.NewBaseInvoker(url),
-	})
-	assert.NoError(t, err)
-	invoker := proto.Refer(url)
-	// make sure url
-	eq := invoker.GetURL().URLEqual(url)
-	assert.True(t, eq)
-
-	// make sure invokers after 'Destroy'
-	invokersLen := len(proto.(*DubboProtocol).Invokers())
-	assert.Equal(t, 1, invokersLen)
-	proto.Destroy()
-	invokersLen = len(proto.(*DubboProtocol).Invokers())
-	assert.Equal(t, 0, invokersLen)
-}
-=======
 //
 //import (
 //	"testing"
@@ -283,5 +149,4 @@
 //	proto.Destroy()
 //	invokersLen = len(proto.(*DubboProtocol).Invokers())
 //	assert.Equal(t, 0, invokersLen)
-//}
->>>>>>> 26aa12b8
+//}