/*
 * Licensed to the Apache Software Foundation (ASF) under one or more
 * contributor license agreements.  See the NOTICE file distributed with
 * this work for additional information regarding copyright ownership.
 * The ASF licenses this file to You under the Apache License, Version 2.0
 * (the "License"); you may not use this file except in compliance with
 * the License.  You may obtain a copy of the License at
 *
 *     http://www.apache.org/licenses/LICENSE-2.0
 *
 * Unless required by applicable law or agreed to in writing, software
 * distributed under the License is distributed on an "AS IS" BASIS,
 * WITHOUT WARRANTIES OR CONDITIONS OF ANY KIND, either express or implied.
 * See the License for the specific language governing permissions and
 * limitations under the License.
 */

package dubbo3

import (
	"context"
	"fmt"
	"reflect"
	"sync"
<<<<<<< HEAD
=======
)

import (
	"github.com/dubbogo/gost/log/logger"
	"github.com/dustin/go-humanize"
>>>>>>> 44827e1d

	"github.com/dubbogo/grpc-go"
	"github.com/dubbogo/grpc-go/metadata"
	tripleConstant "github.com/dubbogo/triple/pkg/common/constant"
	triConfig "github.com/dubbogo/triple/pkg/config"
	"github.com/dubbogo/triple/pkg/triple"

	"github.com/dubbogo/gost/log/logger"

	"dubbo.apache.org/dubbo-go/v3/common"
	"dubbo.apache.org/dubbo-go/v3/common/constant"
	"dubbo.apache.org/dubbo-go/v3/common/extension"
	"dubbo.apache.org/dubbo-go/v3/config"
	"dubbo.apache.org/dubbo-go/v3/protocol"
	"dubbo.apache.org/dubbo-go/v3/protocol/invocation"
)

var protocolOnce sync.Once

func init() {
	extension.SetProtocol(tripleConstant.TRIPLE, GetProtocol)
	protocolOnce = sync.Once{}
}

var (
	dubboProtocol *DubboProtocol
)

// DubboProtocol supports dubbo 3.0 protocol. It implements Protocol interface for dubbo protocol.
type DubboProtocol struct {
	protocol.BaseProtocol
	serverLock sync.Mutex
	serviceMap *sync.Map                       // serviceMap is used to export multiple service by one server
	serverMap  map[string]*triple.TripleServer // serverMap stores all exported server
}

// NewDubboProtocol create a dubbo protocol.
func NewDubboProtocol() *DubboProtocol {
	return &DubboProtocol{
		BaseProtocol: protocol.NewBaseProtocol(),
		serverMap:    make(map[string]*triple.TripleServer),
		serviceMap:   &sync.Map{},
	}
}

// Export export dubbo3 service.
func (dp *DubboProtocol) Export(invoker protocol.Invoker) protocol.Exporter {
	url := invoker.GetURL()
	serviceKey := url.ServiceKey()
	exporter := NewDubboExporter(serviceKey, invoker, dp.ExporterMap(), dp.serviceMap)
	dp.SetExporterMap(serviceKey, exporter)
	logger.Infof("[Triple Protocol] Export service: %s", url.String())

	key := url.GetParam(constant.BeanNameKey, "")
	var service interface{}
	service = config.GetProviderService(key)

	serializationType := url.GetParam(constant.SerializationKey, constant.ProtobufSerialization)
	var triSerializationType tripleConstant.CodecType

	if serializationType == constant.ProtobufSerialization {
		m, ok := reflect.TypeOf(service).MethodByName("XXX_SetProxyImpl")
		if !ok {
			logger.Errorf("PB service with key = %s is not support XXX_SetProxyImpl to pb."+
				"Please run go install github.com/dubbogo/dubbogo-cli/cmd/protoc-gen-go-triple@latest to update your "+
				"protoc-gen-go-triple and re-generate your pb file again.", key)
			return nil
		}
		if invoker == nil {
			panic(fmt.Sprintf("no invoker found for servicekey: %v", url.ServiceKey()))
		}
		in := []reflect.Value{reflect.ValueOf(service)}
		in = append(in, reflect.ValueOf(invoker))
		m.Func.Call(in)
		triSerializationType = tripleConstant.PBCodecName
	} else {
		valueOf := reflect.ValueOf(service)
		typeOf := valueOf.Type()
		numField := valueOf.NumMethod()
		tripleService := &UnaryService{proxyImpl: invoker}
		for i := 0; i < numField; i++ {
			ft := typeOf.Method(i)
			if ft.Name == "Reference" {
				continue
			}
			// get all method params type
			typs := make([]reflect.Type, 0)
			for j := 2; j < ft.Type.NumIn(); j++ {
				typs = append(typs, ft.Type.In(j))
			}
			tripleService.setReqParamsTypes(ft.Name, typs)
		}
		service = tripleService
		triSerializationType = tripleConstant.CodecType(serializationType)
	}

	dp.serviceMap.Store(url.GetParam(constant.InterfaceKey, ""), service)

	// try start server
	dp.openServer(url, triSerializationType)
	return exporter
}

// Refer create dubbo3 service reference.
func (dp *DubboProtocol) Refer(url *common.URL) protocol.Invoker {
	invoker, err := NewDubboInvoker(url)
	if err != nil {
		logger.Errorf("Refer url = %+v, with error = %s", url, err.Error())
		return nil
	}
	dp.SetInvokers(invoker)
	logger.Infof("[Triple Protocol] Refer service: %s", url.String())
	return invoker
}

// Destroy destroy dubbo3 service.
func (dp *DubboProtocol) Destroy() {
	dp.BaseProtocol.Destroy()
	keyList := make([]string, 16)

	dp.serverLock.Lock()
	defer dp.serverLock.Unlock()
	// Stop all server
	for k, _ := range dp.serverMap {
		keyList = append(keyList, k)
	}
	for _, v := range keyList {
		if server := dp.serverMap[v]; server != nil {
			server.Stop()
		}
		delete(dp.serverMap, v)
	}
}

// Dubbo3GrpcService is gRPC service
type Dubbo3GrpcService interface {
	// SetProxyImpl sets proxy.
	XXX_SetProxyImpl(impl protocol.Invoker)
	// GetProxyImpl gets proxy.
	XXX_GetProxyImpl() protocol.Invoker
	// ServiceDesc gets an RPC service's specification.
	XXX_ServiceDesc() *grpc.ServiceDesc
}

type UnaryService struct {
	proxyImpl  protocol.Invoker
	reqTypeMap sync.Map
}

func (d *UnaryService) setReqParamsTypes(methodName string, typ []reflect.Type) {
	d.reqTypeMap.Store(methodName, typ)
}

func (d *UnaryService) GetReqParamsInterfaces(methodName string) ([]interface{}, bool) {
	val, ok := d.reqTypeMap.Load(methodName)
	if !ok {
		return nil, false
	}
	typs := val.([]reflect.Type)
	reqParamsInterfaces := make([]interface{}, 0, len(typs))
	for _, typ := range typs {
		reqParamsInterfaces = append(reqParamsInterfaces, reflect.New(typ).Interface())
	}
	return reqParamsInterfaces, true
}

func (d *UnaryService) InvokeWithArgs(ctx context.Context, methodName string, arguments []interface{}) (interface{}, error) {
	dubboAttachment := make(map[string]interface{})
	md, ok := metadata.FromIncomingContext(ctx)
	if ok {
		for k := range md {
			dubboAttachment[k] = md.Get(k)[0]
		}
	}
	res := d.proxyImpl.Invoke(ctx, invocation.NewRPCInvocation(methodName, arguments, dubboAttachment))
	return res, res.Error()
}

// openServer open a dubbo3 server, if there is already a service using the same protocol, it returns directly.
func (dp *DubboProtocol) openServer(url *common.URL, tripleCodecType tripleConstant.CodecType) {
	dp.serverLock.Lock()
	defer dp.serverLock.Unlock()
	_, ok := dp.serverMap[url.Location]

	if ok {
		dp.serverMap[url.Location].RefreshService()
		return
	}

	opts := []triConfig.OptionFunction{
		triConfig.WithCodecType(tripleCodecType),
		triConfig.WithLocation(url.Location),
		triConfig.WithLogger(logger.GetLogger()),
	}
	tracingKey := url.GetParam(constant.TracingConfigKey, "")
	if tracingKey != "" {
		tracingConfig := config.GetTracingConfig(tracingKey)
		if tracingConfig != nil {
			if tracingConfig.ServiceName == "" {
				tracingConfig.ServiceName = config.GetApplicationConfig().Name
			}
			switch tracingConfig.Name {
			case "jaeger":
				opts = append(opts, triConfig.WithJaegerConfig(
					tracingConfig.Address,
					tracingConfig.ServiceName,
					tracingConfig.UseAgent,
				))
			default:
				logger.Warnf("unsupported tracing name %s, now triple only support jaeger", tracingConfig.Name)
			}
		}
	}

	maxServerRecvMsgSize := constant.DefaultMaxServerRecvMsgSize
	if recvMsgSize, err := humanize.ParseBytes(url.GetParam(constant.MaxServerRecvMsgSize, "")); err == nil && recvMsgSize != 0 {
		maxServerRecvMsgSize = int(recvMsgSize)
	}
	maxServerSendMsgSize := constant.DefaultMaxServerSendMsgSize
	if sendMsgSize, err := humanize.ParseBytes(url.GetParam(constant.MaxServerSendMsgSize, "")); err == nil && sendMsgSize != 0 {
		maxServerSendMsgSize = int(sendMsgSize)
	}
	opts = append(opts, triConfig.WithGRPCMaxServerRecvMessageSize(maxServerRecvMsgSize))
	opts = append(opts, triConfig.WithGRPCMaxServerSendMessageSize(maxServerSendMsgSize))

	triOption := triConfig.NewTripleOption(opts...)

	tlsConfig := config.GetRootConfig().TLSConfig
	if tlsConfig != nil {
		triOption.TLSCertFile = tlsConfig.TLSCertFile
		triOption.TLSKeyFile = tlsConfig.TLSKeyFile
		triOption.CACertFile = tlsConfig.CACertFile
		triOption.TLSServerName = tlsConfig.TLSServerName
		logger.Infof("Triple Server initialized the TLSConfig configuration")
	}

	_, ok = dp.ExporterMap().Load(url.ServiceKey())
	if !ok {
		panic("[DubboProtocol]" + url.Key() + "is not existing")
	}

	srv := triple.NewTripleServer(dp.serviceMap, triOption)
	dp.serverMap[url.Location] = srv
	srv.Start()
}

// GetProtocol get a single dubbo3 protocol.
func GetProtocol() protocol.Protocol {
	protocolOnce.Do(func() {
		dubboProtocol = NewDubboProtocol()
	})
	return dubboProtocol
}<|MERGE_RESOLUTION|>--- conflicted
+++ resolved
@@ -22,14 +22,11 @@
 	"fmt"
 	"reflect"
 	"sync"
-<<<<<<< HEAD
-=======
 )
 
 import (
 	"github.com/dubbogo/gost/log/logger"
 	"github.com/dustin/go-humanize"
->>>>>>> 44827e1d
 
 	"github.com/dubbogo/grpc-go"
 	"github.com/dubbogo/grpc-go/metadata"
