--- conflicted
+++ resolved
@@ -92,13 +92,8 @@
 			t = time.Now().Add(timeout)
 		}
 
-<<<<<<< HEAD
-		if err := conn.SetDeadline(t);err != nil{
-			logger.Error(err)
-=======
 		if err := conn.SetDeadline(t); err != nil {
 			logger.Error("connection.SetDeadline(t:%v) = error:%v", t, err)
->>>>>>> e7b35cbb
 		}
 	}
 
@@ -246,13 +241,8 @@
 
 	s.wg.Add(1)
 	go func() {
-<<<<<<< HEAD
-		if err := accept(listener, func(conn net.Conn) { s.handlePkg(conn) });err != nil{
-			logger.Error(err)
-=======
 		if err := accept(listener, func(conn net.Conn) { s.handlePkg(conn) }); err != nil {
 			logger.Error("accept() = error:%v", err)
->>>>>>> e7b35cbb
 		}
 		s.wg.Done()
 	}()
