--- conflicted
+++ resolved
@@ -187,16 +187,10 @@
 			t = time.Now().Add(timeout)
 		}
 
-<<<<<<< HEAD
-		if err := conn.SetDeadline(t);err != nil{
-			logger.Error(err)
-		}
-=======
 		return conn.SetDeadline(t)
 	}
 	if err := setNetConnTimeout(tcpConn, c.options.HTTPTimeout); err != nil {
 		return nil, err
->>>>>>> e7b35cbb
 	}
 
 	if _, err = reqBuf.WriteTo(tcpConn); err != nil {
