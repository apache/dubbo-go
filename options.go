/*
 * Licensed to the Apache Software Foundation (ASF) under one or more
 * contributor license agreements.  See the NOTICE file distributed with
 * this work for additional information regarding copyright ownership.
 * The ASF licenses this file to You under the Apache License, Version 2.0
 * (the "License"); you may not use this file except in compliance with
 * the License.  You may obtain a copy of the License at
 *
 *     http://www.apache.org/licenses/LICENSE-2.0
 *
 * Unless required by applicable law or agreed to in writing, software
 * distributed under the License is distributed on an "AS IS" BASIS,
 * WITHOUT WARRANTIES OR CONDITIONS OF ANY KIND, either express or implied.
 * See the License for the specific language governing permissions and
 * limitations under the License.
 */

package dubbo

import (
<<<<<<< HEAD
	"strconv"
=======
	"time"
>>>>>>> 7ca54fde
)

import (
	log "github.com/dubbogo/gost/log/logger"
)

import (
	"dubbo.apache.org/dubbo-go/v3/common/constant"
	"dubbo.apache.org/dubbo-go/v3/config"
	"dubbo.apache.org/dubbo-go/v3/config_center"
	"dubbo.apache.org/dubbo-go/v3/global"
	"dubbo.apache.org/dubbo-go/v3/graceful_shutdown"
	"dubbo.apache.org/dubbo-go/v3/logger"
	"dubbo.apache.org/dubbo-go/v3/metadata"
	"dubbo.apache.org/dubbo-go/v3/metrics"
	"dubbo.apache.org/dubbo-go/v3/otel/trace"
	"dubbo.apache.org/dubbo-go/v3/protocol"
	"dubbo.apache.org/dubbo-go/v3/registry"
)

type InstanceOptions struct {
	Application    *global.ApplicationConfig         `validate:"required" yaml:"application" json:"application,omitempty" property:"application"`
	Protocols      map[string]*global.ProtocolConfig `validate:"required" yaml:"protocols" json:"protocols" property:"protocols"`
	Registries     map[string]*global.RegistryConfig `yaml:"registries" json:"registries" property:"registries"`
	ConfigCenter   *global.CenterConfig              `yaml:"config-center" json:"config-center,omitempty"`
	MetadataReport *global.MetadataReportConfig      `yaml:"metadata-report" json:"metadata-report,omitempty" property:"metadata-report"`
	Provider       *global.ProviderConfig            `yaml:"provider" json:"provider" property:"provider"`
	Consumer       *global.ConsumerConfig            `yaml:"consumer" json:"consumer" property:"consumer"`
	Metrics        *global.MetricsConfig             `yaml:"metrics" json:"metrics,omitempty" property:"metrics"`
	Otel           *global.OtelConfig                `yaml:"otel" json:"otel,omitempty" property:"otel"`
	Logger         *global.LoggerConfig              `yaml:"logger" json:"logger,omitempty" property:"logger"`
	Shutdown       *global.ShutdownConfig            `yaml:"shutdown" json:"shutdown,omitempty" property:"shutdown"`
	// todo(DMwangnima): router feature would be supported in the future
	//Router              []*RouterConfig                   `yaml:"router" json:"router,omitempty" property:"router"`
	EventDispatcherType string                 `default:"direct" yaml:"event-dispatcher-type" json:"event-dispatcher-type,omitempty"`
	CacheFile           string                 `yaml:"cache_file" json:"cache_file,omitempty" property:"cache_file"`
	Custom              *global.CustomConfig   `yaml:"custom" json:"custom,omitempty" property:"custom"`
	Profiles            *global.ProfilesConfig `yaml:"profiles" json:"profiles,omitempty" property:"profiles"`
	TLSConfig           *global.TLSConfig      `yaml:"tls_config" json:"tls_config,omitempty" property:"tls_config"`
}

func defaultInstanceOptions() *InstanceOptions {
	return &InstanceOptions{
		Application:    global.DefaultApplicationConfig(),
		Protocols:      make(map[string]*global.ProtocolConfig),
		Registries:     make(map[string]*global.RegistryConfig),
		ConfigCenter:   global.DefaultCenterConfig(),
		MetadataReport: global.DefaultMetadataReportConfig(),
		Provider:       global.DefaultProviderConfig(),
		Consumer:       global.DefaultConsumerConfig(),
		Metrics:        global.DefaultMetricsConfig(),
		Otel:           global.DefaultOtelConfig(),
		Logger:         global.DefaultLoggerConfig(),
		Shutdown:       global.DefaultShutdownConfig(),
		Custom:         global.DefaultCustomConfig(),
		Profiles:       global.DefaultProfilesConfig(),
		TLSConfig:      global.DefaultTLSConfig(),
	}
}

func (rc *InstanceOptions) init(opts ...InstanceOption) error {
	for _, opt := range opts {
		opt(rc)
	}

	// remaining procedure is like RootConfig.Init() without RootConfig.Start()
	// tasks of RootConfig.Start() would be decomposed to Client and Server
	rcCompat := compatRootConfig(rc)
	if err := rcCompat.Logger.Init(); err != nil { // init default logger
		return err
	}
	if err := rcCompat.ConfigCenter.Init(rcCompat); err != nil {
		log.Infof("[Config Center] Config center doesn't start")
		log.Debugf("config center doesn't start because %s", err)
	} else {
		compatInstanceOptions(rcCompat, rc)
		if err = rcCompat.Logger.Init(); err != nil { // init logger using config from config center again
			return err
		}
	}

	if err := rcCompat.Application.Init(); err != nil {
		return err
	}

	// init user define
	if err := rcCompat.Custom.Init(); err != nil {
		return err
	}

	// init protocol
	for _, protocolConfig := range rcCompat.Protocols {
		if err := protocolConfig.Init(); err != nil {
			return err
		}
	}

	// init registry
	registries := rcCompat.Registries
	if registries != nil {
		for _, reg := range registries {
			if err := reg.Init(); err != nil {
				return err
			}
		}
	}

	if err := rcCompat.Metrics.Init(rcCompat); err != nil {
		return err
	}
	if err := rcCompat.Otel.Init(rcCompat.Application); err != nil {
		return err
	}

	routers := rcCompat.Router
	if len(routers) > 0 {
		for _, r := range routers {
			if err := r.Init(); err != nil {
				return err
			}
		}
		rcCompat.Router = routers
	}

	// provider、consumer must last init
	if err := rcCompat.Provider.Init(rcCompat); err != nil {
		return err
	}
	if err := rcCompat.Consumer.Init(rcCompat); err != nil {
		return err
	}
	if err := rcCompat.Shutdown.Init(); err != nil {
		return err
	}
	config.SetRootConfig(*rcCompat)

	if err := rc.initMetadataReport(); err != nil {
		return err
	}
	if err := rc.initRegistryMetadataReport(); err != nil {
		return err
	}

	compatInstanceOptions(rcCompat, rc) // overrider options config because some config are changed after init
	return nil
}

func (rc *InstanceOptions) initMetadataReport() error {
	if rc.MetadataReport.Address != "" {
		opts, err := reportConfigToReportOptions(rc.MetadataReport)
		if err != nil {
			return err
		}
		if err := opts.Init(); err != nil {
			return err
		}
	}
	return nil
}

func reportConfigToReportOptions(mc *global.MetadataReportConfig) (*metadata.ReportOptions, error) {
	opts := metadata.NewReportOptions(
		metadata.WithRegistryId(constant.DefaultKey),
		metadata.WithProtocol(mc.Protocol),
		metadata.WithAddress(mc.Address),
		metadata.WithUsername(mc.Username),
		metadata.WithPassword(mc.Password),
		metadata.WithGroup(mc.Group),
		metadata.WithNamespace(mc.Namespace),
		metadata.WithParams(mc.Params),
	)
	if mc.Timeout != "" {
		timeout, err := time.ParseDuration(mc.Timeout)
		if err != nil {
			return nil, err
		}
		metadata.WithTimeout(timeout)(opts)
	}
	return opts, nil
}

func (rc *InstanceOptions) initRegistryMetadataReport() error {
	if len(rc.Registries) > 0 {
		for id, reg := range rc.Registries {
			if reg.UseAsMetaReport {
				opts, err := registryToReportOptions(id, reg)
				if err != nil {
					return err
				}
				if err := opts.Init(); err != nil {
					return err
				}
			}
		}
	}
	return nil
}

func registryToReportOptions(id string, rc *global.RegistryConfig) (*metadata.ReportOptions, error) {
	opts := metadata.NewReportOptions(
		metadata.WithRegistryId(id),
		metadata.WithProtocol(rc.Protocol),
		metadata.WithAddress(rc.Address),
		metadata.WithUsername(rc.Username),
		metadata.WithPassword(rc.Password),
		metadata.WithGroup(rc.Group),
		metadata.WithNamespace(rc.Namespace),
		metadata.WithParams(rc.Params),
	)
	if rc.Timeout != "" {
		timeout, err := time.ParseDuration(rc.Timeout)
		if err != nil {
			return nil, err
		}
		metadata.WithTimeout(timeout)(opts)
	}
	return opts, nil
}

func (rc *InstanceOptions) Prefix() string {
	return constant.Dubbo
}

func (rc *InstanceOptions) CloneApplication() *global.ApplicationConfig {
	if rc.Application == nil {
		return nil
	}
	return rc.Application.Clone()
}

func (rc *InstanceOptions) CloneProtocols() map[string]*global.ProtocolConfig {
	if rc.Protocols == nil {
		return nil
	}
	protocols := make(map[string]*global.ProtocolConfig, len(rc.Protocols))
	for k, v := range rc.Protocols {
		protocols[k] = v.Clone()
	}
	return protocols
}

func (rc *InstanceOptions) CloneRegistries() map[string]*global.RegistryConfig {
	if rc.Registries == nil {
		return nil
	}
	registries := make(map[string]*global.RegistryConfig, len(rc.Registries))
	for k, v := range rc.Registries {
		registries[k] = v.Clone()
	}
	return registries
}

func (rc *InstanceOptions) CloneConfigCenter() *global.CenterConfig {
	if rc.ConfigCenter == nil {
		return nil
	}
	return rc.ConfigCenter.Clone()
}

func (rc *InstanceOptions) CloneMetadataReport() *global.MetadataReportConfig {
	if rc.MetadataReport == nil {
		return nil
	}
	return rc.MetadataReport.Clone()
}

func (rc *InstanceOptions) CloneProvider() *global.ProviderConfig {
	if rc.Provider == nil {
		return nil
	}
	return rc.Provider.Clone()
}

func (rc *InstanceOptions) CloneConsumer() *global.ConsumerConfig {
	if rc.Consumer == nil {
		return nil
	}
	return rc.Consumer.Clone()
}

func (rc *InstanceOptions) CloneMetrics() *global.MetricsConfig {
	if rc.Metrics == nil {
		return nil
	}
	return rc.Metrics.Clone()
}

func (rc *InstanceOptions) CloneOtel() *global.OtelConfig {
	if rc.Otel == nil {
		return nil
	}
	return rc.Otel.Clone()
}

func (rc *InstanceOptions) CloneLogger() *global.LoggerConfig {
	if rc.Logger == nil {
		return nil
	}
	return rc.Logger.Clone()
}

func (rc *InstanceOptions) CloneShutdown() *global.ShutdownConfig {
	if rc.Shutdown == nil {
		return nil
	}
	return rc.Shutdown.Clone()
}

func (rc *InstanceOptions) CloneCustom() *global.CustomConfig {
	if rc.Custom == nil {
		return nil
	}
	return rc.Custom.Clone()
}

func (rc *InstanceOptions) CloneProfiles() *global.ProfilesConfig {
	if rc.Profiles == nil {
		return nil
	}
	return rc.Profiles.Clone()
}

func (rc *InstanceOptions) CloneTLSConfig() *global.TLSConfig {
	if rc.TLSConfig == nil {
		return nil
	}
	return rc.TLSConfig.Clone()
}

type InstanceOption func(*InstanceOptions)

func WithOrganization(organization string) InstanceOption {
	return func(opts *InstanceOptions) {
		opts.Application.Organization = organization
	}
}

func WithName(name string) InstanceOption {
	return func(opts *InstanceOptions) {
		opts.Application.Name = name
	}
}

func WithModule(module string) InstanceOption {
	return func(opts *InstanceOptions) {
		opts.Application.Module = module
	}
}

func WithGroup(group string) InstanceOption {
	return func(opts *InstanceOptions) {
		opts.Application.Group = group
	}
}

func WithVersion(version string) InstanceOption {
	return func(opts *InstanceOptions) {
		opts.Application.Version = version
	}
}

func WithOwner(owner string) InstanceOption {
	return func(opts *InstanceOptions) {
		opts.Application.Owner = owner
	}
}

func WithEnvironment(environment string) InstanceOption {
	return func(opts *InstanceOptions) {
		opts.Application.Environment = environment
	}
}

func WithRemoteMetadata() InstanceOption {
	return func(opts *InstanceOptions) {
		opts.Application.MetadataType = constant.RemoteMetadataStorageType
	}
}

func WithTag(tag string) InstanceOption {
	return func(opts *InstanceOptions) {
		opts.Application.Tag = tag
	}
}

func WithMetadataServicePort(port int) InstanceOption {
	return func(insOpts *InstanceOptions) {
		insOpts.Application.MetadataServicePort = strconv.Itoa(port)
	}
}

func WithMetadataServiceProtocol(protocol string) InstanceOption {
	return func(insOpts *InstanceOptions) {
		insOpts.Application.MetadataServiceProtocol = protocol
	}
}

func WithProtocol(opts ...protocol.Option) InstanceOption {
	proOpts := protocol.NewOptions(opts...)

	return func(insOpts *InstanceOptions) {
		if insOpts.Protocols == nil {
			insOpts.Protocols = make(map[string]*global.ProtocolConfig)
		}
		insOpts.Protocols[proOpts.ID] = proOpts.Protocol
	}
}

func WithRegistry(opts ...registry.Option) InstanceOption {
	regOpts := registry.NewOptions(opts...)

	return func(insOpts *InstanceOptions) {
		if insOpts.Registries == nil {
			insOpts.Registries = make(map[string]*global.RegistryConfig)
		}
		insOpts.Registries[regOpts.ID] = regOpts.Registry
	}
}

// WithTracing otel configuration, currently only supports tracing
func WithTracing(opts ...trace.Option) InstanceOption {
	traceOpts := trace.NewOptions(opts...)

	return func(insOpts *InstanceOptions) {
		insOpts.Otel.TracingConfig = traceOpts.Otel.TracingConfig
	}
}

func WithConfigCenter(opts ...config_center.Option) InstanceOption {
	configOpts := config_center.NewOptions(opts...)

	return func(cfg *InstanceOptions) {
		cfg.ConfigCenter = configOpts.Center
	}
}

func WithMetadataReport(opts ...metadata.ReportOption) InstanceOption {
	metadataOpts := metadata.NewReportOptions(opts...)

	return func(cfg *InstanceOptions) {
		cfg.MetadataReport = metadataOpts.MetadataReportConfig
	}
}

func WithMetrics(opts ...metrics.Option) InstanceOption {
	metricOpts := metrics.NewOptions(opts...)

	return func(cfg *InstanceOptions) {
		cfg.Metrics = metricOpts.Metrics
	}
}

func WithLogger(opts ...logger.Option) InstanceOption {
	loggerOpts := logger.NewOptions(opts...)

	return func(cfg *InstanceOptions) {
		cfg.Logger = loggerOpts.Logger
	}
}

func WithShutdown(opts ...graceful_shutdown.Option) InstanceOption {
	sdOpts := graceful_shutdown.NewOptions(opts...)

	return func(insOpts *InstanceOptions) {
		insOpts.Shutdown = sdOpts.Shutdown
	}
}

// todo(DMwangnima): enumerate specific EventDispatcherType
//func WithEventDispatcherType(typ string) InstanceOption {
//	return func(cfg *InstanceOptions) {
//		cfg.EventDispatcherType = typ
//	}
//}

//func WithCacheFile(file string) InstanceOption {
//	return func(cfg *InstanceOptions) {
//		cfg.CacheFile = file
//	}
//}

//func WithCustom(opts ...global.CustomOption) InstanceOption {
//	cusCfg := new(global.CustomConfig)
//	for _, opt := range opts {
//		opt(cusCfg)
//	}
//
//	return func(cfg *InstanceOptions) {
//		cfg.Custom = cusCfg
//	}
//}

//func WithProfiles(opts ...global.ProfilesOption) InstanceOption {
//	proCfg := new(global.ProfilesConfig)
//	for _, opt := range opts {
//		opt(proCfg)
//	}
//
//	return func(cfg *InstanceOptions) {
//		cfg.Profiles = proCfg
//	}
//}

//func WithTLS(opts ...global.TLSOption) InstanceOption {
//	tlsCfg := new(global.TLSConfig)
//	for _, opt := range opts {
//		opt(tlsCfg)
//	}
//
//	return func(cfg *InstanceOptions) {
//		cfg.TLSConfig = tlsCfg
//	}
//}<|MERGE_RESOLUTION|>--- conflicted
+++ resolved
@@ -18,11 +18,8 @@
 package dubbo
 
 import (
-<<<<<<< HEAD
 	"strconv"
-=======
 	"time"
->>>>>>> 7ca54fde
 )
 
 import (
