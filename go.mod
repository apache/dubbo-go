module github.com/apache/dubbo-go

<<<<<<< HEAD
go 1.15
=======
go 1.13
>>>>>>> 88fc86e3

require (
	github.com/NYTimes/gziphandler v1.1.1 // indirect
	github.com/RoaringBitmap/roaring v0.5.5
	github.com/Workiva/go-datastructures v1.0.52
	github.com/afex/hystrix-go v0.0.0-20180502004556-fa1af6a1f4f5
	github.com/alibaba/sentinel-golang v1.0.2
	github.com/apache/dubbo-getty v1.4.1
	github.com/apache/dubbo-go-hessian2 v1.8.2
	github.com/coreos/etcd v3.3.25+incompatible
	github.com/creasty/defaults v1.5.1
	github.com/dubbogo/go-zookeeper v1.0.2
	github.com/dubbogo/gost v1.10.1
	github.com/elazarl/go-bindata-assetfs v1.0.0 // indirect
	github.com/emicklei/go-restful/v3 v3.4.0
	github.com/frankban/quicktest v1.4.1 // indirect
	github.com/fsnotify/fsnotify v1.4.9
	github.com/go-co-op/gocron v0.1.1
	github.com/go-resty/resty/v2 v2.3.0
	github.com/golang/mock v1.4.4
	github.com/golang/protobuf v1.4.3
	github.com/grpc-ecosystem/grpc-opentracing v0.0.0-20180507213350-8e809c8a8645
	github.com/hashicorp/consul v1.8.0
	github.com/hashicorp/consul/api v1.5.0
	github.com/hashicorp/go-raftchunking v0.6.3-0.20191002164813-7e9e8525653a // indirect
	github.com/hashicorp/vault/api v1.0.5-0.20191108163347-bdd38fca2cff // indirect
	github.com/hashicorp/vault/sdk v0.1.14-0.20191112033314-390e96e22eb2
	github.com/jinzhu/copier v0.0.0-20190625015134-976e0346caa8
	github.com/magiconair/properties v1.8.4
	github.com/mitchellh/mapstructure v1.4.0
	github.com/modern-go/concurrent v0.0.0-20180306012644-bacd9c7ef1dd
	github.com/nacos-group/nacos-sdk-go v1.0.3
	github.com/opentracing/opentracing-go v1.2.0
	github.com/pierrec/lz4 v2.2.6+incompatible // indirect
	github.com/pkg/errors v0.9.1
	github.com/prometheus/client_golang v1.8.0
	github.com/satori/go.uuid v1.2.1-0.20181028125025-b2ce2384e17b
	github.com/stretchr/objx v0.2.0 // indirect
	github.com/stretchr/testify v1.7.0
	github.com/zouyx/agollo/v3 v3.4.5
	go.uber.org/atomic v1.7.0
	go.uber.org/zap v1.16.0
	golang.org/x/sys v0.0.0-20201223074533-0d417f636930 // indirect
	google.golang.org/grpc v1.26.0
	gopkg.in/yaml.v2 v2.4.0
	k8s.io/api v0.16.9
	k8s.io/apimachinery v0.16.9
	k8s.io/client-go v0.16.9
	k8s.io/kube-openapi v0.0.0-20191107075043-30be4d16710a // indirect
)

replace (
	github.com/coreos/bbolt => go.etcd.io/bbolt v1.3.4
	github.com/envoyproxy/go-control-plane => github.com/envoyproxy/go-control-plane v0.8.0
)<|MERGE_RESOLUTION|>--- conflicted
+++ resolved
@@ -1,10 +1,6 @@
 module github.com/apache/dubbo-go
 
-<<<<<<< HEAD
-go 1.15
-=======
 go 1.13
->>>>>>> 88fc86e3
 
 require (
 	github.com/NYTimes/gziphandler v1.1.1 // indirect
