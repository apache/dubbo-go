--- conflicted
+++ resolved
@@ -43,14 +43,11 @@
 	go.uber.org/atomic v1.7.0
 	go.uber.org/zap v1.16.0
 	google.golang.org/grpc v1.38.0
-<<<<<<< HEAD
-	gopkg.in/natefinch/lumberjack.v2 v2.0.0 // indirect
-=======
 	google.golang.org/protobuf v1.26.0
->>>>>>> 9aeb7ff3
 	gopkg.in/yaml.v2 v2.4.0
 	k8s.io/api v0.16.9
 	k8s.io/apimachinery v0.16.9
 	k8s.io/client-go v0.16.9
 	k8s.io/kube-openapi v0.0.0-20191107075043-30be4d16710a // indirect
+	gopkg.in/natefinch/lumberjack.v2 v2.0.0 // indirect
 )