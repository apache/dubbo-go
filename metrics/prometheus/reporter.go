/*
 * Licensed to the Apache Software Foundation (ASF) under one or more
 * contributor license agreements.  See the NOTICE file distributed with
 * this work for additional information regarding copyright ownership.
 * The ASF licenses this file to You under the Apache License, Version 2.0
 * (the "License"); you may not use this file except in compliance with
 * the License.  You may obtain a copy of the License at
 *
 *     http://www.apache.org/licenses/LICENSE-2.0
 *
 * Unless required by applicable law or agreed to in writing, software
 * distributed under the License is distributed on an "AS IS" BASIS,
 * WITHOUT WARRANTIES OR CONDITIONS OF ANY KIND, either express or implied.
 * See the License for the specific language governing permissions and
 * limitations under the License.
 */

package prometheus

import (
	"context"
	"dubbo.apache.org/dubbo-go/v3/config"
	"github.com/prometheus/client_golang/prometheus/push"
	"math/rand"
	"net/http"
	"strconv"
	"strings"
	"sync"
	"time"
)

import (
	ocprom "contrib.go.opencensus.io/exporter/prometheus"
	"github.com/emirpasic/gods/sets/treeset"
	"github.com/emirpasic/gods/utils"
	"github.com/prometheus/client_golang/prometheus"
)

import (
	"dubbo.apache.org/dubbo-go/v3/common"
	"dubbo.apache.org/dubbo-go/v3/common/constant"
	"dubbo.apache.org/dubbo-go/v3/common/extension"
	"dubbo.apache.org/dubbo-go/v3/common/logger"
	"dubbo.apache.org/dubbo-go/v3/metrics"
	"dubbo.apache.org/dubbo-go/v3/protocol"
)

const (
	reporterName = "prometheus"
<<<<<<< HEAD

	pullModel = "pull"
	pushModel = "push"

	applicationKey = constant.APPLICATION_KEY
	serviceKey     = constant.SERVICE_KEY
	groupKey       = constant.GROUP_KEY
	versionKey     = constant.VERSION_KEY
	timeoutKey     = constant.TIMEOUT_KEY
	instanceKey    = constant.INSTANCE_KEY
	categoryKey    = constant.CATEGORY_KEY
=======
	serviceKey   = constant.ServiceKey
	groupKey     = constant.GroupKey
	versionKey   = constant.VersionKey
	methodKey    = constant.MethodKey
	timeoutKey   = constant.TimeoutKey
>>>>>>> cbb502fe

	// to identify side
	providerKey = "provider"
	consumerKey = "consumer"

	successful = "successful"
	failure    = "failure"

	DIGITS = 2

	histogramSuffix = "handling_second"
)

var (
	labelNames       = []string{applicationKey, serviceKey, groupKey, versionKey, categoryKey}
	reporterInstance *PrometheusReporter
	reporterInitOnce sync.Once
	pusherInitOnce   sync.Once
	// consumer instance virtual port
	virtualPort = strconv.Itoa(rand.Intn(20000) + 10000)
)

// should initialize after loading configuration
func init() {
	//newPrometheusReporter()
	extension.SetMetricReporter(reporterName, newPrometheusReporter)
}

// PrometheusReporter will collect the data for Prometheus
// if you want to use this feature, you need to initialize your prometheus.
// https://prometheus.io/docs/guides/go-application/
type PrometheusReporter struct {
	// report the provider-side's histogram data
	providerHistogramVec *prometheus.HistogramVec
	// report the consumer-side's histogram data
	consumerHistogramVec *prometheus.HistogramVec

	registry *prometheus.Registry
}

// Report reports the duration to Prometheus
// the role in url must be consumer or provider
// or it will be ignored
func (reporter *PrometheusReporter) Report(ctx context.Context, invoker protocol.Invoker, invocation protocol.Invocation, cost time.Duration, res protocol.Result) {
	url := invoker.GetURL()
	var (
		hisVec   *prometheus.HistogramVec
		category = successful
	)

	if isProvider(url) {
		hisVec = reporter.providerHistogramVec
	} else if isConsumer(url) {
		hisVec = reporter.providerHistogramVec
	} else {
		logger.Warnf("The url belongs neither the consumer nor the provider, "+
			"so the invocation will be ignored. url: %s", url.String())
		return
	}

	if res.Error() != nil {
		category = failure
	}

	labels := prometheus.Labels{
<<<<<<< HEAD
		applicationKey: url.GetParam(applicationKey, ""),
		serviceKey:     url.Service(),
		groupKey:       url.GetParam(groupKey, ""),
		versionKey:     url.GetParam(constant.APP_VERSION_KEY, ""),
		categoryKey:    category,
=======
		serviceKey: url.Service(),
		groupKey:   url.GetParam(groupKey, ""),
		versionKey: url.GetParam(constant.AppVersionKey, ""),
		methodKey:  invocation.MethodName(),
		timeoutKey: url.GetParam(timeoutKey, ""),
>>>>>>> cbb502fe
	}

	hisVec.With(labels).Observe(float64(cost.Nanoseconds()))

	initPusher(url, reporter.registry)
}

func newHistogramVec(namespace, side, name string) *prometheus.HistogramVec {
	return prometheus.NewHistogramVec(
		prometheus.HistogramOpts{
			Namespace: namespace,
			Subsystem: side,
			Name:      name,
			Help:      "This is the dubbo's histogram metrics",
			Buckets:   GetPercentileBucket(),
		},
		labelNames)
}

// isProvider shows whether this url represents the application received the request as server
func isProvider(url *common.URL) bool {
<<<<<<< HEAD
	side := url.GetParam(constant.SIDE_KEY, "")
	return strings.EqualFold(side, providerKey)
=======
	role := url.GetParam(constant.RoleKey, "")
	return strings.EqualFold(role, strconv.Itoa(common.PROVIDER))
>>>>>>> cbb502fe
}

// isConsumer shows whether this url represents the application sent then request as client
func isConsumer(url *common.URL) bool {
<<<<<<< HEAD
	side := url.GetParam(constant.SIDE_KEY, "")
	return strings.EqualFold(side, consumerKey)
=======
	role := url.GetParam(constant.RoleKey, "")
	return strings.EqualFold(role, strconv.Itoa(common.CONSUMER))
>>>>>>> cbb502fe
}

// newPrometheusReporter create new prometheusReporter
// it will register the metrics into prometheus
func newPrometheusReporter() metrics.Reporter {
	if reporterInstance == nil {
		reporterInitOnce.Do(func() {
			reporterConfig := config.GetMetricConfig()
			reporterInstance = &PrometheusReporter{
				consumerHistogramVec: newHistogramVec(reporterConfig.Namespace, consumerKey, histogramSuffix),
				providerHistogramVec: newHistogramVec(reporterConfig.Namespace, providerKey, histogramSuffix),
				registry:             prometheus.NewRegistry(),
			}

			reporterInstance.registry.MustRegister(reporterInstance.consumerHistogramVec, reporterInstance.providerHistogramVec)

			metricsExporter, err := ocprom.NewExporter(ocprom.Options{
				Registry: reporterInstance.registry,
			})

			if err != nil {
				logger.Errorf("new prometheus reporter with error = %s", err)
				return
			}
			if reporterConfig.Enable {
				if reporterConfig.Mode == pullModel {
					go func() {
						mux := http.NewServeMux()
						mux.Handle(reporterConfig.Path, metricsExporter)
						if err := http.ListenAndServe(":"+reporterConfig.Port, mux); err != nil {
							logger.Warnf("new prometheus reporter with error = %s", err)
						}
					}()
				}
			}
		})
	}
	return reporterInstance
}

// Delay create the pusher until the service invocation
func initPusher(url *common.URL, registry *prometheus.Registry) {
	pusherInitOnce.Do(func() {
		go func() {
			// pushgateway
			pushgateway := config.GetMetricConfig().Pushgateway

			if pushgateway != nil && pushgateway.Enabled {
				pusher := push.New(pushgateway.BaseUrl, config.GetApplicationConfig().Name).Gatherer(registry)
				if pushgateway.BasicAuth {
					pusher.BasicAuth(pushgateway.Username, pushgateway.Password)
				}

				for k, v := range pushgateway.GroupingKey {
					pusher.Grouping(k, v)
				}
				// need set instance as groupkey
				if isProvider(url) {
					pusher.Grouping(instanceKey, common.GetLocalIp()+":"+url.Port)
				} else {
					pusher.Grouping(instanceKey, common.GetLocalIp()+":"+virtualPort)
				}
				if pushRate, err := time.ParseDuration(pushgateway.PushRate); err == nil {
					go func(ticker *time.Ticker) {
						for {
							select {
							case <-ticker.C:
								if err := pusher.Add(); err != nil {
									logger.Warnf("Could not push to Pushgateway:", err)
								}
							}
						}
					}(time.NewTicker(pushRate))
				}
			}
		}()

	})
}

// The set of buckets is generated by using powers of 4 and incrementing by one-third of the
// previous power of 4 in between as long as the value is less than the next power of 4 minus
// the delta.
//
// <pre>
// Base: 1, 2, 3
//
// 4 (4^1), delta = 1
//     5, 6, 7, ..., 14,
//
// 16 (4^2), delta = 5
//    21, 26, 31, ..., 56,
//
// 64 (4^3), delta = 21
// ...
// </pre>
func GetPercentileBucket() []float64 {
	buckets := make([]float64, 0)
	set := treeset.NewWith(utils.Float64Comparator)
	set.Add(1.0)
	set.Add(2.0)
	set.Add(3.0)
	exp := DIGITS
	for exp < 64 {
		current := 1 << exp
		detal := current / 3
		next := (current << DIGITS) - detal

		for current < next {
			set.Add(float64(current))
			current += detal
		}
		exp += DIGITS
	}

	set = set.Select(func(index int, value interface{}) bool {
		if value.(float64) > float64(time.Millisecond) &&
			value.(float64) < float64(60*time.Second) {
			return true
		}
		return false

	})
	for _, x := range set.Values() {
		buckets = append(buckets, x.(float64))
	}
	return buckets
}<|MERGE_RESOLUTION|>--- conflicted
+++ resolved
@@ -47,25 +47,15 @@
 
 const (
 	reporterName = "prometheus"
-<<<<<<< HEAD
 
 	pullModel = "pull"
-	pushModel = "push"
-
-	applicationKey = constant.APPLICATION_KEY
-	serviceKey     = constant.SERVICE_KEY
-	groupKey       = constant.GROUP_KEY
-	versionKey     = constant.VERSION_KEY
-	timeoutKey     = constant.TIMEOUT_KEY
-	instanceKey    = constant.INSTANCE_KEY
-	categoryKey    = constant.CATEGORY_KEY
-=======
-	serviceKey   = constant.ServiceKey
-	groupKey     = constant.GroupKey
-	versionKey   = constant.VersionKey
-	methodKey    = constant.MethodKey
-	timeoutKey   = constant.TimeoutKey
->>>>>>> cbb502fe
+
+	applicationKey = constant.ApplicationKey
+	instanceKey    = constant.InstanceKey
+	serviceKey     = constant.ServiceKey
+	groupKey       = constant.GroupKey
+	versionKey     = constant.VersionKey
+	categoryKey    = constant.CategoryKey
 
 	// to identify side
 	providerKey = "provider"
@@ -131,19 +121,11 @@
 	}
 
 	labels := prometheus.Labels{
-<<<<<<< HEAD
 		applicationKey: url.GetParam(applicationKey, ""),
 		serviceKey:     url.Service(),
 		groupKey:       url.GetParam(groupKey, ""),
-		versionKey:     url.GetParam(constant.APP_VERSION_KEY, ""),
+		versionKey:     url.GetParam(versionKey, ""),
 		categoryKey:    category,
-=======
-		serviceKey: url.Service(),
-		groupKey:   url.GetParam(groupKey, ""),
-		versionKey: url.GetParam(constant.AppVersionKey, ""),
-		methodKey:  invocation.MethodName(),
-		timeoutKey: url.GetParam(timeoutKey, ""),
->>>>>>> cbb502fe
 	}
 
 	hisVec.With(labels).Observe(float64(cost.Nanoseconds()))
@@ -165,24 +147,15 @@
 
 // isProvider shows whether this url represents the application received the request as server
 func isProvider(url *common.URL) bool {
-<<<<<<< HEAD
-	side := url.GetParam(constant.SIDE_KEY, "")
+	side := url.GetParam(constant.SideKey, "")
 	return strings.EqualFold(side, providerKey)
-=======
-	role := url.GetParam(constant.RoleKey, "")
-	return strings.EqualFold(role, strconv.Itoa(common.PROVIDER))
->>>>>>> cbb502fe
+
 }
 
 // isConsumer shows whether this url represents the application sent then request as client
 func isConsumer(url *common.URL) bool {
-<<<<<<< HEAD
-	side := url.GetParam(constant.SIDE_KEY, "")
+	side := url.GetParam(constant.SideKey, "")
 	return strings.EqualFold(side, consumerKey)
-=======
-	role := url.GetParam(constant.RoleKey, "")
-	return strings.EqualFold(role, strconv.Itoa(common.CONSUMER))
->>>>>>> cbb502fe
 }
 
 // newPrometheusReporter create new prometheusReporter
