name: CI

on:
  push:
    branches:
      - main
      - 'release-*'
      - 'feature-*'
  pull_request:
    branches: "*"

permissions:
  contents: read

jobs:
  license:
    name: Check License Header
    runs-on: ubuntu-latest
    steps:
      - uses: actions/checkout@v4

      - name: Check License Header
        uses: apache/skywalking-eyes/header@main
        env:
          GITHUB_TOKEN: ${{ secrets.GITHUB_TOKEN }}
        with:
          config: .licenserc.yaml
          mode: check

  CI:
    name: CI (${{ matrix.os }} - Go ${{ matrix.go_version }})
    runs-on: ${{ matrix.os }}
    strategy:
      # If you want to matrix build , you can append the following list.
      matrix:
        go_version:
          - '1.23'
        os:
          - ubuntu-latest

    steps:
    - name: Setup Go ${{ matrix.go_version }}
      uses: actions/setup-go@v5
      with:
        go-version: ${{ matrix.go_version }}

    - name: Checkout
      uses: actions/checkout@v4

    - name: Cache dependencies
      # ref: https://github.com/actions/cache/blob/main/examples.md#go---module
      uses: actions/cache@v4
      with:
        # Cache, works only on Linux
        path: |
          ~/.cache/go-build
          ~/go/pkg/mod
        # Cache key
        key: ${{ runner.os }}-go-${{ hashFiles('**/go.sum') }}
        # An ordered list of keys to use for restoring the cache if no cache hit occurred for key
        restore-keys: |
          ${{ runner.os }}-go-

    - name: Check Code Format
      run: make fmt && git status && [[ -z `git status -s` ]]

    - name: Unit Test
      run: make test

<<<<<<< HEAD
    - name: Verify
      run: |
        go mod tidy
        (cd tools/dubbogo-cli && go mod tidy)
        make verify
=======
    - name: Lint
      run: make lint
>>>>>>> 1e023b79

    - name: Codecov
      run: bash <(curl -s https://codecov.io/bash)

  Integration-Test:
    name: Integration Test (${{ matrix.os }} - Go ${{ matrix.go_version }})
    runs-on: ${{ matrix.os }}
    strategy:
      # If you want to matrix build , you can append the following list.
      matrix:
        go_version:
          - '1.23'
        os:
          - ubuntu-latest

    steps:
    - name: Setup Go ${{ matrix.go_version }}
      uses: actions/setup-go@v5
      with:
        go-version: ${{ matrix.go_version }}

    - name: Checkout
      uses: actions/checkout@v4

    - name: Cache dependencies
      # ref: https://github.com/actions/cache/blob/main/examples.md#go---module
      uses: actions/cache@v4
      with:
        # Cache, works only on Linux
        path: |
          ~/.cache/go-build
          ~/go/pkg/mod
        # Cache key
        key: ${{ runner.os }}-go-${{ hashFiles('**/go.sum') }}
        # An ordered list of keys to use for restoring the cache if no cache hit occurred for key
        restore-keys: |
          ${{ runner.os }}-go-

    - name: Integration Test
      run: |
        if [ "$GITHUB_EVENT_NAME" == "pull_request" ]; then
            ./integrate_test.sh ${{github.event.pull_request.head.repo.full_name}} ${{github.event.pull_request.head.sha}} ${{github.base_ref}}
        elif [ "$GITHUB_EVENT_NAME" == "push" ]; then
            ./integrate_test.sh $GITHUB_REPOSITORY $GITHUB_SHA $GITHUB_REF_NAME
        else
          echo "$GITHUB_EVENT_NAME is an unsupported event type."
          exit 1
        fi<|MERGE_RESOLUTION|>--- conflicted
+++ resolved
@@ -67,16 +67,14 @@
     - name: Unit Test
       run: make test
 
-<<<<<<< HEAD
-    - name: Verify
+    - name: dubbogo-cli
       run: |
         go mod tidy
         (cd tools/dubbogo-cli && go mod tidy)
         make verify
-=======
+
     - name: Lint
       run: make lint
->>>>>>> 1e023b79
 
     - name: Codecov
       run: bash <(curl -s https://codecov.io/bash)
