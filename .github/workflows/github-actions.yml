name: CI

on:
  push:
    branches: [master, develop]
  pull_request:
    branches: "*"

jobs:

  build:
    name: ${{ matrix.os }} - Go ${{ matrix.go_version }}
    runs-on: ${{ matrix.os }}
    strategy:
      # If you want to matrix build , you can append the following list.
      matrix:
        go_version:
          - 1.13
        os:
          - ubuntu-latest

    env:
      DING_TOKEN: ${{ secrets.DING_TOKEN }}
      DING_SIGN: ${{ secrets.DING_SIGN }}

    steps:

    - name: Set up Go 1.x
      uses: actions/setup-go@v2
      with:
        go-version: ${{ matrix.go_version }}
      id: go

    # Checks-out your repository under $GITHUB_WORKSPACE, so your job can access it
    - name: Check out code into the Go module directory
      uses: actions/checkout@v2

    - name: Lint Go Code
      run: |
        export PATH=$PATH:$(go env GOPATH)/bin # temporary fix. See https://github.com/actions/setup-go/issues/14
        go get -u golang.org/x/lint/golint
        golint ./...

    - name: Cache dependencies
      uses: actions/cache@v2.1.4
      with:
        # Cache
        path: ~/go/pkg/mod
        # Cache key
        key: ${{ runner.os }}-go-${{ hashFiles('**/go.sum') }}
        # An ordered list of keys to use for restoring the cache if no cache hit occurred for key
        restore-keys: |
          ${{ runner.os }}-go-

    - name: Get dependencies
      run: |
        if [ -f Gopkg.toml ]; then
            curl https://raw.githubusercontent.com/golang/dep/master/install.sh | sh
            dep ensure
        else
            go get -v -t -d ./...
        fi

    - name: gofmt
      run: |
<<<<<<< HEAD
        go fmt ./... && [[ -z `git status -s` ]]
=======
        go fmt ./... && git status && [[ -z `git status -s` ]]
>>>>>>> 31a94187
        # diff -u <(echo -n) <(gofmt -d -s .)

    - name: Verify
      run: |
        make verify

<<<<<<< HEAD
    #    - name: Integrate Test
    #      run: |
    #        chmod +x integrate_test.sh && ./integrate_test.sh ${{github.event.pull_request.head.repo.full_name}} ${{github.event.pull_request.head.sha}}
=======
    - name: Integrate Test
      run: |
        chmod +x integrate_test.sh && ./integrate_test.sh ${{github.event.pull_request.head.repo.full_name}} ${{github.event.pull_request.head.sha}}
>>>>>>> 31a94187

    - name: Post Coverage
      run: bash <(curl -s https://codecov.io/bash)

    - name: Hello world
      run: echo Hello world ${{ secrets.DING_TOKEN }} ${{ secrets.DING_SIGN }}
<|MERGE_RESOLUTION|>--- conflicted
+++ resolved
@@ -63,26 +63,15 @@
 
     - name: gofmt
       run: |
-<<<<<<< HEAD
         go fmt ./... && [[ -z `git status -s` ]]
-=======
-        go fmt ./... && git status && [[ -z `git status -s` ]]
->>>>>>> 31a94187
-        # diff -u <(echo -n) <(gofmt -d -s .)
 
     - name: Verify
       run: |
         make verify
 
-<<<<<<< HEAD
-    #    - name: Integrate Test
-    #      run: |
-    #        chmod +x integrate_test.sh && ./integrate_test.sh ${{github.event.pull_request.head.repo.full_name}} ${{github.event.pull_request.head.sha}}
-=======
     - name: Integrate Test
       run: |
         chmod +x integrate_test.sh && ./integrate_test.sh ${{github.event.pull_request.head.repo.full_name}} ${{github.event.pull_request.head.sha}}
->>>>>>> 31a94187
 
     - name: Post Coverage
       run: bash <(curl -s https://codecov.io/bash)
