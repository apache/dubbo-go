--- conflicted
+++ resolved
@@ -144,8 +144,6 @@
 	return &Connection{refOpts: newRefOpts}, nil
 }
 
-<<<<<<< HEAD
-=======
 func (cli *Client) initRegistryMetadataReport() error {
 	if len(cli.cliOpts.Registries) > 0 {
 		for id, reg := range cli.cliOpts.Registries {
@@ -184,7 +182,6 @@
 	return opts, nil
 }
 
->>>>>>> 7ca54fde
 func generateInvocation(methodName string, reqs []interface{}, resp interface{}, callType string, opts *CallOptions) (protocol.Invocation, error) {
 	var paramsRawVals []interface{}
 	for _, req := range reqs {
