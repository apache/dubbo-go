--- conflicted
+++ resolved
@@ -40,23 +40,17 @@
 	Meta                 map[string]interface{}
 }
 
+type ClientDefinition struct {
+	Svc  interface{}
+	Info *ClientInfo
+}
+
 // InterfaceName/group/version /ReferenceConfig
 type Connection struct {
 	refOpts *ReferenceOptions
 }
 
-<<<<<<< HEAD
 func (conn *Connection) call(ctx context.Context, reqs []interface{}, resp interface{}, methodName, callType string, opts ...CallOption) (protocol.Result, error) {
-=======
-type ClientDefinition struct {
-	Svc  interface{}
-	Info *ClientInfo
-}
-
-func (cli *Client) call(ctx context.Context, paramsRawVals []interface{}, interfaceName, methodName, callType string, opts ...CallOption) (protocol.Result, error) {
-	// get a default CallOptions
-	// apply CallOption
->>>>>>> 778c1bd1
 	options := newDefaultCallOptions()
 	for _, opt := range opts {
 		opt(options)
