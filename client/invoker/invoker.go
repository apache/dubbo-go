--- conflicted
+++ resolved
@@ -228,11 +228,7 @@
 	}
 
 	//TODO:这里要改一下call方法改为接收指针类型
-<<<<<<< HEAD
-	if err = ivk.DubboClient.Call(url.Ip + ":" + url.Port, *url, method, args, reply, opts...); err != nil {
-=======
-	if err = ivk.DubboClient.Call(url.Ip()+":"+url.Port(), url, method, args, reply, opts...); err != nil {
->>>>>>> fa4d69b9
+	if err = ivk.DubboClient.Call(url.Ip() + ":" + url.Port(), url, method, args, reply, opts...); err != nil {
 		log.Error("client.Call() return error:%+v", jerrors.ErrorStack(err))
 		return err
 	}
