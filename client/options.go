/*
 * Licensed to the Apache Software Foundation (ASF) under one or more
 * contributor license agreements.  See the NOTICE file distributed with
 * this work for additional information regarding copyright ownership.
 * The ASF licenses this file to You under the Apache License, Version 2.0
 * (the "License"); you may not use this file except in compliance with
 * the License.  You may obtain a copy of the License at
 *
 *     http://www.apache.org/licenses/LICENSE-2.0
 *
 * Unless required by applicable law or agreed to in writing, software
 * distributed under the License is distributed on an "AS IS" BASIS,
 * WITHOUT WARRANTIES OR CONDITIONS OF ANY KIND, either express or implied.
 * See the License for the specific language governing permissions and
 * limitations under the License.
 */

package client

import (
	"strconv"
	"time"
)

import (
	"github.com/creasty/defaults"
)

import (
	"dubbo.apache.org/dubbo-go/v3/common"
	commonCfg "dubbo.apache.org/dubbo-go/v3/common/config"
	"dubbo.apache.org/dubbo-go/v3/common/constant"
	"dubbo.apache.org/dubbo-go/v3/config"
	"dubbo.apache.org/dubbo-go/v3/global"
	"dubbo.apache.org/dubbo-go/v3/graceful_shutdown"
	"dubbo.apache.org/dubbo-go/v3/protocol"
	"dubbo.apache.org/dubbo-go/v3/protocol/base"
	"dubbo.apache.org/dubbo-go/v3/proxy"
	"dubbo.apache.org/dubbo-go/v3/registry"
	"dubbo.apache.org/dubbo-go/v3/tls"
)

type ReferenceOptions struct {
	Reference *global.ReferenceConfig
	Consumer  *global.ConsumerConfig
	Metrics   *global.MetricsConfig
	Otel      *global.OtelConfig
	TLS       *global.TLSConfig

	pxy          *proxy.Proxy
	id           string
	invoker      base.Invoker
	urls         []*common.URL
	metaDataType string
	info         *ClientInfo

	methodsCompat     []*config.MethodConfig
	applicationCompat *config.ApplicationConfig
	registriesCompat  map[string]*config.RegistryConfig
}

func defaultReferenceOptions() *ReferenceOptions {
	return &ReferenceOptions{
		Reference: global.DefaultReferenceConfig(),
		Metrics:   global.DefaultMetricsConfig(),
		Otel:      global.DefaultOtelConfig(),
		TLS:       global.DefaultTLSConfig(),
	}
}

func (refOpts *ReferenceOptions) init(opts ...ReferenceOption) error {
	for _, opt := range opts {
		opt(refOpts)
	}
	if err := defaults.Set(refOpts); err != nil {
		return err
	}

	refConf := refOpts.Reference

	app := refOpts.applicationCompat
	if app != nil {
		refOpts.metaDataType = app.MetadataType
		if refConf.Group == "" {
			refConf.Group = app.Group
		}
		if refConf.Version == "" {
			refConf.Version = app.Version
		}
	}

	// init method
<<<<<<< HEAD
	methods := ref.MethodsConfig
=======
	methods := refConf.Methods
>>>>>>> f7323d7c
	if length := len(methods); length > 0 {
		refOpts.methodsCompat = make([]*config.MethodConfig, length)
		for i, method := range methods {
			refOpts.methodsCompat[i] = compatMethodConfig(method)
			if err := refOpts.methodsCompat[i].Init(); err != nil {
				return err
			}
		}
	}

	// init cluster
	// TODO: use constant replace failover
	if refConf.Cluster == "" {
		refConf.Cluster = "failover"
	}

	// init registries
	if len(refOpts.registriesCompat) > 0 {
		regs := refOpts.registriesCompat
		if len(refConf.RegistryIDs) <= 0 {
			refConf.RegistryIDs = make([]string, len(regs))
			for key := range regs {
				refConf.RegistryIDs = append(refConf.RegistryIDs, key)
			}
		}
		refConf.RegistryIDs = commonCfg.TranslateIds(refConf.RegistryIDs)

		newRegs := make(map[string]*config.RegistryConfig)
		for _, id := range refConf.RegistryIDs {
			if reg, ok := regs[id]; ok {
				newRegs[id] = reg
			}
		}
		refOpts.registriesCompat = newRegs
	}

	// init protocol
	if refConf.Protocol == "" {
		refConf.Protocol = constant.TriProtocol
		if refOpts.Consumer != nil && refOpts.Consumer.Protocol != "" {
			refConf.Protocol = refOpts.Consumer.Protocol
		}
	}

	// init serialization
	if refConf.Serialization == "" {
		refConf.Serialization = constant.ProtobufSerialization
	}

	return commonCfg.Verify(refOpts)
}

type ReferenceOption func(*ReferenceOptions)

// ---------- For user ----------

func WithCheck() ReferenceOption {
	return func(opts *ReferenceOptions) {
		check := true
		opts.Reference.Check = &check
	}
}

func WithURL(url string) ReferenceOption {
	return func(opts *ReferenceOptions) {
		opts.Reference.URL = url
	}
}

func WithFilter(filter string) ReferenceOption {
	return func(opts *ReferenceOptions) {
		opts.Reference.Filter = filter
	}
}

func WithRegistryIDs(registryIDs ...string) ReferenceOption {
	return func(opts *ReferenceOptions) {
		if len(registryIDs) > 0 {
			opts.Reference.RegistryIDs = registryIDs
		}
	}
}

// ========== Cluster Strategy ==========

func WithClusterAvailable() ReferenceOption {
	return func(opts *ReferenceOptions) {
		opts.Reference.Cluster = constant.ClusterKeyAvailable
	}
}

func WithClusterBroadcast() ReferenceOption {
	return func(opts *ReferenceOptions) {
		opts.Reference.Cluster = constant.ClusterKeyBroadcast
	}
}

func WithClusterFailBack() ReferenceOption {
	return func(opts *ReferenceOptions) {
		opts.Reference.Cluster = constant.ClusterKeyFailback
	}
}

func WithClusterFailFast() ReferenceOption {
	return func(opts *ReferenceOptions) {
		opts.Reference.Cluster = constant.ClusterKeyFailfast
	}
}

func WithClusterFailOver() ReferenceOption {
	return func(opts *ReferenceOptions) {
		opts.Reference.Cluster = constant.ClusterKeyFailover
	}
}

func WithClusterFailSafe() ReferenceOption {
	return func(opts *ReferenceOptions) {
		opts.Reference.Cluster = constant.ClusterKeyFailsafe
	}
}

func WithClusterForking() ReferenceOption {
	return func(opts *ReferenceOptions) {
		opts.Reference.Cluster = constant.ClusterKeyForking
	}
}

func WithClusterZoneAware() ReferenceOption {
	return func(opts *ReferenceOptions) {
		opts.Reference.Cluster = constant.ClusterKeyZoneAware
	}
}

func WithClusterAdaptiveService() ReferenceOption {
	return func(opts *ReferenceOptions) {
		opts.Reference.Cluster = constant.ClusterKeyAdaptiveService
	}
}

func WithCluster(cluster string) ReferenceOption {
	return func(opts *ReferenceOptions) {
		opts.Reference.Cluster = cluster
	}
}

// ========== LoadBalance Strategy ==========

func WithLoadBalanceConsistentHashing() ReferenceOption {
	return func(opts *ReferenceOptions) {
		opts.Reference.Loadbalance = constant.LoadBalanceKeyConsistentHashing
	}
}

func WithLoadBalanceLeastActive() ReferenceOption {
	return func(opts *ReferenceOptions) {
		opts.Reference.Loadbalance = constant.LoadBalanceKeyLeastActive
	}
}

func WithLoadBalanceRandom() ReferenceOption {
	return func(opts *ReferenceOptions) {
		opts.Reference.Loadbalance = constant.LoadBalanceKeyRandom
	}
}

func WithLoadBalanceRoundRobin() ReferenceOption {
	return func(opts *ReferenceOptions) {
		opts.Reference.Loadbalance = constant.LoadBalanceKeyRoundRobin
	}
}

func WithLoadBalanceP2C() ReferenceOption {
	return func(opts *ReferenceOptions) {
		opts.Reference.Loadbalance = constant.LoadBalanceKeyP2C
	}
}

func WithLoadBalance(lb string) ReferenceOption {
	return func(opts *ReferenceOptions) {
		opts.Reference.Loadbalance = lb
	}
}

func WithRetries(retries int) ReferenceOption {
	return func(opts *ReferenceOptions) {
		opts.Reference.Retries = strconv.Itoa(retries)
	}
}

func WithGroup(group string) ReferenceOption {
	return func(opts *ReferenceOptions) {
		opts.Reference.Group = group
	}
}

func WithVersion(version string) ReferenceOption {
	return func(opts *ReferenceOptions) {
		opts.Reference.Version = version
	}
}

func WithSerializationJSON() ReferenceOption {
	return func(opts *ReferenceOptions) {
		opts.Reference.Serialization = constant.JSONSerialization
	}
}

func WithSerialization(serialization string) ReferenceOption {
	return func(opts *ReferenceOptions) {
		opts.Reference.Serialization = serialization
	}
}

func WithProvidedBy(providedBy string) ReferenceOption {
	return func(opts *ReferenceOptions) {
		opts.Reference.ProvidedBy = providedBy
	}
}

func WithAsync() ReferenceOption {
	return func(opts *ReferenceOptions) {
		opts.Reference.Async = true
	}
}

func WithParams(params map[string]string) ReferenceOption {
	return func(opts *ReferenceOptions) {
		if len(params) <= 0 {
			return
		}
		opts.Reference.Params = params
	}
}

func WithGeneric() ReferenceOption {
	return func(opts *ReferenceOptions) {
		opts.Reference.Generic = "true"
	}
}

func WithSticky() ReferenceOption {
	return func(opts *ReferenceOptions) {
		opts.Reference.Sticky = true
	}
}

// TODO: remove this function after old triple removed
func WithIDL(IDLMode string) ReferenceOption {
	return func(opts *ReferenceOptions) {
		opts.Reference.IDLMode = IDLMode
	}
}

// ========== Protocol to consume ==========

func WithProtocolDubbo() ReferenceOption {
	return func(opts *ReferenceOptions) {
		opts.Reference.Protocol = constant.DubboProtocol
	}
}

func WithProtocolTriple() ReferenceOption {
	return func(opts *ReferenceOptions) {
		opts.Reference.Protocol = constant.TriProtocol
	}
}

func WithProtocolJsonRPC() ReferenceOption {
	return func(opts *ReferenceOptions) {
		opts.Reference.Protocol = constant.JSONRPCProtocol
	}
}

func WithProtocol(protocol string) ReferenceOption {
	return func(opts *ReferenceOptions) {
		opts.Reference.Protocol = protocol
	}
}

func WithRequestTimeout(timeout time.Duration) ReferenceOption {
	return func(opts *ReferenceOptions) {
		opts.Reference.RequestTimeout = timeout.String()
	}
}

func WithForceTag() ReferenceOption {
	return func(opts *ReferenceOptions) {
		opts.Reference.ForceTag = true
	}
}

func WithMeshProviderPort(port int) ReferenceOption {
	return func(opts *ReferenceOptions) {
		opts.Reference.MeshProviderPort = port
	}
}

func WithMethod(opts ...config.MethodOption) ReferenceOption {
	regOpts := config.NewMethodOptions(opts...)

	return func(opts *ReferenceOptions) {
		if len(opts.Reference.MethodsConfig) == 0 {
			opts.Reference.MethodsConfig = make([]*global.MethodConfig, 0)
		}
		opts.Reference.MethodsConfig = append(opts.Reference.MethodsConfig, regOpts.Method)
	}
}

func WithParam(k, v string) ReferenceOption {
	return func(opts *ReferenceOptions) {
		if opts.Reference.Params == nil {
			opts.Reference.Params = make(map[string]string)
		}
		opts.Reference.Params[k] = v
	}
}

// ---------- For framework ----------
// These functions should not be invoked by users

func setReference(reference *global.ReferenceConfig) ReferenceOption {
	return func(opts *ReferenceOptions) {
		opts.Reference = reference
	}
}

func setInterfaceName(interfaceName string) ReferenceOption {
	return func(opts *ReferenceOptions) {
		opts.Reference.InterfaceName = interfaceName
	}
}

func setApplicationCompat(app *config.ApplicationConfig) ReferenceOption {
	return func(opts *ReferenceOptions) {
		opts.applicationCompat = app
	}
}

func setRegistriesCompat(regs map[string]*config.RegistryConfig) ReferenceOption {
	return func(opts *ReferenceOptions) {
		opts.registriesCompat = regs
	}
}

func setConsumer(consumer *global.ConsumerConfig) ReferenceOption {
	return func(opts *ReferenceOptions) {
		opts.Consumer = consumer
	}
}

func setMetrics(mc *global.MetricsConfig) ReferenceOption {
	return func(opts *ReferenceOptions) {
		opts.Metrics = mc
	}
}

func setOtel(oc *global.OtelConfig) ReferenceOption {
	return func(opts *ReferenceOptions) {
		opts.Otel = oc
	}
}

func setTLS(tls *global.TLSConfig) ReferenceOption {
	return func(opts *ReferenceOptions) {
		opts.TLS = tls
	}
}

type ClientOptions struct {
	Consumer    *global.ConsumerConfig
	Application *global.ApplicationConfig
	Registries  map[string]*global.RegistryConfig
	Shutdown    *global.ShutdownConfig
	Metrics     *global.MetricsConfig
	Otel        *global.OtelConfig
	TLS         *global.TLSConfig

	overallReference  *global.ReferenceConfig
	applicationCompat *config.ApplicationConfig
	registriesCompat  map[string]*config.RegistryConfig
}

func defaultClientOptions() *ClientOptions {
	return &ClientOptions{
		Consumer:         global.DefaultConsumerConfig(),
		Registries:       make(map[string]*global.RegistryConfig),
		Application:      global.DefaultApplicationConfig(),
		Shutdown:         global.DefaultShutdownConfig(),
		Metrics:          global.DefaultMetricsConfig(),
		Otel:             global.DefaultOtelConfig(),
		TLS:              global.DefaultTLSConfig(),
		overallReference: global.DefaultReferenceConfig(),
	}
}

func (cliOpts *ClientOptions) init(opts ...ClientOption) error {
	for _, opt := range opts {
		opt(cliOpts)
	}
	if err := defaults.Set(cliOpts); err != nil {
		return err
	}

	consumerConf := cliOpts.Consumer

	// init application
	application := cliOpts.Application
	if application != nil {
		cliOpts.applicationCompat = compatApplicationConfig(application)
		if err := cliOpts.applicationCompat.Init(); err != nil {
			return err
		}
	}

	// init registries
	regs := cliOpts.Registries
	if regs != nil {
		cliOpts.registriesCompat = make(map[string]*config.RegistryConfig)
		if len(consumerConf.RegistryIDs) <= 0 {
			consumerConf.RegistryIDs = make([]string, len(regs))
			for key := range regs {
				consumerConf.RegistryIDs = append(consumerConf.RegistryIDs, key)
			}
		}
		consumerConf.RegistryIDs = commonCfg.TranslateIds(consumerConf.RegistryIDs)

		for _, id := range consumerConf.RegistryIDs {
			if reg, ok := regs[id]; ok {
				cliOpts.registriesCompat[id] = compatRegistryConfig(reg)
				if err := cliOpts.registriesCompat[id].Init(); err != nil {
					return err
				}
			}
		}
	}

	// init cluster
	if cliOpts.overallReference.Cluster == "" {
		cliOpts.overallReference.Cluster = constant.ClusterKeyFailover
	}

	// init protocol
	if cliOpts.Consumer.Protocol == "" {
		cliOpts.Consumer.Protocol = constant.TriProtocol
	}

	// init serialization
	if cliOpts.overallReference.Serialization == "" {
		cliOpts.overallReference.Serialization = constant.ProtobufSerialization
	}

	// todo(DMwangnima): is there any part that we should do compatibility processing?

	// init graceful_shutdown
	graceful_shutdown.Init(graceful_shutdown.SetShutdown_Config(cliOpts.Shutdown))
	return nil
}

type ClientOption func(*ClientOptions)

func WithClientNoCheck() ClientOption {
	return func(opts *ClientOptions) {
		opts.Consumer.Check = false
	}
}

func WithClientURL(url string) ClientOption {
	return func(opts *ClientOptions) {
		opts.overallReference.URL = url
	}
}

// todo(DMwangnima): change Filter Option like Cluster and LoadBalance
func WithClientFilter(filter string) ClientOption {
	return func(opts *ClientOptions) {
		opts.overallReference.Filter = filter
	}
}

// todo(DMwangnima): think about a more ideal configuration style
func WithClientRegistryIDs(registryIDs ...string) ClientOption {
	return func(opts *ClientOptions) {
		if len(registryIDs) > 0 {
			opts.Consumer.RegistryIDs = registryIDs
		}
	}
}

func WithClientRegistry(opts ...registry.Option) ClientOption {
	regOpts := registry.NewOptions(opts...)

	return func(cliOpts *ClientOptions) {
		cliOpts.Registries[regOpts.ID] = regOpts.Registry
	}
}

func WithClientShutdown(opts ...graceful_shutdown.Option) ClientOption {
	sdOpts := graceful_shutdown.NewOptions(opts...)

	return func(cliOpts *ClientOptions) {
		cliOpts.Shutdown = sdOpts.Shutdown
	}
}

func WithClientTLSOption(opts ...tls.Option) ClientOption {
	tlsOpts := tls.NewOptions(opts...)

	return func(cliOpts *ClientOptions) {
		if cliOpts.TLS == nil {
			cliOpts.TLS = new(global.TLSConfig)
		}
		cliOpts.TLS = tlsOpts.TLSConf
	}
}

// ========== Cluster Strategy ==========

func WithClientClusterAvailable() ClientOption {
	return func(opts *ClientOptions) {
		opts.overallReference.Cluster = constant.ClusterKeyAvailable
	}
}

func WithClientClusterBroadcast() ClientOption {
	return func(opts *ClientOptions) {
		opts.overallReference.Cluster = constant.ClusterKeyBroadcast
	}
}

func WithClientClusterFailBack() ClientOption {
	return func(opts *ClientOptions) {
		opts.overallReference.Cluster = constant.ClusterKeyFailback
	}
}

func WithClientClusterFailFast() ClientOption {
	return func(opts *ClientOptions) {
		opts.overallReference.Cluster = constant.ClusterKeyFailfast
	}
}

func WithClientClusterFailOver() ClientOption {
	return func(opts *ClientOptions) {
		opts.overallReference.Cluster = constant.ClusterKeyFailover
	}
}

func WithClientClusterFailSafe() ClientOption {
	return func(opts *ClientOptions) {
		opts.overallReference.Cluster = constant.ClusterKeyFailsafe
	}
}

func WithClientClusterForking() ClientOption {
	return func(opts *ClientOptions) {
		opts.overallReference.Cluster = constant.ClusterKeyForking
	}
}

func WithClientClusterZoneAware() ClientOption {
	return func(opts *ClientOptions) {
		opts.overallReference.Cluster = constant.ClusterKeyZoneAware
	}
}

func WithClientClusterAdaptiveService() ClientOption {
	return func(opts *ClientOptions) {
		opts.overallReference.Cluster = constant.ClusterKeyAdaptiveService
	}
}

func WithClientClusterStrategy(strategy string) ClientOption {
	return func(opts *ClientOptions) {
		opts.overallReference.Cluster = strategy
	}
}

// Deprecated：use triple.WithKeepAliveInterval()
// TODO: remove KeepAliveInterval and KeepAliveInterval in version 4.0.0
//
// If there is no other traffic on the connection, the ping will be sent, only works for 'tri' protocol with http2.
// A minimum value of 10s will be used instead to invoid 'too many pings'.If not set, default value is 10s.
func WithKeepAliveInterval(keepAliveInterval time.Duration) ClientOption {
	if keepAliveInterval < constant.MinKeepAliveInterval {
		keepAliveInterval = constant.MinKeepAliveInterval
	}
	return func(opts *ClientOptions) {
		opts.overallReference.KeepAliveInterval = keepAliveInterval.String()
	}
}

// Deprecated：use triple.WithKeepAliveTimeout()
// TODO: remove KeepAliveInterval and KeepAliveInterval in version 4.0.0
//
// WithKeepAliveTimeout is timeout after which the connection will be closed, only works for 'tri' protocol with http2
// If not set, default value is 20s.
func WithKeepAliveTimeout(keepAliveTimeout time.Duration) ClientOption {
	return func(opts *ClientOptions) {
		opts.overallReference.KeepAliveTimeout = keepAliveTimeout.String()
	}
}

// ========== LoadBalance Strategy ==========

func WithClientLoadBalanceConsistentHashing() ClientOption {
	return func(opts *ClientOptions) {
		opts.overallReference.Loadbalance = constant.LoadBalanceKeyConsistentHashing
	}
}

func WithClientLoadBalanceLeastActive() ClientOption {
	return func(opts *ClientOptions) {
		opts.overallReference.Loadbalance = constant.LoadBalanceKeyLeastActive
	}
}

func WithClientLoadBalanceRandom() ClientOption {
	return func(opts *ClientOptions) {
		opts.overallReference.Loadbalance = constant.LoadBalanceKeyRandom
	}
}

func WithClientLoadBalanceRoundRobin() ClientOption {
	return func(opts *ClientOptions) {
		opts.overallReference.Loadbalance = constant.LoadBalanceKeyRoundRobin
	}
}

func WithClientLoadBalanceP2C() ClientOption {
	return func(opts *ClientOptions) {
		opts.overallReference.Loadbalance = constant.LoadBalanceKeyP2C
	}
}

func WithClientLoadBalance(lb string) ClientOption {
	return func(opts *ClientOptions) {
		opts.overallReference.Loadbalance = lb
	}
}

func WithClientRetries(retries int) ClientOption {
	return func(opts *ClientOptions) {
		opts.overallReference.Retries = strconv.Itoa(retries)
	}
}

// is this needed?
func WithClientGroup(group string) ClientOption {
	return func(opts *ClientOptions) {
		opts.overallReference.Group = group
	}
}

// is this needed?
func WithClientVersion(version string) ClientOption {
	return func(opts *ClientOptions) {
		opts.overallReference.Version = version
	}
}

func WithClientSerializationJSON() ClientOption {
	return func(opts *ClientOptions) {
		opts.overallReference.Serialization = constant.JSONSerialization
	}
}

func WithClientSerialization(ser string) ClientOption {
	return func(opts *ClientOptions) {
		opts.overallReference.Serialization = ser
	}
}

func WithClientProvidedBy(providedBy string) ClientOption {
	return func(opts *ClientOptions) {
		opts.overallReference.ProvidedBy = providedBy
	}
}

// todo(DMwangnima): implement this functionality
// func WithAsync() ClientOption {
//	return func(opts *ClientOptions) {
//		opts.Consumer.Async = true
//	}
// }

func WithClientParams(params map[string]string) ClientOption {
	return func(opts *ClientOptions) {
		if len(params) <= 0 {
			return
		}
		opts.overallReference.Params = params
	}
}

func WithClientParam(k, v string) ClientOption {
	return func(opts *ClientOptions) {
		if opts.overallReference.Params == nil {
			opts.overallReference.Params = make(map[string]string, 8)
		}
		opts.overallReference.Params[k] = v
	}
}

// todo(DMwangnima): implement this functionality
// func WithClientGeneric(generic bool) ClientOption {
//	return func(opts *ClientOptions) {
//		if generic {
//			opts.Consumer.Generic = "true"
//		} else {
//			opts.Consumer.Generic = "false"
//		}
//	}
// }

func WithClientSticky() ClientOption {
	return func(opts *ClientOptions) {
		opts.overallReference.Sticky = true
	}
}

// ========== Protocol to consume ==========

func WithClientProtocolDubbo() ClientOption {
	return func(opts *ClientOptions) {
		opts.Consumer.Protocol = constant.DubboProtocol
	}
}

func WithClientProtocolTriple() ClientOption {
	return func(opts *ClientOptions) {
		opts.Consumer.Protocol = constant.TriProtocol
	}
}

func WithClientProtocolJsonRPC() ClientOption {
	return func(opts *ClientOptions) {
		opts.Consumer.Protocol = constant.JSONRPCProtocol
	}
}

func WithClientProtocol(opts ...protocol.ClientOption) ClientOption {
	proOpts := protocol.NewClientOptions(opts...)

	return func(srvOpts *ClientOptions) {
		if srvOpts.overallReference.ProtocolClientConfig == nil {
			srvOpts.overallReference.ProtocolClientConfig = new(global.ProtocolClientConfig)
		}
		srvOpts.overallReference.ProtocolClientConfig = proOpts.ProtocolClient
	}
}

func WithClientRequestTimeout(timeout time.Duration) ClientOption {
	return func(opts *ClientOptions) {
		opts.Consumer.RequestTimeout = timeout.String()
	}
}

func WithClientForceTag() ClientOption {
	return func(opts *ClientOptions) {
		opts.overallReference.ForceTag = true
	}
}

func WithClientMeshProviderPort(port int) ClientOption {
	return func(opts *ClientOptions) {
		opts.overallReference.MeshProviderPort = port
	}
}

func SetClientRegistries(regs map[string]*global.RegistryConfig) ClientOption {
	return func(opts *ClientOptions) {
		opts.Registries = regs
	}
}

func SetApplication(application *global.ApplicationConfig) ClientOption {
	return func(opts *ClientOptions) {
		opts.Application = application
	}
}

func SetClientConsumer(consumer *global.ConsumerConfig) ClientOption {
	return func(opts *ClientOptions) {
		opts.Consumer = consumer
	}
}

func SetClientShutdown(shutdown *global.ShutdownConfig) ClientOption {
	return func(opts *ClientOptions) {
		opts.Shutdown = shutdown
	}
}

func SetClientMetrics(metrics *global.MetricsConfig) ClientOption {
	return func(opts *ClientOptions) {
		opts.Metrics = metrics
	}
}

func SetClientOtel(otel *global.OtelConfig) ClientOption {
	return func(opts *ClientOptions) {
		opts.Otel = otel
	}
}

func SetClientTLS(tls *global.TLSConfig) ClientOption {
	return func(opts *ClientOptions) {
		opts.TLS = tls
	}
}

// todo: need to be consistent with MethodConfig
type CallOptions struct {
	RequestTimeout string
	Retries        string
}

type CallOption func(*CallOptions)

func newDefaultCallOptions() *CallOptions {
	return &CallOptions{}
}

// WithCallRequestTimeout the maximum waiting time for one specific call, only works for 'tri' and 'dubbo' protocol
func WithCallRequestTimeout(timeout time.Duration) CallOption {
	return func(opts *CallOptions) {
		opts.RequestTimeout = timeout.String()
	}
}

// WithCallRetries the maximum retry times on request failure for one specific call, only works for 'tri' and 'dubbo' protocol
func WithCallRetries(retries int) CallOption {
	return func(opts *CallOptions) {
		opts.Retries = strconv.Itoa(retries)
	}
}<|MERGE_RESOLUTION|>--- conflicted
+++ resolved
@@ -90,11 +90,7 @@
 	}
 
 	// init method
-<<<<<<< HEAD
-	methods := ref.MethodsConfig
-=======
-	methods := refConf.Methods
->>>>>>> f7323d7c
+	methods := refConf.MethodsConfig
 	if length := len(methods); length > 0 {
 		refOpts.methodsCompat = make([]*config.MethodConfig, length)
 		for i, method := range methods {
