--- conflicted
+++ resolved
@@ -41,21 +41,13 @@
 )
 
 type ReferenceOptions struct {
-<<<<<<< HEAD
-	Reference   *global.ReferenceConfig
-	Consumer    *global.ConsumerConfig
-	Application *global.ApplicationConfig
-	Metrics     *global.MetricsConfig
-	Otel        *global.OtelConfig
-	TLS         *global.TLSConfig
-=======
 	Reference *global.ReferenceConfig
 	Consumer  *global.ConsumerConfig
+	Application *global.ApplicationConfig
 	Metrics   *global.MetricsConfig
 	Otel      *global.OtelConfig
 	TLS       *global.TLSConfig
 	Protocols map[string]*global.ProtocolConfig
->>>>>>> 18a06b25
 
 	pxy          *proxy.Proxy
 	id           string
@@ -71,19 +63,12 @@
 
 func defaultReferenceOptions() *ReferenceOptions {
 	return &ReferenceOptions{
-<<<<<<< HEAD
-		Reference:   global.DefaultReferenceConfig(),
+		Reference: global.DefaultReferenceConfig(),
 		Application: global.DefaultApplicationConfig(),
-		Metrics:     global.DefaultMetricsConfig(),
-		Otel:        global.DefaultOtelConfig(),
-		TLS:         global.DefaultTLSConfig(),
-=======
-		Reference: global.DefaultReferenceConfig(),
 		Metrics:   global.DefaultMetricsConfig(),
 		Otel:      global.DefaultOtelConfig(),
 		TLS:       global.DefaultTLSConfig(),
 		Protocols: make(map[string]*global.ProtocolConfig),
->>>>>>> 18a06b25
 	}
 }
 
@@ -467,12 +452,6 @@
 	}
 }
 
-func setApplication(app *global.ApplicationConfig) ReferenceOption {
-	return func(opts *ReferenceOptions) {
-		opts.Application = app
-	}
-}
-
 func setRegistriesCompat(regs map[string]*config.RegistryConfig) ReferenceOption {
 	return func(opts *ReferenceOptions) {
 		opts.registriesCompat = regs
@@ -500,16 +479,6 @@
 func setTLS(tls *global.TLSConfig) ReferenceOption {
 	return func(opts *ReferenceOptions) {
 		opts.TLS = tls
-	}
-}
-
-// setProtocols sets the protocols configuration for the service reference.
-// This is an internal function used by the framework to configure protocol settings.
-// It accepts a map of protocol configurations where the key is the protocol name
-// and the value is the corresponding protocol configuration.
-func setProtocols(protocols map[string]*global.ProtocolConfig) ReferenceOption {
-	return func(opts *ReferenceOptions) {
-		opts.Protocols = protocols
 	}
 }
 
@@ -521,7 +490,6 @@
 	Metrics     *global.MetricsConfig
 	Otel        *global.OtelConfig
 	TLS         *global.TLSConfig
-	Protocols   map[string]*global.ProtocolConfig
 
 	overallReference  *global.ReferenceConfig
 	applicationCompat *config.ApplicationConfig
@@ -538,7 +506,6 @@
 		Otel:             global.DefaultOtelConfig(),
 		TLS:              global.DefaultTLSConfig(),
 		overallReference: global.DefaultReferenceConfig(),
-		Protocols:        make(map[string]*global.ProtocolConfig),
 	}
 }
 
@@ -974,16 +941,6 @@
 	}
 }
 
-// SetClientProtocols sets the protocols configuration for the client.
-// This function is used by the framework to configure protocol settings from global configuration.
-// It accepts a map of protocol configurations where the key is the protocol name
-// and the value is the corresponding protocol configuration.
-func SetClientProtocols(protocols map[string]*global.ProtocolConfig) ClientOption {
-	return func(opts *ClientOptions) {
-		opts.Protocols = protocols
-	}
-}
-
 // todo: need to be consistent with MethodConfig
 type CallOptions struct {
 	RequestTimeout string
