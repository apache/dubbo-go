/*
 * Licensed to the Apache Software Foundation (ASF) under one or more
 * contributor license agreements.  See the NOTICE file distributed with
 * this work for additional information regarding copyright ownership.
 * The ASF licenses this file to You under the Apache License, Version 2.0
 * (the "License"); you may not use this file except in compliance with
 * the License.  You may obtain a copy of the License at
 *
 *     http://www.apache.org/licenses/LICENSE-2.0
 *
 * Unless required by applicable law or agreed to in writing, software
 * distributed under the License is distributed on an "AS IS" BASIS,
 * WITHOUT WARRANTIES OR CONDITIONS OF ANY KIND, either express or implied.
 * See the License for the specific language governing permissions and
 * limitations under the License.
 */

package client

import (
	"strconv"
	"time"
)

import (
	"github.com/creasty/defaults"
)

import (
	"dubbo.apache.org/dubbo-go/v3/common"
	commonCfg "dubbo.apache.org/dubbo-go/v3/common/config"
	"dubbo.apache.org/dubbo-go/v3/common/constant"
	"dubbo.apache.org/dubbo-go/v3/config"
	"dubbo.apache.org/dubbo-go/v3/global"
	"dubbo.apache.org/dubbo-go/v3/graceful_shutdown"
	"dubbo.apache.org/dubbo-go/v3/protocol"
	"dubbo.apache.org/dubbo-go/v3/protocol/base"
	"dubbo.apache.org/dubbo-go/v3/proxy"
	"dubbo.apache.org/dubbo-go/v3/registry"
	"dubbo.apache.org/dubbo-go/v3/tls"
)

type ReferenceOptions struct {
<<<<<<< HEAD
	Reference *global.ReferenceConfig
	Consumer  *global.ConsumerConfig
	Metrics   *global.MetricsConfig
	Otel      *global.OtelConfig
	TLS       *global.TLSConfig
	Protocols map[string]*global.ProtocolConfig
=======
	Reference  *global.ReferenceConfig
	Consumer   *global.ConsumerConfig
	Metrics    *global.MetricsConfig
	Otel       *global.OtelConfig
	TLS        *global.TLSConfig
	Registries map[string]*global.RegistryConfig
>>>>>>> 58805d6c

	pxy          *proxy.Proxy
	id           string
	invoker      base.Invoker
	urls         []*common.URL
	metaDataType string
	info         *ClientInfo

	methodsCompat     []*config.MethodConfig
	applicationCompat *config.ApplicationConfig
	registriesCompat  map[string]*config.RegistryConfig
}

func defaultReferenceOptions() *ReferenceOptions {
	return &ReferenceOptions{
<<<<<<< HEAD
		Reference: global.DefaultReferenceConfig(),
		Metrics:   global.DefaultMetricsConfig(),
		Otel:      global.DefaultOtelConfig(),
		TLS:       global.DefaultTLSConfig(),
		Protocols: make(map[string]*global.ProtocolConfig),
=======
		Reference:  global.DefaultReferenceConfig(),
		Metrics:    global.DefaultMetricsConfig(),
		Otel:       global.DefaultOtelConfig(),
		TLS:        global.DefaultTLSConfig(),
		Registries: global.DefaultRegistriesConfig(),
>>>>>>> 58805d6c
	}
}

func (refOpts *ReferenceOptions) init(opts ...ReferenceOption) error {
	for _, opt := range opts {
		opt(refOpts)
	}
	if err := defaults.Set(refOpts); err != nil {
		return err
	}

	refConf := refOpts.Reference

	app := refOpts.applicationCompat
	if app != nil {
		refOpts.metaDataType = app.MetadataType
		if refConf.Group == "" {
			refConf.Group = app.Group
		}
		if refConf.Version == "" {
			refConf.Version = app.Version
		}
	}

	// init method
	methods := refConf.MethodsConfig
	if length := len(methods); length > 0 {
		refOpts.methodsCompat = make([]*config.MethodConfig, length)
		for i, method := range methods {
			refOpts.methodsCompat[i] = compatMethodConfig(method)
			if err := refOpts.methodsCompat[i].Init(); err != nil {
				return err
			}
		}
	}

	// init cluster
	if refConf.Cluster == "" {
		refConf.Cluster = constant.ClusterKeyFailover
	}

	// init registries
	// convert Registries to registriesCompat
	if len(refOpts.Registries) > 0 {
		if refOpts.registriesCompat == nil {
			refOpts.registriesCompat = make(map[string]*config.RegistryConfig)
		}
		for id, reg := range refOpts.Registries {
			refOpts.registriesCompat[id] = compatRegistryConfig(reg)
			if err := refOpts.registriesCompat[id].Init(); err != nil {
				return err
			}
		}
	}

	if len(refOpts.registriesCompat) > 0 {
		regs := refOpts.registriesCompat
		if len(refConf.RegistryIDs) <= 0 {
			refConf.RegistryIDs = make([]string, len(regs))
			for key := range regs {
				refConf.RegistryIDs = append(refConf.RegistryIDs, key)
			}
		}
		refConf.RegistryIDs = commonCfg.TranslateIds(refConf.RegistryIDs)

		newRegs := make(map[string]*config.RegistryConfig)
		for _, id := range refConf.RegistryIDs {
			if reg, ok := regs[id]; ok {
				newRegs[id] = reg
			}
		}
		refOpts.registriesCompat = newRegs
	}

	// init protocol
	if refConf.Protocol == "" {
		refConf.Protocol = constant.TriProtocol
		if refOpts.Consumer != nil && refOpts.Consumer.Protocol != "" {
			refConf.Protocol = refOpts.Consumer.Protocol
		}
	}

	// init serialization
	if refConf.Serialization == "" {
		refConf.Serialization = constant.ProtobufSerialization
	}

	return commonCfg.Verify(refOpts)
}

type ReferenceOption func(*ReferenceOptions)

// ---------- For user ----------

func WithCheck() ReferenceOption {
	return func(opts *ReferenceOptions) {
		check := true
		opts.Reference.Check = &check
	}
}

func WithURL(url string) ReferenceOption {
	return func(opts *ReferenceOptions) {
		opts.Reference.URL = url
	}
}

func WithFilter(filter string) ReferenceOption {
	return func(opts *ReferenceOptions) {
		opts.Reference.Filter = filter
	}
}

// WithInterface sets the interface name for the service reference.
//
// As a functional option, it is passed to a client constructor
// (e.g., NewGreetService) to configure which remote service to connect to.
//
// The interfaceName is a crucial identifier for service discovery and routing,
// and it must exactly match the name registered by the service provider.
//
// Usage:
//
//	svc, err := greet.NewGreetService(
//	    cli,
//	    client.WithInterface("com.your.company.GreetService"),
//	)
func WithInterface(interfaceName string) ReferenceOption {
	return func(opts *ReferenceOptions) {
		opts.Reference.InterfaceName = interfaceName
	}
}

func WithRegistryIDs(registryIDs ...string) ReferenceOption {
	return func(opts *ReferenceOptions) {
		if len(registryIDs) > 0 {
			opts.Reference.RegistryIDs = registryIDs
		}
	}
}

func WithRegistry(opts ...registry.Option) ReferenceOption {
	regOpts := registry.NewOptions(opts...)

	return func(refOpts *ReferenceOptions) {
		if refOpts.Registries == nil {
			refOpts.Registries = make(map[string]*global.RegistryConfig)
		}
		refOpts.Registries[regOpts.ID] = regOpts.Registry
	}
}

// ========== Cluster Strategy ==========

func WithClusterAvailable() ReferenceOption {
	return func(opts *ReferenceOptions) {
		opts.Reference.Cluster = constant.ClusterKeyAvailable
	}
}

func WithClusterBroadcast() ReferenceOption {
	return func(opts *ReferenceOptions) {
		opts.Reference.Cluster = constant.ClusterKeyBroadcast
	}
}

func WithClusterFailBack() ReferenceOption {
	return func(opts *ReferenceOptions) {
		opts.Reference.Cluster = constant.ClusterKeyFailback
	}
}

func WithClusterFailFast() ReferenceOption {
	return func(opts *ReferenceOptions) {
		opts.Reference.Cluster = constant.ClusterKeyFailfast
	}
}

func WithClusterFailOver() ReferenceOption {
	return func(opts *ReferenceOptions) {
		opts.Reference.Cluster = constant.ClusterKeyFailover
	}
}

func WithClusterFailSafe() ReferenceOption {
	return func(opts *ReferenceOptions) {
		opts.Reference.Cluster = constant.ClusterKeyFailsafe
	}
}

func WithClusterForking() ReferenceOption {
	return func(opts *ReferenceOptions) {
		opts.Reference.Cluster = constant.ClusterKeyForking
	}
}

func WithClusterZoneAware() ReferenceOption {
	return func(opts *ReferenceOptions) {
		opts.Reference.Cluster = constant.ClusterKeyZoneAware
	}
}

func WithClusterAdaptiveService() ReferenceOption {
	return func(opts *ReferenceOptions) {
		opts.Reference.Cluster = constant.ClusterKeyAdaptiveService
	}
}

func WithCluster(cluster string) ReferenceOption {
	return func(opts *ReferenceOptions) {
		opts.Reference.Cluster = cluster
	}
}

// ========== LoadBalance Strategy ==========

func WithLoadBalanceConsistentHashing() ReferenceOption {
	return func(opts *ReferenceOptions) {
		opts.Reference.Loadbalance = constant.LoadBalanceKeyConsistentHashing
	}
}

func WithLoadBalanceLeastActive() ReferenceOption {
	return func(opts *ReferenceOptions) {
		opts.Reference.Loadbalance = constant.LoadBalanceKeyLeastActive
	}
}

func WithLoadBalanceRandom() ReferenceOption {
	return func(opts *ReferenceOptions) {
		opts.Reference.Loadbalance = constant.LoadBalanceKeyRandom
	}
}

func WithLoadBalanceRoundRobin() ReferenceOption {
	return func(opts *ReferenceOptions) {
		opts.Reference.Loadbalance = constant.LoadBalanceKeyRoundRobin
	}
}

func WithLoadBalanceP2C() ReferenceOption {
	return func(opts *ReferenceOptions) {
		opts.Reference.Loadbalance = constant.LoadBalanceKeyP2C
	}
}

func WithLoadBalance(lb string) ReferenceOption {
	return func(opts *ReferenceOptions) {
		opts.Reference.Loadbalance = lb
	}
}

func WithRetries(retries int) ReferenceOption {
	return func(opts *ReferenceOptions) {
		opts.Reference.Retries = strconv.Itoa(retries)
	}
}

func WithGroup(group string) ReferenceOption {
	return func(opts *ReferenceOptions) {
		opts.Reference.Group = group
	}
}

func WithVersion(version string) ReferenceOption {
	return func(opts *ReferenceOptions) {
		opts.Reference.Version = version
	}
}

func WithSerializationJSON() ReferenceOption {
	return func(opts *ReferenceOptions) {
		opts.Reference.Serialization = constant.JSONSerialization
	}
}

func WithSerialization(serialization string) ReferenceOption {
	return func(opts *ReferenceOptions) {
		opts.Reference.Serialization = serialization
	}
}

func WithProvidedBy(providedBy string) ReferenceOption {
	return func(opts *ReferenceOptions) {
		opts.Reference.ProvidedBy = providedBy
	}
}

func WithAsync() ReferenceOption {
	return func(opts *ReferenceOptions) {
		opts.Reference.Async = true
	}
}

func WithParams(params map[string]string) ReferenceOption {
	return func(opts *ReferenceOptions) {
		if len(params) <= 0 {
			return
		}
		opts.Reference.Params = params
	}
}

func WithGeneric() ReferenceOption {
	return func(opts *ReferenceOptions) {
		opts.Reference.Generic = "true"
	}
}

func WithSticky() ReferenceOption {
	return func(opts *ReferenceOptions) {
		opts.Reference.Sticky = true
	}
}

// TODO: remove this function after old triple removed
func WithIDL(IDLMode string) ReferenceOption {
	return func(opts *ReferenceOptions) {
		opts.Reference.IDLMode = IDLMode
	}
}

// ========== Protocol to consume ==========

func WithProtocolDubbo() ReferenceOption {
	return func(opts *ReferenceOptions) {
		opts.Reference.Protocol = constant.DubboProtocol
	}
}

func WithProtocolTriple() ReferenceOption {
	return func(opts *ReferenceOptions) {
		opts.Reference.Protocol = constant.TriProtocol
	}
}

func WithProtocolJsonRPC() ReferenceOption {
	return func(opts *ReferenceOptions) {
		opts.Reference.Protocol = constant.JSONRPCProtocol
	}
}

func WithProtocol(protocol string) ReferenceOption {
	return func(opts *ReferenceOptions) {
		opts.Reference.Protocol = protocol
	}
}

func WithRequestTimeout(timeout time.Duration) ReferenceOption {
	return func(opts *ReferenceOptions) {
		opts.Reference.RequestTimeout = timeout.String()
	}
}

func WithForceTag() ReferenceOption {
	return func(opts *ReferenceOptions) {
		opts.Reference.ForceTag = true
	}
}

func WithMeshProviderPort(port int) ReferenceOption {
	return func(opts *ReferenceOptions) {
		opts.Reference.MeshProviderPort = port
	}
}

func WithMethod(opts ...config.MethodOption) ReferenceOption {
	regOpts := config.NewMethodOptions(opts...)

	return func(opts *ReferenceOptions) {
		if len(opts.Reference.MethodsConfig) == 0 {
			opts.Reference.MethodsConfig = make([]*global.MethodConfig, 0)
		}
		opts.Reference.MethodsConfig = append(opts.Reference.MethodsConfig, regOpts.Method)
	}
}

func WithParam(k, v string) ReferenceOption {
	return func(opts *ReferenceOptions) {
		if opts.Reference.Params == nil {
			opts.Reference.Params = make(map[string]string)
		}
		opts.Reference.Params[k] = v
	}
}

// ---------- For framework ----------
// These functions should not be invoked by users

func setReference(reference *global.ReferenceConfig) ReferenceOption {
	return func(opts *ReferenceOptions) {
		opts.Reference = reference
	}
}

func setInterfaceName(interfaceName string) ReferenceOption {
	return func(opts *ReferenceOptions) {
		opts.Reference.InterfaceName = interfaceName
	}
}

func setApplicationCompat(app *config.ApplicationConfig) ReferenceOption {
	return func(opts *ReferenceOptions) {
		opts.applicationCompat = app
	}
}

func setRegistriesCompat(regs map[string]*config.RegistryConfig) ReferenceOption {
	return func(opts *ReferenceOptions) {
		opts.registriesCompat = regs
	}
}

func setConsumer(consumer *global.ConsumerConfig) ReferenceOption {
	return func(opts *ReferenceOptions) {
		opts.Consumer = consumer
	}
}

func setMetrics(mc *global.MetricsConfig) ReferenceOption {
	return func(opts *ReferenceOptions) {
		opts.Metrics = mc
	}
}

func setOtel(oc *global.OtelConfig) ReferenceOption {
	return func(opts *ReferenceOptions) {
		opts.Otel = oc
	}
}

func setTLS(tls *global.TLSConfig) ReferenceOption {
	return func(opts *ReferenceOptions) {
		opts.TLS = tls
	}
}

<<<<<<< HEAD
// setProtocols sets the protocols configuration for the service reference.
// This is an internal function used by the framework to configure protocol settings.
// It accepts a map of protocol configurations where the key is the protocol name
// and the value is the corresponding protocol configuration.
func setProtocols(protocols map[string]*global.ProtocolConfig) ReferenceOption {
	return func(opts *ReferenceOptions) {
		opts.Protocols = protocols
=======
func setRegistries(regs map[string]*global.RegistryConfig) ReferenceOption {
	return func(opts *ReferenceOptions) {
		opts.Registries = regs
>>>>>>> 58805d6c
	}
}

type ClientOptions struct {
	Consumer    *global.ConsumerConfig
	Application *global.ApplicationConfig
	Registries  map[string]*global.RegistryConfig
	Shutdown    *global.ShutdownConfig
	Metrics     *global.MetricsConfig
	Otel        *global.OtelConfig
	TLS         *global.TLSConfig
	Protocols   map[string]*global.ProtocolConfig

	overallReference  *global.ReferenceConfig
	applicationCompat *config.ApplicationConfig
	registriesCompat  map[string]*config.RegistryConfig
}

func defaultClientOptions() *ClientOptions {
	return &ClientOptions{
		Consumer:         global.DefaultConsumerConfig(),
		Registries:       global.DefaultRegistriesConfig(),
		Application:      global.DefaultApplicationConfig(),
		Shutdown:         global.DefaultShutdownConfig(),
		Metrics:          global.DefaultMetricsConfig(),
		Otel:             global.DefaultOtelConfig(),
		TLS:              global.DefaultTLSConfig(),
		overallReference: global.DefaultReferenceConfig(),
		Protocols:        make(map[string]*global.ProtocolConfig),
	}
}

func (cliOpts *ClientOptions) init(opts ...ClientOption) error {
	for _, opt := range opts {
		opt(cliOpts)
	}

	if err := defaults.Set(cliOpts); err != nil {
		return err
	}

	consumerConf := cliOpts.Consumer

	// init application
	application := cliOpts.Application
	if application != nil {
		cliOpts.applicationCompat = compatApplicationConfig(application)
		if err := cliOpts.applicationCompat.Init(); err != nil {
			return err
		}
	}

	// init registries
	regs := cliOpts.Registries
	if regs != nil {
		cliOpts.registriesCompat = make(map[string]*config.RegistryConfig)
		if len(consumerConf.RegistryIDs) <= 0 {
			consumerConf.RegistryIDs = make([]string, len(regs))
			for key := range regs {
				consumerConf.RegistryIDs = append(consumerConf.RegistryIDs, key)
			}
		}
		consumerConf.RegistryIDs = commonCfg.TranslateIds(consumerConf.RegistryIDs)

		for _, id := range consumerConf.RegistryIDs {
			if reg, ok := regs[id]; ok {
				cliOpts.registriesCompat[id] = compatRegistryConfig(reg)
				if err := cliOpts.registriesCompat[id].Init(); err != nil {
					return err
				}
			}
		}
	}

	// init cluster
	if cliOpts.overallReference.Cluster == "" {
		cliOpts.overallReference.Cluster = constant.ClusterKeyFailover
	}

	// init protocol
	if cliOpts.Consumer.Protocol == "" {
		cliOpts.Consumer.Protocol = constant.TriProtocol
	}

	// init serialization
	if cliOpts.overallReference.Serialization == "" {
		cliOpts.overallReference.Serialization = constant.ProtobufSerialization
	}

	// todo(DMwangnima): is there any part that we should do compatibility processing?

	// init overallReference from Consumer config
	if consumerConf != nil {
		if cliOpts.overallReference.Filter == "" {
			cliOpts.overallReference.Filter = consumerConf.Filter
		}
		if len(cliOpts.overallReference.RegistryIDs) <= 0 {
			cliOpts.overallReference.RegistryIDs = consumerConf.RegistryIDs
		}
		if cliOpts.overallReference.TracingKey == "" {
			cliOpts.overallReference.TracingKey = consumerConf.TracingKey
		}
		if cliOpts.overallReference.Check == nil {
			cliOpts.overallReference.Check = &consumerConf.Check
		}
	}
	// init graceful_shutdown
	graceful_shutdown.Init(graceful_shutdown.SetShutdownConfig(cliOpts.Shutdown))
	return nil
}

type ClientOption func(*ClientOptions)

func WithClientNoCheck() ClientOption {
	return func(opts *ClientOptions) {
		opts.Consumer.Check = false
	}
}

func WithClientURL(url string) ClientOption {
	return func(opts *ClientOptions) {
		opts.overallReference.URL = url
	}
}

// todo(DMwangnima): change Filter Option like Cluster and LoadBalance
func WithClientFilter(filter string) ClientOption {
	return func(opts *ClientOptions) {
		opts.overallReference.Filter = filter
	}
}

// todo(DMwangnima): think about a more ideal configuration style
func WithClientRegistryIDs(registryIDs ...string) ClientOption {
	return func(opts *ClientOptions) {
		if len(registryIDs) > 0 {
			opts.Consumer.RegistryIDs = registryIDs
		}
	}
}

func WithClientRegistry(opts ...registry.Option) ClientOption {
	regOpts := registry.NewOptions(opts...)

	return func(cliOpts *ClientOptions) {
		cliOpts.Registries[regOpts.ID] = regOpts.Registry
	}
}

func WithClientShutdown(opts ...graceful_shutdown.Option) ClientOption {
	sdOpts := graceful_shutdown.NewOptions(opts...)

	return func(cliOpts *ClientOptions) {
		cliOpts.Shutdown = sdOpts.Shutdown
	}
}

func WithClientTLSOption(opts ...tls.Option) ClientOption {
	tlsOpts := tls.NewOptions(opts...)

	return func(cliOpts *ClientOptions) {
		if cliOpts.TLS == nil {
			cliOpts.TLS = new(global.TLSConfig)
		}
		cliOpts.TLS = tlsOpts.TLSConf
	}
}

// ========== Cluster Strategy ==========

func WithClientClusterAvailable() ClientOption {
	return func(opts *ClientOptions) {
		opts.overallReference.Cluster = constant.ClusterKeyAvailable
	}
}

func WithClientClusterBroadcast() ClientOption {
	return func(opts *ClientOptions) {
		opts.overallReference.Cluster = constant.ClusterKeyBroadcast
	}
}

func WithClientClusterFailBack() ClientOption {
	return func(opts *ClientOptions) {
		opts.overallReference.Cluster = constant.ClusterKeyFailback
	}
}

func WithClientClusterFailFast() ClientOption {
	return func(opts *ClientOptions) {
		opts.overallReference.Cluster = constant.ClusterKeyFailfast
	}
}

func WithClientClusterFailOver() ClientOption {
	return func(opts *ClientOptions) {
		opts.overallReference.Cluster = constant.ClusterKeyFailover
	}
}

func WithClientClusterFailSafe() ClientOption {
	return func(opts *ClientOptions) {
		opts.overallReference.Cluster = constant.ClusterKeyFailsafe
	}
}

func WithClientClusterForking() ClientOption {
	return func(opts *ClientOptions) {
		opts.overallReference.Cluster = constant.ClusterKeyForking
	}
}

func WithClientClusterZoneAware() ClientOption {
	return func(opts *ClientOptions) {
		opts.overallReference.Cluster = constant.ClusterKeyZoneAware
	}
}

func WithClientClusterAdaptiveService() ClientOption {
	return func(opts *ClientOptions) {
		opts.overallReference.Cluster = constant.ClusterKeyAdaptiveService
	}
}

func WithClientClusterStrategy(strategy string) ClientOption {
	return func(opts *ClientOptions) {
		opts.overallReference.Cluster = strategy
	}
}

// Deprecated：use triple.WithKeepAliveInterval()
// TODO: remove KeepAliveInterval and KeepAliveInterval in version 4.0.0
//
// If there is no other traffic on the connection, the ping will be sent, only works for 'tri' protocol with http2.
// A minimum value of 10s will be used instead to invoid 'too many pings'.If not set, default value is 10s.
func WithKeepAliveInterval(keepAliveInterval time.Duration) ClientOption {
	if keepAliveInterval < constant.MinKeepAliveInterval {
		keepAliveInterval = constant.MinKeepAliveInterval
	}
	return func(opts *ClientOptions) {
		opts.overallReference.KeepAliveInterval = keepAliveInterval.String()
	}
}

// Deprecated：use triple.WithKeepAliveTimeout()
// TODO: remove KeepAliveInterval and KeepAliveInterval in version 4.0.0
//
// WithKeepAliveTimeout is timeout after which the connection will be closed, only works for 'tri' protocol with http2
// If not set, default value is 20s.
func WithKeepAliveTimeout(keepAliveTimeout time.Duration) ClientOption {
	return func(opts *ClientOptions) {
		opts.overallReference.KeepAliveTimeout = keepAliveTimeout.String()
	}
}

// ========== LoadBalance Strategy ==========

func WithClientLoadBalanceConsistentHashing() ClientOption {
	return func(opts *ClientOptions) {
		opts.overallReference.Loadbalance = constant.LoadBalanceKeyConsistentHashing
	}
}

func WithClientLoadBalanceLeastActive() ClientOption {
	return func(opts *ClientOptions) {
		opts.overallReference.Loadbalance = constant.LoadBalanceKeyLeastActive
	}
}

func WithClientLoadBalanceRandom() ClientOption {
	return func(opts *ClientOptions) {
		opts.overallReference.Loadbalance = constant.LoadBalanceKeyRandom
	}
}

func WithClientLoadBalanceRoundRobin() ClientOption {
	return func(opts *ClientOptions) {
		opts.overallReference.Loadbalance = constant.LoadBalanceKeyRoundRobin
	}
}

func WithClientLoadBalanceP2C() ClientOption {
	return func(opts *ClientOptions) {
		opts.overallReference.Loadbalance = constant.LoadBalanceKeyP2C
	}
}

func WithClientLoadBalance(lb string) ClientOption {
	return func(opts *ClientOptions) {
		opts.overallReference.Loadbalance = lb
	}
}

func WithClientRetries(retries int) ClientOption {
	return func(opts *ClientOptions) {
		opts.overallReference.Retries = strconv.Itoa(retries)
	}
}

// is this needed?
func WithClientGroup(group string) ClientOption {
	return func(opts *ClientOptions) {
		opts.overallReference.Group = group
	}
}

// is this needed?
func WithClientVersion(version string) ClientOption {
	return func(opts *ClientOptions) {
		opts.overallReference.Version = version
	}
}

func WithClientSerializationJSON() ClientOption {
	return func(opts *ClientOptions) {
		opts.overallReference.Serialization = constant.JSONSerialization
	}
}

func WithClientSerialization(ser string) ClientOption {
	return func(opts *ClientOptions) {
		opts.overallReference.Serialization = ser
	}
}

func WithClientProvidedBy(providedBy string) ClientOption {
	return func(opts *ClientOptions) {
		opts.overallReference.ProvidedBy = providedBy
	}
}

// todo(DMwangnima): implement this functionality
// func WithAsync() ClientOption {
//	return func(opts *ClientOptions) {
//		opts.Consumer.Async = true
//	}
// }

func WithClientParams(params map[string]string) ClientOption {
	return func(opts *ClientOptions) {
		if len(params) <= 0 {
			return
		}
		opts.overallReference.Params = params
	}
}

func WithClientParam(k, v string) ClientOption {
	return func(opts *ClientOptions) {
		if opts.overallReference.Params == nil {
			opts.overallReference.Params = make(map[string]string, 8)
		}
		opts.overallReference.Params[k] = v
	}
}

// todo(DMwangnima): implement this functionality
// func WithClientGeneric(generic bool) ClientOption {
//	return func(opts *ClientOptions) {
//		if generic {
//			opts.Consumer.Generic = "true"
//		} else {
//			opts.Consumer.Generic = "false"
//		}
//	}
// }

func WithClientSticky() ClientOption {
	return func(opts *ClientOptions) {
		opts.overallReference.Sticky = true
	}
}

// ========== Protocol to consume ==========

func WithClientProtocolDubbo() ClientOption {
	return func(opts *ClientOptions) {
		opts.Consumer.Protocol = constant.DubboProtocol
	}
}

func WithClientProtocolTriple() ClientOption {
	return func(opts *ClientOptions) {
		opts.Consumer.Protocol = constant.TriProtocol
	}
}

func WithClientProtocolJsonRPC() ClientOption {
	return func(opts *ClientOptions) {
		opts.Consumer.Protocol = constant.JSONRPCProtocol
	}
}

func WithClientProtocol(opts ...protocol.ClientOption) ClientOption {
	proOpts := protocol.NewClientOptions(opts...)

	return func(srvOpts *ClientOptions) {
		if srvOpts.overallReference.ProtocolClientConfig == nil {
			srvOpts.overallReference.ProtocolClientConfig = new(global.ClientProtocolConfig)
		}
		srvOpts.overallReference.ProtocolClientConfig = proOpts.ProtocolClient
	}
}

func WithClientRequestTimeout(timeout time.Duration) ClientOption {
	return func(opts *ClientOptions) {
		opts.Consumer.RequestTimeout = timeout.String()
	}
}

func WithClientForceTag() ClientOption {
	return func(opts *ClientOptions) {
		opts.overallReference.ForceTag = true
	}
}

func WithClientMeshProviderPort(port int) ClientOption {
	return func(opts *ClientOptions) {
		opts.overallReference.MeshProviderPort = port
	}
}

func SetClientRegistries(regs map[string]*global.RegistryConfig) ClientOption {
	return func(opts *ClientOptions) {
		opts.Registries = regs
	}
}

func SetApplication(application *global.ApplicationConfig) ClientOption {
	return func(opts *ClientOptions) {
		opts.Application = application
	}
}

func SetClientConsumer(consumer *global.ConsumerConfig) ClientOption {
	return func(opts *ClientOptions) {
		opts.Consumer = consumer
	}
}

func SetClientShutdown(shutdown *global.ShutdownConfig) ClientOption {
	return func(opts *ClientOptions) {
		opts.Shutdown = shutdown
	}
}

func SetClientMetrics(metrics *global.MetricsConfig) ClientOption {
	return func(opts *ClientOptions) {
		opts.Metrics = metrics
	}
}

func SetClientOtel(otel *global.OtelConfig) ClientOption {
	return func(opts *ClientOptions) {
		opts.Otel = otel
	}
}

func SetClientTLS(tls *global.TLSConfig) ClientOption {
	return func(opts *ClientOptions) {
		opts.TLS = tls
	}
}

// SetClientProtocols sets the protocols configuration for the client.
// This function is used by the framework to configure protocol settings from global configuration.
// It accepts a map of protocol configurations where the key is the protocol name
// and the value is the corresponding protocol configuration.
func SetClientProtocols(protocols map[string]*global.ProtocolConfig) ClientOption {
	return func(opts *ClientOptions) {
		opts.Protocols = protocols
	}
}

// todo: need to be consistent with MethodConfig
type CallOptions struct {
	RequestTimeout string
	Retries        string
}

type CallOption func(*CallOptions)

func newDefaultCallOptions() *CallOptions {
	return &CallOptions{}
}

// WithCallRequestTimeout the maximum waiting time for one specific call, only works for 'tri' and 'dubbo' protocol
func WithCallRequestTimeout(timeout time.Duration) CallOption {
	return func(opts *CallOptions) {
		opts.RequestTimeout = timeout.String()
	}
}

// WithCallRetries the maximum retry times on request failure for one specific call, only works for 'tri' and 'dubbo' protocol
func WithCallRetries(retries int) CallOption {
	return func(opts *CallOptions) {
		opts.Retries = strconv.Itoa(retries)
	}
}<|MERGE_RESOLUTION|>--- conflicted
+++ resolved
@@ -41,21 +41,13 @@
 )
 
 type ReferenceOptions struct {
-<<<<<<< HEAD
 	Reference *global.ReferenceConfig
 	Consumer  *global.ConsumerConfig
 	Metrics   *global.MetricsConfig
 	Otel      *global.OtelConfig
 	TLS       *global.TLSConfig
 	Protocols map[string]*global.ProtocolConfig
-=======
-	Reference  *global.ReferenceConfig
-	Consumer   *global.ConsumerConfig
-	Metrics    *global.MetricsConfig
-	Otel       *global.OtelConfig
-	TLS        *global.TLSConfig
-	Registries map[string]*global.RegistryConfig
->>>>>>> 58805d6c
+  Registries map[string]*global.RegistryConfig
 
 	pxy          *proxy.Proxy
 	id           string
@@ -71,19 +63,12 @@
 
 func defaultReferenceOptions() *ReferenceOptions {
 	return &ReferenceOptions{
-<<<<<<< HEAD
 		Reference: global.DefaultReferenceConfig(),
 		Metrics:   global.DefaultMetricsConfig(),
 		Otel:      global.DefaultOtelConfig(),
 		TLS:       global.DefaultTLSConfig(),
 		Protocols: make(map[string]*global.ProtocolConfig),
-=======
-		Reference:  global.DefaultReferenceConfig(),
-		Metrics:    global.DefaultMetricsConfig(),
-		Otel:       global.DefaultOtelConfig(),
-		TLS:        global.DefaultTLSConfig(),
-		Registries: global.DefaultRegistriesConfig(),
->>>>>>> 58805d6c
+    Registries: global.DefaultRegistriesConfig(),
 	}
 }
 
@@ -521,7 +506,7 @@
 	}
 }
 
-<<<<<<< HEAD
+
 // setProtocols sets the protocols configuration for the service reference.
 // This is an internal function used by the framework to configure protocol settings.
 // It accepts a map of protocol configurations where the key is the protocol name
@@ -529,11 +514,12 @@
 func setProtocols(protocols map[string]*global.ProtocolConfig) ReferenceOption {
 	return func(opts *ReferenceOptions) {
 		opts.Protocols = protocols
-=======
+	}
+}
+
 func setRegistries(regs map[string]*global.RegistryConfig) ReferenceOption {
 	return func(opts *ReferenceOptions) {
 		opts.Registries = regs
->>>>>>> 58805d6c
 	}
 }
 
