--- conflicted
+++ resolved
@@ -137,12 +137,11 @@
 		// remove KeepAliveInterval and KeepAliveInterval in version 4.0.0
 		common.WithParamsValue(constant.KeepAliveInterval, ref.KeepAliveInterval),
 		common.WithParamsValue(constant.KeepAliveTimeout, ref.KeepAliveTimeout),
-<<<<<<< HEAD
-
+
+		// attribute
 		common.WithAttribute(constant.TripleConfigKey, ref.ProtocolClientConfig.TripleConfig),
-=======
 		common.WithAttribute(constant.TLSConfigKey, refOpts.TLS),
->>>>>>> f7323d7c
+
 		// for new triple non-IDL mode
 		// TODO: remove ISIDL after old triple removed
 		common.WithParamsValue(constant.IDLMode, ref.IDLMode),
