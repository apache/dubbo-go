package client

import (
	"github.com/dubbo/dubbo-go/registry"
)

type ServiceArrayIf interface {
	GetIdx() *int64
<<<<<<< HEAD
	GetSize() int
	GetService(i int) *service.ServiceURL
=======
	GetSize() int64
	GetService(i int64) *registry.ServiceURL
>>>>>>> 559ade8d
}<|MERGE_RESOLUTION|>--- conflicted
+++ resolved
@@ -6,11 +6,6 @@
 
 type ServiceArrayIf interface {
 	GetIdx() *int64
-<<<<<<< HEAD
-	GetSize() int
-	GetService(i int) *service.ServiceURL
-=======
 	GetSize() int64
 	GetService(i int64) *registry.ServiceURL
->>>>>>> 559ade8d
 }