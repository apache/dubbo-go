/*
 * Licensed to the Apache Software Foundation (ASF) under one or more
 * contributor license agreements.  See the NOTICE file distributed with
 * this work for additional information regarding copyright ownership.
 * The ASF licenses this file to You under the Apache License, Version 2.0
 * (the "License"); you may not use this file except in compliance with
 * the License.  You may obtain a copy of the License at
 *
 *     http://www.apache.org/licenses/LICENSE-2.0
 *
 * Unless required by applicable law or agreed to in writing, software
 * distributed under the License is distributed on an "AS IS" BASIS,
 * WITHOUT WARRANTIES OR CONDITIONS OF ANY KIND, either express or implied.
 * See the License for the specific language governing permissions and
 * limitations under the License.
 */

package servicediscovery

import (
	"bytes"
	"strings"
	"sync"
	"time"
)

import (
	gxset "github.com/dubbogo/gost/container/set"
	"github.com/dubbogo/gost/log/logger"

	perrors "github.com/pkg/errors"
)

import (
	"dubbo.apache.org/dubbo-go/v3/common"
	"dubbo.apache.org/dubbo-go/v3/common/constant"
	"dubbo.apache.org/dubbo-go/v3/common/extension"
	"dubbo.apache.org/dubbo-go/v3/metadata"
	"dubbo.apache.org/dubbo-go/v3/metadata/info"
	"dubbo.apache.org/dubbo-go/v3/metadata/mapping"
	"dubbo.apache.org/dubbo-go/v3/metadata/report"
	"dubbo.apache.org/dubbo-go/v3/metrics"
	metricsMetadata "dubbo.apache.org/dubbo-go/v3/metrics/metadata"
	metricsRegistry "dubbo.apache.org/dubbo-go/v3/metrics/registry"
	"dubbo.apache.org/dubbo-go/v3/registry"
	_ "dubbo.apache.org/dubbo-go/v3/registry/servicediscovery/customizer"
	"dubbo.apache.org/dubbo-go/v3/registry/servicediscovery/synthesizer"
)

func init() {
	extension.SetRegistry(constant.ServiceRegistryProtocol, newServiceDiscoveryRegistry)
}

// serviceDiscoveryRegistry is the implementation of application-level registry.
// It's completely different from other registry implementations
// This implementation is based on ServiceDiscovery abstraction and ServiceNameMapping and metadata
// In order to keep compatible with interface-level registry，
// serviceDiscoveryRegistry = ServiceDiscovery + metadata
type serviceDiscoveryRegistry struct {
	lock                    sync.RWMutex
	url                     *common.URL
	serviceDiscovery        registry.ServiceDiscovery
	instance                registry.ServiceInstance
	serviceNameMapping      mapping.ServiceNameMapping
	metadataReport          report.MetadataReport
	serviceListeners        map[string]registry.ServiceInstancesChangedListener
	serviceMappingListeners map[string]mapping.MappingListener
}

func newServiceDiscoveryRegistry(url *common.URL) (registry.Registry, error) {
	serviceDiscovery, err := extension.GetServiceDiscovery(url)
	if err != nil {
		return nil, perrors.WithMessage(err, "Create service discovery failed")
	}
	return &serviceDiscoveryRegistry{
		url:                url,
		serviceDiscovery:   serviceDiscovery,
		serviceNameMapping: extension.GetGlobalServiceNameMapping(),
		metadataReport:     metadata.GetMetadataReportByRegistry(url.GetParam(constant.RegistryIdKey, "")),
		serviceListeners:   make(map[string]registry.ServiceInstancesChangedListener),
		// cache for mapping listener
		serviceMappingListeners: make(map[string]mapping.MappingListener),
	}, nil
}

func (s *serviceDiscoveryRegistry) RegisterService() error {
	metaInfo := metadata.GetMetadataInfo(s.url.GetParam(constant.RegistryIdKey, ""))
	if metaInfo == nil {
		panic("no metada info found of registry id " + s.url.GetParam(constant.RegistryIdKey, ""))
	}
	s.instance = createInstance(metaInfo)
	// consumer has no host and port, so it will not register service
	if s.instance.GetHost() != "" && s.instance.GetPort() != 0 {
		metaInfo.CalAndGetRevision()
		if metadata.GetMetadataType() == constant.RemoteMetadataStorageType {
			if s.metadataReport == nil {
				return perrors.New("can not publish app metadata cause report instance not found")
			}
			err := s.metadataReport.PublishAppMetadata(metaInfo.App, metaInfo.Revision, metaInfo)
			if err != nil {
				return err
			}
		}
		return s.serviceDiscovery.Register(s.instance)
	}
	return nil
}

func createInstance(meta *info.MetadataInfo) registry.ServiceInstance {
	params := make(map[string]string, 8)
	params[constant.MetadataStorageTypePropertyName] = metadata.GetMetadataType()
	instance := &registry.DefaultServiceInstance{
		ServiceName:     meta.App,
		Enable:          true,
		Healthy:         true,
		Metadata:        params,
		ServiceMetadata: meta,
		Tag:             meta.Tag,
	}

	for _, cus := range extension.GetCustomizers() {
		cus.Customize(instance)
	}
	return instance
}

func (s *serviceDiscoveryRegistry) UnRegisterService() error {
	return s.serviceDiscovery.Unregister(s.instance)
}

func (s *serviceDiscoveryRegistry) UnRegister(url *common.URL) error {
	if !shouldRegister(url) {
		return nil
	}
	return nil
}

func (s *serviceDiscoveryRegistry) UnSubscribe(url *common.URL, listener registry.NotifyListener) error {
	if !shouldSubscribe(url) {
		return nil
	}
	services := s.getServices(url, nil)
	if services == nil {
		return nil
	}
	// FIXME ServiceNames.String() is not good
	serviceNamesKey := services.String()
	l := s.serviceListeners[serviceNamesKey]
	l.RemoveListener(url.ServiceKey())
	s.stopListen(url)
	err := s.serviceNameMapping.Remove(url)
	if err != nil {
		return err
	}
	return nil
}

func parseServices(literalServices string) *gxset.HashSet {
	set := gxset.NewSet()
	if len(literalServices) == 0 {
		return set
	}
	var splitServices = strings.Split(literalServices, ",")
	for _, s := range splitServices {
		if len(s) != 0 {
			set.Add(s)
		}
	}
	return set
}

func (s *serviceDiscoveryRegistry) GetServiceDiscovery() registry.ServiceDiscovery {
	return s.serviceDiscovery
}

func (s *serviceDiscoveryRegistry) GetURL() *common.URL {
	return s.url
}

func (s *serviceDiscoveryRegistry) IsAvailable() bool {
	if s.serviceDiscovery.GetServices() == nil {
		return false
	}
	return len(s.serviceDiscovery.GetServices().Values()) > 0
}

func (s *serviceDiscoveryRegistry) Destroy() {
	err := s.serviceDiscovery.Destroy()
	if err != nil {
		logger.Errorf("destroy serviceDiscovery catch error:%s", err.Error())
	}
}

func (s *serviceDiscoveryRegistry) Register(url *common.URL) error {
	if !shouldRegister(url) {
		return nil
	}
	common.HandleRegisterIPAndPort(url)
	if id, exist := s.url.GetNonDefaultParam(constant.RegistryIdKey); exist {
		metadata.AddService(id, url)
	}
	metrics.Publish(metricsRegistry.NewServerRegisterEvent(true, time.Now()))
	return s.serviceNameMapping.Map(url)
}

func shouldRegister(url *common.URL) bool {
	side := url.GetParam(constant.SideKey, "")
	if side == constant.SideProvider {
		return true
	}
	logger.Debugf("The URL should not be register.", url.String())
	return false
}

func (s *serviceDiscoveryRegistry) Subscribe(url *common.URL, notify registry.NotifyListener) error {
	if !shouldSubscribe(url) {
		logger.Infof("Service %s is set to not subscribe to instances.", url.ServiceKey())
		return nil
	}
<<<<<<< HEAD
	_, err := s.metaDataService.SubscribeURL(url)
	if err != nil {
		return perrors.WithMessage(err, "save subscribe url error: "+url.String())
=======
	if id, exist := s.url.GetNonDefaultParam(constant.RegistryIdKey); exist {
		metadata.AddSubscribeURL(id, url)
>>>>>>> 7ca54fde
	}
	mappingListener := NewMappingListener(s.url, url, parseServices(url.GetParam(constant.ProvidedBy, "")), notify)
	services := s.getServices(url, mappingListener)
	if services.Empty() {
		logger.Infof("Should has at least one way to know which services this interface belongs to,"+
			" either specify 'provided-by' for reference or enable metadata-report center subscription url:%s", url.String())
	} else {
		logger.Infof("Find initial mapping applications %q for service %s.", services, url.ServiceKey())
		// first notify
		err = mappingListener.OnEvent(registry.NewServiceMappingChangedEvent(url.ServiceKey(), services))
	}
	if err != nil {
		logger.Errorf("[ServiceDiscoveryRegistry] ServiceInstancesChangedListenerImpl handle error:%v", err)
	}
	return nil
}

func (s *serviceDiscoveryRegistry) SubscribeURL(url *common.URL, notify registry.NotifyListener, services *gxset.HashSet) {
	// FIXME ServiceNames.String() is not good
	var err error
	serviceNamesKey := services.String()
	protocol := constant.TriProtocol // consume "tri" protocol by default, other protocols need to be specified on reference/consumer explicitly
	if url.Protocol != "" {
		protocol = url.Protocol
	}
	protocolServiceKey := url.ServiceKey() + ":" + protocol
	listener := s.serviceListeners[serviceNamesKey]
	if listener == nil {
		listener = NewServiceInstancesChangedListener(url.GetParam(constant.ApplicationKey, ""), services)
		for _, serviceNameTmp := range services.Values() {
			serviceName := serviceNameTmp.(string)
			instances := s.serviceDiscovery.GetInstances(serviceName)
			logger.Infof("Synchronized instance notification on application %s subscription, instance list size %s", serviceName, len(instances))
			err = listener.OnEvent(&registry.ServiceInstancesChangedEvent{
				ServiceName: serviceName,
				Instances:   instances,
			})
			if err != nil {
<<<<<<< HEAD
				logger.Errorf("[ServiceDiscoveryRegistry] ServiceInstancesChangedListenerImpl handle error:%v", err)
=======
				logger.Warnf("[serviceDiscoveryRegistry] ServiceInstancesChangedListenerImpl handle error:%v", err)
>>>>>>> 7ca54fde
			}
		}
	}
	s.serviceListeners[serviceNamesKey] = listener
	listener.AddListenerAndNotify(protocolServiceKey, notify)
	event := metricsMetadata.NewMetadataMetricTimeEvent(metricsMetadata.SubscribeServiceRt)

	logger.Infof("Start subscribing to registry for applications :%s with a new go routine.", serviceNamesKey)
	go func() {
		err = s.serviceDiscovery.AddListener(listener)
		event.Succ = err != nil
		event.End = time.Now()
		event.Attachment[constant.InterfaceKey] = url.Interface()
		metrics.Publish(event)
		metrics.Publish(metricsRegistry.NewServerSubscribeEvent(err == nil))
		if err != nil {
			logger.Errorf("add instance listener catch error,url:%s err:%s", url.String(), err.Error())
		}
	}()
}

// LoadSubscribeInstances load subscribe instance
func (s *serviceDiscoveryRegistry) LoadSubscribeInstances(url *common.URL, notify registry.NotifyListener) error {
	return nil
}

func getUrlKey(url *common.URL) string {
	var bf bytes.Buffer
	if len(url.Protocol) != 0 {
		bf.WriteString(url.Protocol)
		bf.WriteString("://")
	}
	if len(url.Location) != 0 {
		bf.WriteString(url.Location)
		bf.WriteString(":")
		bf.WriteString(url.Port)
	}
	if len(url.Path) != 0 {
		bf.WriteString("/")
		bf.WriteString(url.Path)
	}
	bf.WriteString("?")
	appendParam(bf, constant.VersionKey, url)
	appendParam(bf, constant.GroupKey, url)
	appendParam(bf, constant.NacosProtocolKey, url)
	return bf.String()
}

func appendParam(buffer bytes.Buffer, paramKey string, url *common.URL) {
	buffer.WriteString(paramKey)
	buffer.WriteString("=")
	buffer.WriteString(url.GetParam(paramKey, ""))
}

func (s *serviceDiscoveryRegistry) synthesizeSubscribedURLs(subscribedURL *common.URL, serviceInstances []registry.ServiceInstance) []*common.URL {
	var urls []*common.URL
	for _, syn := range synthesizer.GetAllSynthesizer() {
		if syn.Support(subscribedURL) {
			urls = append(urls, syn.Synthesize(subscribedURL, serviceInstances)...)
		}
	}
	return urls
}

func shouldSubscribe(url *common.URL) bool {
	return !shouldRegister(url)
}

func (s *serviceDiscoveryRegistry) getServices(url *common.URL, listener mapping.MappingListener) *gxset.HashSet {
	services := gxset.NewSet()
	serviceNames := url.GetParam(constant.ProvidedBy, "")
	if len(serviceNames) > 0 {
		services = parseServices(serviceNames)
	}
	if services.Empty() {
		services = s.findMappedServices(url, listener)
	}
	return services
}

func (s *serviceDiscoveryRegistry) findMappedServices(url *common.URL, listener mapping.MappingListener) *gxset.HashSet {
	serviceNames, err := s.serviceNameMapping.Get(url, listener)
	if err != nil {
		logger.Errorf("get service names catch error, url:%s, err:%s ", url.String(), err.Error())
		return gxset.NewSet()
	}
	if listener != nil {
		protocolServiceKey := url.ServiceKey() + ":" + url.Protocol
		s.serviceMappingListeners[protocolServiceKey] = listener
	}
	return serviceNames
}

func (s *serviceDiscoveryRegistry) stopListen(url *common.URL) {
	protocolServiceKey := url.ServiceKey() + ":" + url.Protocol
	listener := s.serviceMappingListeners[protocolServiceKey]
	if listener != nil {
		delete(s.serviceMappingListeners, protocolServiceKey)
		listener.Stop()
	}
}<|MERGE_RESOLUTION|>--- conflicted
+++ resolved
@@ -217,14 +217,8 @@
 		logger.Infof("Service %s is set to not subscribe to instances.", url.ServiceKey())
 		return nil
 	}
-<<<<<<< HEAD
-	_, err := s.metaDataService.SubscribeURL(url)
-	if err != nil {
-		return perrors.WithMessage(err, "save subscribe url error: "+url.String())
-=======
 	if id, exist := s.url.GetNonDefaultParam(constant.RegistryIdKey); exist {
 		metadata.AddSubscribeURL(id, url)
->>>>>>> 7ca54fde
 	}
 	mappingListener := NewMappingListener(s.url, url, parseServices(url.GetParam(constant.ProvidedBy, "")), notify)
 	services := s.getServices(url, mappingListener)
@@ -263,11 +257,7 @@
 				Instances:   instances,
 			})
 			if err != nil {
-<<<<<<< HEAD
-				logger.Errorf("[ServiceDiscoveryRegistry] ServiceInstancesChangedListenerImpl handle error:%v", err)
-=======
-				logger.Warnf("[serviceDiscoveryRegistry] ServiceInstancesChangedListenerImpl handle error:%v", err)
->>>>>>> 7ca54fde
+				logger.Warnf("[ServiceDiscoveryRegistry] ServiceInstancesChangedListenerImpl handle error:%v", err)
 			}
 		}
 	}
