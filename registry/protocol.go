--- conflicted
+++ resolved
@@ -23,31 +23,18 @@
 	}
 }
 
-<<<<<<< HEAD
 func (protocol *RegistryProtocol) Refer(url config.ConfigURL) Registry {
 	protocol.registiesMutex.Lock()
 	if registry, ok := protocol.registies[url.Key()]; ok {
-=======
-func (r *RegistryProtocol) Refer() {
->>>>>>> 34ad782c
 
 	} else {
 		extension.GetRegistryExtension(url.Protocol(), WithDubboType(CONSUMER), WithApplicationConf())
 	}
 }
 
-<<<<<<< HEAD
 func (*RegistryProtocol) Export() {
 
 }
 
 func (*RegistryProtocol) Destroy() {
-=======
-func (r *RegistryProtocol) Export() {
-
-}
-
-func (r *RegistryProtocol) Destroy() {
->>>>>>> 34ad782c
-
 }