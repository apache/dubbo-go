--- conflicted
+++ resolved
@@ -261,10 +261,7 @@
 		if err != nil {
 			return err
 		}
-<<<<<<< HEAD
-=======
-
->>>>>>> 594a0d89
+
 		resp, err := watcher.consumer.WatchService(watcher.subscribeParam)
 		if err != nil {
 			time.Sleep(time.Duration(500 * time.Millisecond))
@@ -274,13 +271,8 @@
 			Value:      resp.GetAllInstancesResp.Instances,
 			ConfigType: remoting.EventTypeAdd,
 		})
-<<<<<<< HEAD
-=======
-
->>>>>>> 594a0d89
 		watcher.AddSubscriber(func(et remoting.EventType, instances []model.Instance) {
 			dubboInstances := make([]registry.ServiceInstance, 0, len(instances))
-
 			for _, instance := range instances {
 				dubboInstances = append(dubboInstances, &registry.DefaultServiceInstance{
 					ID:          instance.GetId(),
