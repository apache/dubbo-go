--- conflicted
+++ resolved
@@ -178,10 +178,6 @@
 					GroupName:   instance.GetMetadata()[constant.PolarisDubboGroup],
 				})
 			}
-<<<<<<< HEAD
-
-=======
->>>>>>> 099b0b2d
 			registry.NewServiceInstancesChangedEvent(serviceName, dubboInstances)
 			listener.Next()
 		})
