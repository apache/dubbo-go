--- conflicted
+++ resolved
@@ -325,7 +325,6 @@
 	}
 	host += ":" + c.Port
 
-<<<<<<< HEAD
 	//delete empty param key
 	for key, val := range params {
 		if len(val) > 0 && val[0] == "" {
@@ -333,11 +332,9 @@
 		}
 	}
 
-	rawURL = fmt.Sprintf("%s://%s%s?%s", c.Protocol, host, c.Path, params.Encode())
-=======
 	s, _ := url.QueryUnescape(params.Encode())
 	rawURL = fmt.Sprintf("%s://%s%s?%s", c.Protocol, host, c.Path, s)
->>>>>>> 86fa9a57
+
 	// Print your own registration service providers.
 	dubboPath = fmt.Sprintf("/dubbo/%s/%s", r.service(c), (common.RoleType(common.PROVIDER)).String())
 	logger.Debugf("provider path:%s, url:%s", dubboPath, rawURL)
