--- conflicted
+++ resolved
@@ -47,16 +47,5 @@
 			}
 		}
 	}
-<<<<<<< HEAD
-	for _, url := range urlList {
-		selectedUrl = url
-		// triple first
-		if url.Protocol == constant.TriProtocol {
-			break
-		}
-	}
-	return selectedUrl
-=======
 	return nil
->>>>>>> 7ca54fde
 }