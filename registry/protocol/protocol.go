--- conflicted
+++ resolved
@@ -241,26 +241,20 @@
 
 // Notify will be triggered when a service change notification is received.
 func (nl *overrideSubscribeListener) Notify(event *registry.ServiceEvent) {
-
-<<<<<<< HEAD
-	if isMatched(&(event.Service), nl.url) && event.Action == remoting.EventTypeAdd {
-		nl.configurator = extension.GetDefaultConfigurator(&(event.Service))
-=======
-	event := events[0]
 	if isMatched(event.Service, nl.url) && event.Action == remoting.EventTypeAdd {
 		nl.configurator = extension.GetDefaultConfigurator(event.Service)
->>>>>>> 12d21d7f
 		nl.doOverrideIfNecessary()
 	}
 }
 
 func (nl *overrideSubscribeListener) NotifyAll(events []*registry.ServiceEvent, callback func()) {
+	defer callback()
 	if len(events) == 0 {
 		return
 	}
-
-	event := events[0]
-	nl.Notify(event)
+	for _, e := range events {
+		nl.Notify(e)
+	}
 }
 
 func (nl *overrideSubscribeListener) doOverrideIfNecessary() {
