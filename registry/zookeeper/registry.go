/*
 * Licensed to the Apache Software Foundation (ASF) under one or more
 * contributor license agreements.  See the NOTICE file distributed with
 * this work for additional information regarding copyright ownership.
 * The ASF licenses this file to You under the Apache License, Version 2.0
 * (the "License"); you may not use this file except in compliance with
 * the License.  You may obtain a copy of the License at
 *
 *     http://www.apache.org/licenses/LICENSE-2.0
 *
 * Unless required by applicable law or agreed to in writing, software
 * distributed under the License is distributed on an "AS IS" BASIS,
 * WITHOUT WARRANTIES OR CONDITIONS OF ANY KIND, either express or implied.
 * See the License for the specific language governing permissions and
 * limitations under the License.
 */

package zookeeper

import (
	"context"
	"fmt"
	"net/url"
	"os"
	"strconv"
	"strings"
	"sync"
	"time"
)

import (
	gxnet "github.com/dubbogo/gost/net"
	perrors "github.com/pkg/errors"
	"github.com/samuel/go-zookeeper/zk"
)

import (
	"github.com/apache/dubbo-go/common"
	"github.com/apache/dubbo-go/common/constant"
	"github.com/apache/dubbo-go/common/extension"
	"github.com/apache/dubbo-go/common/logger"
	"github.com/apache/dubbo-go/registry"
	"github.com/apache/dubbo-go/remoting/zookeeper"
)

const (
	RegistryZkClient  = "zk registry"
	RegistryConnDelay = 3
	MaxWaitInterval   = time.Duration(3e9)
)

var (
	processID = ""
	localIP   = ""
)

func init() {
	processID = fmt.Sprintf("%d", os.Getpid())
	localIP, _ = gxnet.GetLocalIP()
	//plugins.PluggableRegistries["zookeeper"] = newZkRegistry
	extension.SetRegistry("zookeeper", newZkRegistry)
}

/////////////////////////////////////
// zookeeper registry
/////////////////////////////////////

type zkRegistry struct {
	context context.Context
	*common.URL
	birth int64          // time of file birth, seconds since Epoch; 0 if unknown
	wg    sync.WaitGroup // wg+done for zk restart
	done  chan struct{}

	cltLock  sync.Mutex
	client   *zookeeper.ZookeeperClient
	services map[string]common.URL // service name + protocol -> service config

	listenerLock   sync.Mutex
	listener       *zookeeper.ZkEventListener
	dataListener   *RegistryDataListener
	configListener *RegistryConfigurationListener
	//for provider
	zkPath map[string]int // key = protocol://ip:port/interface
}

func newZkRegistry(url *common.URL) (registry.Registry, error) {
	var (
		err error
		r   *zkRegistry
	)

	r = &zkRegistry{
		URL:      url,
		birth:    time.Now().UnixNano(),
		done:     make(chan struct{}),
		services: make(map[string]common.URL),
		zkPath:   make(map[string]int),
	}

	err = zookeeper.ValidateZookeeperClient(r, zookeeper.WithZkName(RegistryZkClient))
	if err != nil {
		return nil, err
	}

	r.wg.Add(1)
	go zookeeper.HandleClientRestart(r)

	r.listener = zookeeper.NewZkEventListener(r.client)
	r.configListener = NewRegistryConfigurationListener(r.client, r)
	r.dataListener = NewRegistryDataListener(r.configListener)

	return r, nil
}

type Options struct {
	client *zookeeper.ZookeeperClient
}

type Option func(*Options)

func newMockZkRegistry(url *common.URL, opts ...zookeeper.Option) (*zk.TestCluster, *zkRegistry, error) {
	var (
		err error
		r   *zkRegistry
		c   *zk.TestCluster
		//event <-chan zk.Event
	)

	r = &zkRegistry{
		URL:      url,
		birth:    time.Now().UnixNano(),
		done:     make(chan struct{}),
		services: make(map[string]common.URL),
		zkPath:   make(map[string]int),
	}

	c, r.client, _, err = zookeeper.NewMockZookeeperClient("test", 15*time.Second, opts...)
	if err != nil {
		return nil, nil, err
	}
	r.wg.Add(1)
	go zookeeper.HandleClientRestart(r)

	r.listener = zookeeper.NewZkEventListener(r.client)
	r.configListener = NewRegistryConfigurationListener(r.client, r)
	r.dataListener = NewRegistryDataListener(r.configListener)

	return c, r, nil
}

func (r *zkRegistry) ZkClient() *zookeeper.ZookeeperClient {
	return r.client
}

func (r *zkRegistry) SetZkClient(client *zookeeper.ZookeeperClient) {
	r.client = client
}

func (r *zkRegistry) ZkClientLock() *sync.Mutex {
	return &r.cltLock
}

func (r *zkRegistry) WaitGroup() *sync.WaitGroup {
	return &r.wg
}

func (r *zkRegistry) GetDone() chan struct{} {
	return r.done
}

func (r *zkRegistry) GetUrl() common.URL {
	return *r.URL
}

func (r *zkRegistry) Destroy() {
	if r.configListener != nil {
		r.configListener.Close()
	}
	close(r.done)
	r.wg.Wait()
	r.closeRegisters()
}

func (r *zkRegistry) RestartCallBack() bool {

	// copy r.services
	services := []common.URL{}
	for _, confIf := range r.services {
		services = append(services, confIf)
	}

	flag := true
	for _, confIf := range services {
		err := r.register(confIf)
		if err != nil {
			logger.Errorf("(ZkProviderRegistry)register(conf{%#v}) = error{%#v}",
				confIf, perrors.WithStack(err))
			flag = false
			break
		}
		logger.Infof("success to re-register service :%v", confIf.Key())
	}
	r.listener = zookeeper.NewZkEventListener(r.client)
	r.configListener = NewRegistryConfigurationListener(r.client, r)
	r.dataListener = NewRegistryDataListener(r.configListener)

	return flag
}

func (r *zkRegistry) Register(conf common.URL) error {
	var (
		ok  bool
		err error
	)
	role, _ := strconv.Atoi(r.URL.GetParam(constant.ROLE_KEY, ""))
	switch role {
	case common.CONSUMER:
		r.cltLock.Lock()
		_, ok = r.services[conf.Key()]
		r.cltLock.Unlock()
		if ok {
			return perrors.Errorf("Path{%s} has been registered", conf.Path)
		}

		err = r.register(conf)
		if err != nil {
			return perrors.WithStack(err)
		}

		r.cltLock.Lock()
		r.services[conf.Key()] = conf
		r.cltLock.Unlock()
		logger.Debugf("(consumerZkConsumerRegistry)Register(conf{%#v})", conf)

	case common.PROVIDER:

		// Check if the service has been registered
		r.cltLock.Lock()
		// Note the difference between consumer and consumerZookeeperRegistry (consumer use conf.Path).
		// Because the consumer wants to provide monitoring functions for the selector,
		// the provider allows multiple groups or versions of the same service to be registered.
		_, ok = r.services[conf.Key()]
		r.cltLock.Unlock()
		if ok {
			return perrors.Errorf("Path{%s} has been registered", conf.Key())
		}

		err = r.register(conf)
		if err != nil {
			return perrors.WithMessagef(err, "register(conf:%+v)", conf)
		}

		r.cltLock.Lock()
		r.services[conf.Key()] = conf
		r.cltLock.Unlock()

		logger.Debugf("(ZkProviderRegistry)Register(conf{%#v})", conf)
	}

	return nil
}

func (r *zkRegistry) service(c common.URL) string {
	return url.QueryEscape(c.Service())
}

func (r *zkRegistry) register(c common.URL) error {
	var (
		err error
		//revision   string
		params     url.Values
		rawURL     string
		encodedURL string
		dubboPath  string
		//conf       config.URL
	)

	err = zookeeper.ValidateZookeeperClient(r, zookeeper.WithZkName(RegistryZkClient))
	if err != nil {
		return perrors.WithStack(err)
	}
	params = url.Values{}

	c.RangeParams(func(key, value string) bool {
		if (value != "") {
			params.Add(key, value)
		}
		return true
	})

	params.Add("pid", processID)
	params.Add("ip", localIP)
	//params.Add("timeout", fmt.Sprintf("%d", int64(r.Timeout)/1e6))

	role, _ := strconv.Atoi(r.URL.GetParam(constant.ROLE_KEY, ""))
	escapedService := url.QueryEscape(c.Service())
	switch role {

	case common.PROVIDER:

		if c.Path == "" || len(c.Methods) == 0 {
			return perrors.Errorf("conf{Path:%s, Methods:%s}", c.Path, c.Methods)
		}
		// 先创建服务下面的provider node
<<<<<<< HEAD
		// NOTE: 这里service name同样需要url encode
		dubboPath = fmt.Sprintf("/dubbo/%s/%s", escapedService, common.DubboNodes[common.PROVIDER])
=======
		dubboPath = fmt.Sprintf("/dubbo/%s/%s", r.service(c), common.DubboNodes[common.PROVIDER])
>>>>>>> 8d46ac0f
		r.cltLock.Lock()
		err = r.client.Create(dubboPath)
		r.cltLock.Unlock()
		if err != nil {
			logger.Errorf("zkClient.create(path{%s}) = error{%#v}", dubboPath, perrors.WithStack(err))
			return perrors.WithMessagef(err, "zkclient.Create(path:%s)", dubboPath)
		}
		params.Add("anyhost", "true")

		// Dubbo java consumer to start looking for the provider url,because the category does not match,
		// the provider will not find, causing the consumer can not start, so we use consumers.
		// DubboRole               = [...]string{"consumer", "", "", "provider"}
		// params.Add("category", (RoleType(PROVIDER)).Role())
		params.Add("category", (common.RoleType(common.PROVIDER)).String())
		params.Add("dubbo", "dubbo-provider-golang-"+constant.Version)

		params.Add("side", (common.RoleType(common.PROVIDER)).Role())

		if len(c.Methods) == 0 {
			params.Add("methods", strings.Join(c.Methods, ","))
		}
		logger.Debugf("provider zk url params:%#v", params)
		var host string
		if c.Ip == "" {
			host = localIP + ":" + c.Port
		} else {
			host = c.Ip + ":" + c.Port
		}

		rawURL = fmt.Sprintf("%s://%s%s?%s", c.Protocol, host, c.Path, params.Encode())
		rawPath := fmt.Sprintf("%s://%s%s", c.Protocol, host, c.Path)
		encodedURL = fmt.Sprintf("%s?%s", url.QueryEscape(rawPath), params.Encode())

		// Print your own registration service providers.
<<<<<<< HEAD
		dubboPath = fmt.Sprintf("/dubbo/%s/%s", escapedService, (common.RoleType(common.PROVIDER)).String())

	case common.CONSUMER:
		dubboPath = fmt.Sprintf("/dubbo/%s/%s", escapedService, common.DubboNodes[common.CONSUMER])
=======
		dubboPath = fmt.Sprintf("/dubbo/%s/%s", r.service(c), (common.RoleType(common.PROVIDER)).String())
		logger.Debugf("provider path:%s, url:%s", dubboPath, rawURL)

	case common.CONSUMER:
		dubboPath = fmt.Sprintf("/dubbo/%s/%s", r.service(c), common.DubboNodes[common.CONSUMER])
>>>>>>> 8d46ac0f
		r.cltLock.Lock()
		err = r.client.Create(dubboPath)
		r.cltLock.Unlock()
		if err != nil {
			logger.Errorf("zkClient.create(path{%s}) = error{%v}", dubboPath, perrors.WithStack(err))
			return perrors.WithStack(err)
		}
<<<<<<< HEAD
		dubboPath = fmt.Sprintf("/dubbo/%s/%s", escapedService, common.DubboNodes[common.PROVIDER])
=======
		dubboPath = fmt.Sprintf("/dubbo/%s/%s", r.service(c), common.DubboNodes[common.PROVIDER])
>>>>>>> 8d46ac0f
		r.cltLock.Lock()
		err = r.client.Create(dubboPath)
		r.cltLock.Unlock()
		if err != nil {
			logger.Errorf("zkClient.create(path{%s}) = error{%v}", dubboPath, perrors.WithStack(err))
			return perrors.WithStack(err)
		}

		params.Add("protocol", c.Protocol)

		params.Add("category", (common.RoleType(common.CONSUMER)).String())
		params.Add("dubbo", "dubbogo-consumer-"+constant.Version)

		rawPath := fmt.Sprintf("consumer://%s%s", localIP, c.Path)
		encodedURL = fmt.Sprintf("%s?%s", url.QueryEscape(rawPath), params.Encode())
		rawURL = rawPath + "?" + params.Encode()

<<<<<<< HEAD
		dubboPath = fmt.Sprintf("/dubbo/%s/%s", escapedService, (common.RoleType(common.CONSUMER)).String())
=======
		dubboPath = fmt.Sprintf("/dubbo/%s/%s", r.service(c), (common.RoleType(common.CONSUMER)).String())
		logger.Debugf("consumer path:%s, url:%s", dubboPath, rawURL)
>>>>>>> 8d46ac0f

	default:
		return perrors.Errorf("@c{%v} type is not referencer or provider", c)
	}

	err = r.registerTempZookeeperNode(dubboPath, encodedURL)

	if err != nil {
		return perrors.WithMessagef(err, "registerTempZookeeperNode(path:%s, url:%s)", dubboPath, rawURL)
	}
	return nil
}

func (r *zkRegistry) registerTempZookeeperNode(root string, node string) error {
	var (
		err    error
		zkPath string
	)

	r.cltLock.Lock()
	defer r.cltLock.Unlock()
	err = r.client.Create(root)
	if err != nil {
		logger.Errorf("zk.Create(root{%s}) = err{%v}", root, perrors.WithStack(err))
		return perrors.WithStack(err)
	}
	zkPath, err = r.client.RegisterTemp(root, node)
	if err != nil {
		if err == zk.ErrNodeExists {
			logger.Warnf("RegisterTempNode(root{%s}, node{%s}) = error{%v}", root, node, perrors.WithStack(err))
		} else {
			logger.Errorf("RegisterTempNode(root{%s}, node{%s}) = error{%v}", root, node, perrors.WithStack(err))
		}
		return perrors.WithMessagef(err, "RegisterTempNode(root{%s}, node{%s})", root, node)
	}
	logger.Debugf("create a zookeeper node:%s", zkPath)

	return nil
}

func (r *zkRegistry) subscribe(conf *common.URL) (registry.Listener, error) {
	return r.getListener(conf)
}
func sleepWait(n int) {
	wait := time.Duration((n + 1) * 2e8)
	if wait > MaxWaitInterval {
		wait = MaxWaitInterval
	}
	time.Sleep(wait)
}

//subscribe from registry
func (r *zkRegistry) Subscribe(url *common.URL, notifyListener registry.NotifyListener) {
	n := 0
	for {
		n++
		if !r.IsAvailable() {
			logger.Warnf("event listener game over.")
			return
		}

		listener, err := r.subscribe(url)
		if err != nil {
			if !r.IsAvailable() {
				logger.Warnf("event listener game over.")
				return
			}
			logger.Warnf("getListener() = err:%v", perrors.WithStack(err))
			time.Sleep(time.Duration(RegistryConnDelay) * time.Second)
			continue
		}

		for {
			if serviceEvent, err := listener.Next(); err != nil {
				logger.Warnf("Selector.watch() = error{%v}", perrors.WithStack(err))
				listener.Close()
				break
			} else {
				logger.Infof("update begin, service event: %v", serviceEvent.String())
				notifyListener.Notify(serviceEvent)
			}

		}
		sleepWait(n)
	}
}

func (r *zkRegistry) getListener(conf *common.URL) (*RegistryConfigurationListener, error) {
	var (
		zkListener *RegistryConfigurationListener
	)

	r.listenerLock.Lock()
	if r.configListener.isClosed {
		r.listenerLock.Unlock()
		return nil, perrors.New("configListener already been closed")
	}
	zkListener = r.configListener
	r.listenerLock.Unlock()
	if r.listener == nil {
		r.cltLock.Lock()
		client := r.client
		r.cltLock.Unlock()
		if client == nil {
			return nil, perrors.New("zk connection broken")
		}

		// new client & listener
		listener := zookeeper.NewZkEventListener(r.client)

		r.listenerLock.Lock()
		r.listener = listener
		r.listenerLock.Unlock()
	}

	//Interested register to dataconfig.
	r.dataListener.AddInterestedURL(conf)
	for _, v := range strings.Split(conf.GetParam(constant.CATEGORY_KEY, constant.DEFAULT_CATEGORY), ",") {
<<<<<<< HEAD
		u := common.URL{Path: fmt.Sprintf("/dubbo/%s/"+v, url.QueryEscape(conf.Service()))}
		go r.listener.ListenServiceEvent(u.Path, r.dataListener)
=======
		go r.listener.ListenServiceEvent(fmt.Sprintf("/dubbo/%s/"+v, url.QueryEscape(conf.Service())), r.dataListener)
>>>>>>> 8d46ac0f
	}

	return zkListener, nil
}

func (r *zkRegistry) closeRegisters() {
	r.cltLock.Lock()
	defer r.cltLock.Unlock()
	logger.Infof("begin to close provider zk client")
	// Close the old client first to close the tmp node.
	r.client.Close()
	r.client = nil
	r.services = nil
}

func (r *zkRegistry) IsAvailable() bool {
	select {
	case <-r.done:
		return false
	default:
		return true
	}
}<|MERGE_RESOLUTION|>--- conflicted
+++ resolved
@@ -294,7 +294,6 @@
 	//params.Add("timeout", fmt.Sprintf("%d", int64(r.Timeout)/1e6))
 
 	role, _ := strconv.Atoi(r.URL.GetParam(constant.ROLE_KEY, ""))
-	escapedService := url.QueryEscape(c.Service())
 	switch role {
 
 	case common.PROVIDER:
@@ -303,12 +302,7 @@
 			return perrors.Errorf("conf{Path:%s, Methods:%s}", c.Path, c.Methods)
 		}
 		// 先创建服务下面的provider node
-<<<<<<< HEAD
-		// NOTE: 这里service name同样需要url encode
-		dubboPath = fmt.Sprintf("/dubbo/%s/%s", escapedService, common.DubboNodes[common.PROVIDER])
-=======
 		dubboPath = fmt.Sprintf("/dubbo/%s/%s", r.service(c), common.DubboNodes[common.PROVIDER])
->>>>>>> 8d46ac0f
 		r.cltLock.Lock()
 		err = r.client.Create(dubboPath)
 		r.cltLock.Unlock()
@@ -343,18 +337,11 @@
 		encodedURL = fmt.Sprintf("%s?%s", url.QueryEscape(rawPath), params.Encode())
 
 		// Print your own registration service providers.
-<<<<<<< HEAD
-		dubboPath = fmt.Sprintf("/dubbo/%s/%s", escapedService, (common.RoleType(common.PROVIDER)).String())
-
-	case common.CONSUMER:
-		dubboPath = fmt.Sprintf("/dubbo/%s/%s", escapedService, common.DubboNodes[common.CONSUMER])
-=======
 		dubboPath = fmt.Sprintf("/dubbo/%s/%s", r.service(c), (common.RoleType(common.PROVIDER)).String())
 		logger.Debugf("provider path:%s, url:%s", dubboPath, rawURL)
 
 	case common.CONSUMER:
 		dubboPath = fmt.Sprintf("/dubbo/%s/%s", r.service(c), common.DubboNodes[common.CONSUMER])
->>>>>>> 8d46ac0f
 		r.cltLock.Lock()
 		err = r.client.Create(dubboPath)
 		r.cltLock.Unlock()
@@ -362,11 +349,7 @@
 			logger.Errorf("zkClient.create(path{%s}) = error{%v}", dubboPath, perrors.WithStack(err))
 			return perrors.WithStack(err)
 		}
-<<<<<<< HEAD
-		dubboPath = fmt.Sprintf("/dubbo/%s/%s", escapedService, common.DubboNodes[common.PROVIDER])
-=======
 		dubboPath = fmt.Sprintf("/dubbo/%s/%s", r.service(c), common.DubboNodes[common.PROVIDER])
->>>>>>> 8d46ac0f
 		r.cltLock.Lock()
 		err = r.client.Create(dubboPath)
 		r.cltLock.Unlock()
@@ -384,12 +367,8 @@
 		encodedURL = fmt.Sprintf("%s?%s", url.QueryEscape(rawPath), params.Encode())
 		rawURL = rawPath + "?" + params.Encode()
 
-<<<<<<< HEAD
-		dubboPath = fmt.Sprintf("/dubbo/%s/%s", escapedService, (common.RoleType(common.CONSUMER)).String())
-=======
 		dubboPath = fmt.Sprintf("/dubbo/%s/%s", r.service(c), (common.RoleType(common.CONSUMER)).String())
 		logger.Debugf("consumer path:%s, url:%s", dubboPath, rawURL)
->>>>>>> 8d46ac0f
 
 	default:
 		return perrors.Errorf("@c{%v} type is not referencer or provider", c)
@@ -508,12 +487,7 @@
 	//Interested register to dataconfig.
 	r.dataListener.AddInterestedURL(conf)
 	for _, v := range strings.Split(conf.GetParam(constant.CATEGORY_KEY, constant.DEFAULT_CATEGORY), ",") {
-<<<<<<< HEAD
-		u := common.URL{Path: fmt.Sprintf("/dubbo/%s/"+v, url.QueryEscape(conf.Service()))}
-		go r.listener.ListenServiceEvent(u.Path, r.dataListener)
-=======
 		go r.listener.ListenServiceEvent(fmt.Sprintf("/dubbo/%s/"+v, url.QueryEscape(conf.Service())), r.dataListener)
->>>>>>> 8d46ac0f
 	}
 
 	return zkListener, nil
