/*
 * Licensed to the Apache Software Foundation (ASF) under one or more
 * contributor license agreements.  See the NOTICE file distributed with
 * this work for additional information regarding copyright ownership.
 * The ASF licenses this file to You under the Apache License, Version 2.0
 * (the "License"); you may not use this file except in compliance with
 * the License.  You may obtain a copy of the License at
 *
 *     http://www.apache.org/licenses/LICENSE-2.0
 *
 * Unless required by applicable law or agreed to in writing, software
 * distributed under the License is distributed on an "AS IS" BASIS,
 * WITHOUT WARRANTIES OR CONDITIONS OF ANY KIND, either express or implied.
 * See the License for the specific language governing permissions and
 * limitations under the License.
 */

package zookeeper

import (
	"fmt"
	"net/url"
	"strings"
	"sync"
	"time"
)

import (
<<<<<<< HEAD
=======
	"github.com/dubbogo/go-zookeeper/zk"
	gxnet "github.com/dubbogo/gost/net"
>>>>>>> 2175610d
	perrors "github.com/pkg/errors"
)

import (
	"github.com/apache/dubbo-go/common"
	"github.com/apache/dubbo-go/common/constant"
	"github.com/apache/dubbo-go/common/extension"
	"github.com/apache/dubbo-go/common/logger"
	"github.com/apache/dubbo-go/registry"
	"github.com/apache/dubbo-go/remoting/zookeeper"
)

const (
	// RegistryZkClient zk client name
	RegistryZkClient = "zk registry"
)

func init() {
	extension.SetRegistry("zookeeper", newZkRegistry)
}

/////////////////////////////////////
// zookeeper registry
/////////////////////////////////////

type zkRegistry struct {
	registry.BaseRegistry
	client         *zookeeper.ZookeeperClient
	listenerLock   sync.Mutex
	listener       *zookeeper.ZkEventListener
	dataListener   *RegistryDataListener
	configListener *RegistryConfigurationListener
	cltLock        sync.Mutex
	//for provider
	zkPath map[string]int // key = protocol://ip:port/interface
}

func newZkRegistry(url *common.URL) (registry.Registry, error) {
	var (
		err error
		r   *zkRegistry
	)
	r = &zkRegistry{
		zkPath: make(map[string]int),
	}
	r.InitBaseRegistry(url, r)

	err = zookeeper.ValidateZookeeperClient(r, zookeeper.WithZkName(RegistryZkClient))
	if err != nil {
		return nil, err
	}

	go zookeeper.HandleClientRestart(r)

	r.listener = zookeeper.NewZkEventListener(r.client)
	r.configListener = NewRegistryConfigurationListener(r.client, r)
	r.dataListener = NewRegistryDataListener(r.configListener)

	return r, nil
}

// Options ...
type Options struct {
	client *zookeeper.ZookeeperClient
}

// Option ...
type Option func(*Options)

func newMockZkRegistry(url *common.URL, opts ...zookeeper.Option) (*zk.TestCluster, *zkRegistry, error) {
	var (
		err error
		r   *zkRegistry
		c   *zk.TestCluster
		//event <-chan zk.Event
	)

	r = &zkRegistry{
		zkPath: make(map[string]int),
	}
	r.InitBaseRegistry(url, r)
	c, r.client, _, err = zookeeper.NewMockZookeeperClient("test", 15*time.Second, opts...)
	if err != nil {
		return nil, nil, err
	}
	go zookeeper.HandleClientRestart(r)
	r.InitListeners()
	return c, r, nil
}

func (r *zkRegistry) InitListeners() {
	r.listener = zookeeper.NewZkEventListener(r.client)
	r.configListener = NewRegistryConfigurationListener(r.client, r)
	r.dataListener = NewRegistryDataListener(r.configListener)
}

func (r *zkRegistry) CreatePath(path string) error {
	return r.ZkClient().Create(path)
}

func (r *zkRegistry) DoRegister(root string, node string) error {
	return r.registerTempZookeeperNode(root, node)
}

func (r *zkRegistry) DoSubscribe(conf *common.URL) (registry.Listener, error) {
	return r.getListener(conf)
}

func (r *zkRegistry) CloseAndNilClient() {
	r.client.Close()
	r.client = nil
}
func (r *zkRegistry) ZkClient() *zookeeper.ZookeeperClient {
	return r.client
}

func (r *zkRegistry) SetZkClient(client *zookeeper.ZookeeperClient) {
	r.client = client
}

func (r *zkRegistry) ZkClientLock() *sync.Mutex {
	return &r.cltLock
}

func (r *zkRegistry) CloseListener() {
	if r.configListener != nil {
		r.configListener.Close()
	}
}

func (r *zkRegistry) registerTempZookeeperNode(root string, node string) error {
	var (
		err    error
		zkPath string
	)

	r.cltLock.Lock()
	defer r.cltLock.Unlock()
	err = r.client.Create(root)
	if err != nil {
		logger.Errorf("zk.Create(root{%s}) = err{%v}", root, perrors.WithStack(err))
		return perrors.WithStack(err)
	}
	zkPath, err = r.client.RegisterTemp(root, node)
	if err != nil {
		if err == zk.ErrNodeExists {
			logger.Warnf("RegisterTempNode(root{%s}, node{%s}) = error{%v}", root, node, perrors.WithStack(err))
		} else {
			logger.Errorf("RegisterTempNode(root{%s}, node{%s}) = error{%v}", root, node, perrors.WithStack(err))
		}
		return perrors.WithMessagef(err, "RegisterTempNode(root{%s}, node{%s})", root, node)
	}
	logger.Debugf("create a zookeeper node:%s", zkPath)

	return nil
}

func (r *zkRegistry) getListener(conf *common.URL) (*RegistryConfigurationListener, error) {
	var (
		zkListener *RegistryConfigurationListener
	)

	r.listenerLock.Lock()
	if r.configListener.isClosed {
		r.listenerLock.Unlock()
		return nil, perrors.New("configListener already been closed")
	}
	zkListener = r.configListener
	r.listenerLock.Unlock()
	if r.listener == nil {
		r.cltLock.Lock()
		client := r.client
		r.cltLock.Unlock()
		if client == nil {
			return nil, perrors.New("zk connection broken")
		}

		// new client & listener
		listener := zookeeper.NewZkEventListener(r.client)

		r.listenerLock.Lock()
		r.listener = listener
		r.listenerLock.Unlock()
	}

	//Interested register to dataconfig.
	r.dataListener.AddInterestedURL(conf)
	for _, v := range strings.Split(conf.GetParam(constant.CATEGORY_KEY, constant.DEFAULT_CATEGORY), ",") {
		go r.listener.ListenServiceEvent(fmt.Sprintf("/dubbo/%s/"+v, url.QueryEscape(conf.Service())), r.dataListener)
	}

	return zkListener, nil
}<|MERGE_RESOLUTION|>--- conflicted
+++ resolved
@@ -26,11 +26,7 @@
 )
 
 import (
-<<<<<<< HEAD
-=======
 	"github.com/dubbogo/go-zookeeper/zk"
-	gxnet "github.com/dubbogo/gost/net"
->>>>>>> 2175610d
 	perrors "github.com/pkg/errors"
 )
 
