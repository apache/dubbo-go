/*
 * Licensed to the Apache Software Foundation (ASF) under one or more
 * contributor license agreements.  See the NOTICE file distributed with
 * this work for additional information regarding copyright ownership.
 * The ASF licenses this file to You under the Apache License, Version 2.0
 * (the "License"); you may not use this file except in compliance with
 * the License.  You may obtain a copy of the License at
 *
 *     http://www.apache.org/licenses/LICENSE-2.0
 *
 * Unless required by applicable law or agreed to in writing, software
 * distributed under the License is distributed on an "AS IS" BASIS,
 * WITHOUT WARRANTIES OR CONDITIONS OF ANY KIND, either express or implied.
 * See the License for the specific language governing permissions and
 * limitations under the License.
 */

package zookeeper

import (
	"fmt"
	"net/url"
	"path"
	"sync"
)

import (
	"github.com/dubbogo/go-zookeeper/zk"

	gxzookeeper "github.com/dubbogo/gost/database/kv/zk"
	"github.com/dubbogo/gost/log/logger"

	perrors "github.com/pkg/errors"
)

import (
	"dubbo.apache.org/dubbo-go/v3/common"
	"dubbo.apache.org/dubbo-go/v3/common/constant"
	"dubbo.apache.org/dubbo-go/v3/common/extension"
	"dubbo.apache.org/dubbo-go/v3/registry"
	"dubbo.apache.org/dubbo-go/v3/remoting/zookeeper"
)

func init() {
	extension.SetRegistry("zookeeper", newZkRegistry)
}

type zkRegistry struct {
	registry.BaseRegistry
	client       *gxzookeeper.ZookeeperClient
	listenerLock sync.Mutex
	listener     *zookeeper.ZkEventListener
	dataListener *RegistryDataListener
	cltLock      sync.Mutex
	zkPath       map[string]int // key = protocol://ip:port/interface
}

func newZkRegistry(url *common.URL) (registry.Registry, error) {
	var (
		err error
		r   *zkRegistry
	)
	r = &zkRegistry{
		zkPath: make(map[string]int),
	}
	logger.Infof("[Zookeeper Registry] New zookeeper registry with url %+v", url.ToMap())
	r.InitBaseRegistry(url, r)

	err = zookeeper.ValidateZookeeperClient(r, url.Location)
	if err != nil {
		return nil, err
	}

	r.WaitGroup().Add(1)
	go zookeeper.HandleClientRestart(r)

	r.listener = zookeeper.NewZkEventListener(r.client)

	r.dataListener = NewRegistryDataListener()

	return r, nil
}

<<<<<<< HEAD
// nolint
type Options struct{ client *gxzookeeper.ZookeeperClient }
=======
// Options defines optional parameters to construct a zkRegistry (used in tests/mocks).
type Options struct {
	client *gxzookeeper.ZookeeperClient
}

// Option mutates Options when constructing a zkRegistry (functional options pattern).
>>>>>>> f1a6afe3
type Option func(*Options)

// InitListeners initializes listeners of zookeeper registry center
func (r *zkRegistry) InitListeners() {
	r.listener = zookeeper.NewZkEventListener(r.client)
	newDataListener := NewRegistryDataListener()
	// should recover if dataListener isn't nil before
	if r.dataListener != nil {
		// close all old listener
		oldDataListener := r.dataListener
		oldDataListener.mutex.Lock()
		defer oldDataListener.mutex.Unlock()
		r.dataListener.closed = true
		recovered := r.dataListener.subscribed
		if len(recovered) > 0 {
			// recover all subscribed url
			for _, oldListener := range recovered {
				var (
					regConfigListener *RegistryConfigurationListener
					ok                bool
				)
				if regConfigListener, ok = oldListener.(*RegistryConfigurationListener); ok {
					regConfigListener.Close()
				}
				newDataListener.SubscribeURL(regConfigListener.subscribeURL, NewRegistryConfigurationListener(r.client, r, regConfigListener.subscribeURL))
				go r.listener.ListenServiceEvent(regConfigListener.subscribeURL, fmt.Sprintf("/%s/%s/"+constant.DefaultCategory, r.GetParam(constant.RegistryGroupKey, "dubbo"), url.QueryEscape(regConfigListener.subscribeURL.Service())), newDataListener)

			}
		}
	}
	r.dataListener = newDataListener
}

// CreatePath creates the path in the registry center of zookeeper
func (r *zkRegistry) CreatePath(path string) error {
	err := r.ZkClient().Create(path)
	if err != nil && err != zk.ErrNodeExists {
		return err
	}
	return nil
}

// DoRegister actually do the register job in the registry center of zookeeper
func (r *zkRegistry) DoRegister(root string, node string) error {
	return r.registerTempZookeeperNode(root, node)
}

func (r *zkRegistry) DoUnregister(root string, node string) error {
	r.cltLock.Lock()
	defer r.cltLock.Unlock()
	if !r.ZkClient().ZkConnValid() {
		return perrors.Errorf("zk client is not valid.")
	}
	return r.ZkClient().Delete(path.Join(root, node))
}

// DoSubscribe actually subscribes the provider URL
func (r *zkRegistry) DoSubscribe(conf *common.URL) (registry.Listener, error) {
	return r.getListener(conf)
}

func (r *zkRegistry) DoUnsubscribe(conf *common.URL) (registry.Listener, error) {
	return r.getCloseListener(conf)
}

// LoadSubscribeInstances load subscribe instance
func (r *zkRegistry) LoadSubscribeInstances(_ *common.URL, _ registry.NotifyListener) error {
	return nil
}

// CloseAndNilClient closes listeners and clear client
func (r *zkRegistry) CloseAndNilClient() {
	r.listener.Close()
	r.client.Close()
	r.client = nil
}

// ZkClient returns the underlying zookeeper client.
func (r *zkRegistry) ZkClient() *gxzookeeper.ZookeeperClient {
	return r.client
}

// SetZkClient sets the underlying zookeeper client.
func (r *zkRegistry) SetZkClient(client *gxzookeeper.ZookeeperClient) {
	r.client = client
}

// ZkClientLock exposes the lock guarding client changes.
func (r *zkRegistry) ZkClientLock() *sync.Mutex {
	return &r.cltLock
}

// CloseListener closes listeners
func (r *zkRegistry) CloseListener() {
	if r.dataListener != nil {
		r.dataListener.Close()
	}
}

func (r *zkRegistry) registerTempZookeeperNode(root string, node string) error {
	var (
		err    error
		zkPath string
	)

	r.cltLock.Lock()
	defer r.cltLock.Unlock()
	if r.client == nil {
		return perrors.WithStack(perrors.New("zk client already been closed"))
	}
	logger.Infof("[Zookeeper Registry] Registry instance with root = %s, node = %s", root, node)
	err = r.client.Create(root)
	if err != nil && err != zk.ErrNodeExists {
		logger.Errorf("zk.Create(root{%s}) = err{%v}", root, perrors.WithStack(err))
		return perrors.WithStack(err)
	}

	// Try to register the node
	zkPath, err = r.client.RegisterTemp(root, node)
	if err == nil {
		return nil
	}

	// Maybe the node did exist, then we need to delete it first and recreate it
	if perrors.Cause(err) == zk.ErrNodeExists {
		if err = r.client.Delete(zkPath); err == nil {
			_, err = r.client.RegisterTemp(root, node)
		}

		if err == nil {
			return nil
		}
	}

	logger.Errorf("Register temp node(root{%s}, node{%s}) = error{%v}", root, node, perrors.WithStack(err))
	return perrors.WithMessagef(err, "RegisterTempNode(root{%s}, node{%s})", root, node)
}

func (r *zkRegistry) getListener(conf *common.URL) (*RegistryConfigurationListener, error) {
	var zkListener *RegistryConfigurationListener
	dataListener := r.dataListener
	ttl := r.GetParam(constant.RegistryTTLKey, constant.DefaultRegTTL)
	conf.SetParam(constant.RegistryTTLKey, ttl)
	dataListener.mutex.Lock()
	defer dataListener.mutex.Unlock()
	if r.dataListener.subscribed[conf.ServiceKey()] != nil {
		zkListener, _ = r.dataListener.subscribed[conf.ServiceKey()].(*RegistryConfigurationListener)
		if zkListener != nil {
			r.listenerLock.Lock()
			defer r.listenerLock.Unlock()
			if zkListener.isClosed {
				return nil, perrors.New("configListener already been closed")
			} else {
				return zkListener, nil
			}
		}
	}

	zkListener = NewRegistryConfigurationListener(r.client, r, conf)
	if r.listener == nil {
		r.cltLock.Lock()
		client := r.client
		r.cltLock.Unlock()
		if client == nil {
			return nil, perrors.New("zk connection broken")
		}

		// new client & listener
		listener := zookeeper.NewZkEventListener(r.client)

		r.listenerLock.Lock()
		r.listener = listener
		r.listenerLock.Unlock()
	}

	// Interested register to dataconfig.
	r.dataListener.SubscribeURL(conf, zkListener)

	go r.listener.ListenServiceEvent(conf, fmt.Sprintf("/%s/%s/"+constant.DefaultCategory, r.GetParam(constant.RegistryGroupKey, "dubbo"), url.QueryEscape(conf.Service())), r.dataListener)

	return zkListener, nil
}

func (r *zkRegistry) getCloseListener(conf *common.URL) (*RegistryConfigurationListener, error) {
	var zkListener *RegistryConfigurationListener
	r.dataListener.mutex.Lock()
	configurationListener := r.dataListener.subscribed[conf.ServiceKey()]
	if configurationListener != nil {
		zkListener, _ = configurationListener.(*RegistryConfigurationListener)
		if zkListener != nil && zkListener.isClosed {
			r.dataListener.mutex.Unlock()
			return nil, perrors.New(fmt.Sprintf("configListener for service %s has already been closed", conf.ServiceKey()))
		}
	}

	if configurationListener := r.dataListener.UnSubscribeURL(conf); configurationListener != nil {
		switch v := configurationListener.(type) {
		case *RegistryConfigurationListener:
			if v != nil {
				zkListener = v
			}
		}
	}
	r.dataListener.mutex.Unlock()

	if r.listener == nil {
		return nil, perrors.New("Zookeeper event listener is null, can not close.")
	}

	return zkListener, nil
}<|MERGE_RESOLUTION|>--- conflicted
+++ resolved
@@ -81,17 +81,12 @@
 	return r, nil
 }
 
-<<<<<<< HEAD
-// nolint
-type Options struct{ client *gxzookeeper.ZookeeperClient }
-=======
 // Options defines optional parameters to construct a zkRegistry (used in tests/mocks).
 type Options struct {
 	client *gxzookeeper.ZookeeperClient
 }
 
 // Option mutates Options when constructing a zkRegistry (functional options pattern).
->>>>>>> f1a6afe3
 type Option func(*Options)
 
 // InitListeners initializes listeners of zookeeper registry center
