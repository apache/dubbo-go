--- conflicted
+++ resolved
@@ -157,248 +157,6 @@
 	if r.configListener != nil {
 		r.configListener.Close()
 	}
-<<<<<<< HEAD
-	close(r.done)
-	r.wg.Wait()
-	r.closeRegisters()
-}
-
-func (r *zkRegistry) RestartCallBack() bool {
-
-	// copy r.services
-	services := []common.URL{}
-	for _, confIf := range r.services {
-		services = append(services, confIf)
-	}
-
-	flag := true
-	for _, confIf := range services {
-		err := r.register(confIf)
-		if err != nil {
-			logger.Errorf("(ZkProviderRegistry)register(conf{%#v}) = error{%#v}",
-				confIf, perrors.WithStack(err))
-			flag = false
-			break
-		}
-		logger.Infof("success to re-register service :%v", confIf.Key())
-	}
-	r.listener = zookeeper.NewZkEventListener(r.client)
-	r.configListener = NewRegistryConfigurationListener(r.client, r)
-	r.dataListener = NewRegistryDataListener(r.configListener)
-
-	return flag
-}
-
-func (r *zkRegistry) Register(conf common.URL) error {
-	var (
-		ok  bool
-		err error
-	)
-	role, _ := strconv.Atoi(r.URL.GetParam(constant.ROLE_KEY, ""))
-	switch role {
-	case common.CONSUMER:
-		r.cltLock.Lock()
-		_, ok = r.services[conf.Key()]
-		r.cltLock.Unlock()
-		if ok {
-			return perrors.Errorf("Path{%s} has been registered", conf.Path)
-		}
-
-		err = r.register(conf)
-		if err != nil {
-			return perrors.WithStack(err)
-		}
-
-		r.cltLock.Lock()
-		r.services[conf.Key()] = conf
-		r.cltLock.Unlock()
-		logger.Debugf("(ZkConsumerRegistry)Register(conf{%#v})", conf)
-
-	case common.PROVIDER:
-
-		// Check if the service has been registered
-		r.cltLock.Lock()
-		// Note the difference between consumer and consumerZookeeperRegistry (consumer use conf.Path).
-		// Because the consumer wants to provide monitoring functions for the selector,
-		// the provider allows multiple groups or versions of the same service to be registered.
-		_, ok = r.services[conf.Key()]
-		r.cltLock.Unlock()
-		if ok {
-			return perrors.Errorf("Path{%s} has been registered", conf.Key())
-		}
-
-		err = r.register(conf)
-		if err != nil {
-			return perrors.WithMessagef(err, "register(conf:%+v)", conf)
-		}
-
-		r.cltLock.Lock()
-		r.services[conf.Key()] = conf
-		r.cltLock.Unlock()
-
-		logger.Debugf("(ZkProviderRegistry)Register(conf{%#v})", conf)
-
-	case common.ROUTER:
-
-		key := conf.String()
-		r.cltLock.Lock()
-		_, ok = r.services[key]
-		r.cltLock.Unlock()
-		if ok {
-			return perrors.Errorf("Path{%s} has been registered", conf.Path)
-		}
-		err = r.register(conf)
-		if err != nil {
-			return perrors.WithMessagef(err, "register(conf:%+v)", conf)
-		}
-		r.cltLock.Lock()
-		r.services[conf.Key()] = conf
-		r.cltLock.Unlock()
-		logger.Debugf("(ZkRouterRegistry)Register(conf{%#v})", conf)
-
-	}
-
-	return nil
-}
-
-func (r *zkRegistry) service(c common.URL) string {
-	return url.QueryEscape(c.Service())
-}
-
-func (r *zkRegistry) register(c common.URL) error {
-	var (
-		err error
-		//revision   string
-		params     url.Values
-		rawURL     string
-		encodedURL string
-		dubboPath  string
-		//conf       config.URL
-	)
-
-	err = zookeeper.ValidateZookeeperClient(r, zookeeper.WithZkName(RegistryZkClient))
-	if err != nil {
-		return perrors.WithStack(err)
-	}
-	params = url.Values{}
-
-	c.RangeParams(func(key, value string) bool {
-		params.Add(key, value)
-		return true
-	})
-
-	params.Add("pid", processID)
-	params.Add("ip", localIP)
-	//params.Add("timeout", fmt.Sprintf("%d", int64(r.Timeout)/1e6))
-
-	role, _ := strconv.Atoi(r.URL.GetParam(constant.ROLE_KEY, ""))
-	switch role {
-
-	case common.PROVIDER:
-
-		if c.Path == "" || len(c.Methods) == 0 {
-			return perrors.Errorf("conf{Path:%s, Methods:%s}", c.Path, c.Methods)
-		}
-		dubboPath = fmt.Sprintf("/dubbo/%s/%s", r.service(c), common.DubboNodes[common.PROVIDER])
-		r.cltLock.Lock()
-		err = r.client.Create(dubboPath)
-		r.cltLock.Unlock()
-		if err != nil {
-			logger.Errorf("zkClient.create(path{%s}) = error{%#v}", dubboPath, perrors.WithStack(err))
-			return perrors.WithMessagef(err, "zkclient.Create(path:%s)", dubboPath)
-		}
-		params.Add("anyhost", "true")
-
-		// Dubbo java consumer to start looking for the provider url,because the category does not match,
-		// the provider will not find, causing the consumer can not start, so we use consumers.
-		// DubboRole               = [...]string{"consumer", "", "", "provider"}
-		// params.Add("category", (RoleType(PROVIDER)).Role())
-		params.Add("category", (common.RoleType(common.PROVIDER)).String())
-		params.Add("dubbo", "dubbo-provider-golang-"+constant.Version)
-
-		params.Add("side", (common.RoleType(common.PROVIDER)).Role())
-
-		if len(c.Methods) == 0 {
-			params.Add("methods", strings.Join(c.Methods, ","))
-		}
-		logger.Debugf("provider zk url params:%#v", params)
-		var host string
-		if c.Ip == "" {
-			host = localIP + ":" + c.Port
-		} else {
-			host = c.Ip + ":" + c.Port
-		}
-
-		rawURL = fmt.Sprintf("%s://%s%s?%s", c.Protocol, host, c.Path, params.Encode())
-		encodedURL = url.QueryEscape(rawURL)
-
-		// Print your own registration service providers.
-		dubboPath = fmt.Sprintf("/dubbo/%s/%s", r.service(c), (common.RoleType(common.PROVIDER)).String())
-		logger.Debugf("provider path:%s, url:%s", dubboPath, rawURL)
-
-	case common.CONSUMER:
-		dubboPath = fmt.Sprintf("/dubbo/%s/%s", r.service(c), common.DubboNodes[common.CONSUMER])
-		r.cltLock.Lock()
-		err = r.client.Create(dubboPath)
-		r.cltLock.Unlock()
-		if err != nil {
-			logger.Errorf("zkClient.create(path{%s}) = error{%v}", dubboPath, perrors.WithStack(err))
-			return perrors.WithStack(err)
-		}
-		dubboPath = fmt.Sprintf("/dubbo/%s/%s", r.service(c), common.DubboNodes[common.PROVIDER])
-		r.cltLock.Lock()
-		err = r.client.Create(dubboPath)
-		r.cltLock.Unlock()
-		if err != nil {
-			logger.Errorf("zkClient.create(path{%s}) = error{%v}", dubboPath, perrors.WithStack(err))
-			return perrors.WithStack(err)
-		}
-
-		params.Add("protocol", c.Protocol)
-
-		params.Add("category", (common.RoleType(common.CONSUMER)).String())
-		params.Add("dubbo", "dubbogo-consumer-"+constant.Version)
-
-		rawURL = fmt.Sprintf("consumer://%s%s?%s", localIP, c.Path, params.Encode())
-		encodedURL = url.QueryEscape(rawURL)
-
-		dubboPath = fmt.Sprintf("/dubbo/%s/%s", r.service(c), (common.RoleType(common.CONSUMER)).String())
-		logger.Debugf("consumer path:%s, url:%s", dubboPath, rawURL)
-
-	case common.ROUTER:
-		dubboPath = fmt.Sprintf("/dubbo/%s/%s", c.Service(), common.DubboNodes[common.ROUTER])
-		r.cltLock.Lock()
-		client := r.client
-		r.cltLock.Unlock()
-		if client == nil {
-			logger.Errorf("zkClient.create(path{%s}) = client is null", dubboPath)
-			return perrors.WithStack(err)
-		}
-		err = client.Create(dubboPath)
-		if err != nil {
-			logger.Errorf("zkClient.create(path{%s}) = error{%v}", dubboPath, perrors.WithStack(err))
-			return perrors.WithStack(err)
-		}
-		params.Add("protocol", c.Protocol)
-		params.Add("category", (common.RoleType(common.ROUTER)).String())
-
-		rawURL = fmt.Sprintf("%s://%s%s?%s", c.Protocol, c.Location, c.Path, params.Encode())
-		encodedURL = url.QueryEscape(rawURL)
-		logger.Debugf("router path:%s, url:%s", dubboPath, rawURL)
-
-	default:
-		return perrors.Errorf("@c{%v} type is not referencer or provider", c)
-	}
-
-	dubboPath = strings.ReplaceAll(dubboPath, "$", "%24")
-	err = r.registerTempZookeeperNode(dubboPath, encodedURL)
-
-	if err != nil {
-		return perrors.WithMessagef(err, "registerTempZookeeperNode(path:%s, url:%s)", dubboPath, rawURL)
-	}
-	return nil
-=======
->>>>>>> ce829691
 }
 
 func (r *zkRegistry) registerTempZookeeperNode(root string, node string) error {
