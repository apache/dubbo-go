/*
 * Licensed to the Apache Software Foundation (ASF) under one or more
 * contributor license agreements.  See the NOTICE file distributed with
 * this work for additional information regarding copyright ownership.
 * The ASF licenses this file to You under the Apache License, Version 2.0
 * (the "License"); you may not use this file except in compliance with
 * the License.  You may obtain a copy of the License at
 *
 *     http://www.apache.org/licenses/LICENSE-2.0
 *
 * Unless required by applicable law or agreed to in writing, software
 * distributed under the License is distributed on an "AS IS" BASIS,
 * WITHOUT WARRANTIES OR CONDITIONS OF ANY KIND, either express or implied.
 * See the License for the specific language governing permissions and
 * limitations under the License.
 */

package zookeeper

import (
	"fmt"
	"net/url"
	"strings"
	"sync"
	"time"
)

import (
<<<<<<< HEAD
=======
	"github.com/dubbogo/go-zookeeper/zk"
	gxnet "github.com/dubbogo/gost/net"
>>>>>>> fb1b6734
	perrors "github.com/pkg/errors"
)

import (
	"github.com/apache/dubbo-go/common"
	"github.com/apache/dubbo-go/common/constant"
	"github.com/apache/dubbo-go/common/extension"
	"github.com/apache/dubbo-go/common/logger"
	"github.com/apache/dubbo-go/registry"
	"github.com/apache/dubbo-go/remoting/zookeeper"
)

const (
	// RegistryZkClient zk client name
	RegistryZkClient = "zk registry"
)

func init() {
	extension.SetRegistry("zookeeper", newZkRegistry)
}

/////////////////////////////////////
// zookeeper registry
/////////////////////////////////////

type zkRegistry struct {
	registry.BaseRegistry
	client         *zookeeper.ZookeeperClient
	listenerLock   sync.Mutex
	listener       *zookeeper.ZkEventListener
	dataListener   *RegistryDataListener
	configListener *RegistryConfigurationListener
	cltLock        sync.Mutex
	//for provider
	zkPath map[string]int // key = protocol://ip:port/interface
}

func newZkRegistry(url *common.URL) (registry.Registry, error) {
	var (
		err error
		r   *zkRegistry
	)
	r = &zkRegistry{
		zkPath: make(map[string]int),
	}
	r.InitBaseRegistry(url, r)

	err = zookeeper.ValidateZookeeperClient(r, zookeeper.WithZkName(RegistryZkClient))
	if err != nil {
		return nil, err
	}

	go zookeeper.HandleClientRestart(r)

	r.listener = zookeeper.NewZkEventListener(r.client)
	r.configListener = NewRegistryConfigurationListener(r.client, r)
	r.dataListener = NewRegistryDataListener(r.configListener)

	return r, nil
}

// Options ...
type Options struct {
	client *zookeeper.ZookeeperClient
}

// Option ...
type Option func(*Options)

func newMockZkRegistry(url *common.URL, opts ...zookeeper.Option) (*zk.TestCluster, *zkRegistry, error) {
	var (
		err error
		r   *zkRegistry
		c   *zk.TestCluster
		//event <-chan zk.Event
	)

	r = &zkRegistry{
		zkPath: make(map[string]int),
	}
	r.InitBaseRegistry(url, r)
	c, r.client, _, err = zookeeper.NewMockZookeeperClient("test", 15*time.Second, opts...)
	if err != nil {
		return nil, nil, err
	}
	go zookeeper.HandleClientRestart(r)
	r.InitListeners()
	return c, r, nil
}

func (r *zkRegistry) InitListeners() {
	r.listener = zookeeper.NewZkEventListener(r.client)
	r.configListener = NewRegistryConfigurationListener(r.client, r)
	r.dataListener = NewRegistryDataListener(r.configListener)
}

func (r *zkRegistry) CreatePath(path string) error {
	return r.ZkClient().Create(path)
}

func (r *zkRegistry) DoRegister(root string, node string) error {
	return r.registerTempZookeeperNode(root, node)
}

func (r *zkRegistry) DoSubscribe(conf *common.URL) (registry.Listener, error) {
	return r.getListener(conf)
}

func (r *zkRegistry) CloseAndNilClient() {
	r.client.Close()
	r.client = nil
}
func (r *zkRegistry) ZkClient() *zookeeper.ZookeeperClient {
	return r.client
}

func (r *zkRegistry) SetZkClient(client *zookeeper.ZookeeperClient) {
	r.client = client
}

func (r *zkRegistry) ZkClientLock() *sync.Mutex {
	return &r.cltLock
}

func (r *zkRegistry) CloseListener() {
	if r.configListener != nil {
		r.configListener.Close()
	}
}

func (r *zkRegistry) registerTempZookeeperNode(root string, node string) error {
	var (
		err    error
		zkPath string
	)

	r.cltLock.Lock()
	defer r.cltLock.Unlock()
	err = r.client.Create(root)
	if err != nil {
		logger.Errorf("zk.Create(root{%s}) = err{%v}", root, perrors.WithStack(err))
		return perrors.WithStack(err)
	}
	zkPath, err = r.client.RegisterTemp(root, node)
	if err != nil {
		if err == zk.ErrNodeExists {
			logger.Warnf("RegisterTempNode(root{%s}, node{%s}) = error{%v}", root, node, perrors.WithStack(err))
		} else {
			logger.Errorf("RegisterTempNode(root{%s}, node{%s}) = error{%v}", root, node, perrors.WithStack(err))
		}
		return perrors.WithMessagef(err, "RegisterTempNode(root{%s}, node{%s})", root, node)
	}
	logger.Debugf("create a zookeeper node:%s", zkPath)

	return nil
}

func (r *zkRegistry) getListener(conf *common.URL) (*RegistryConfigurationListener, error) {
	var (
		zkListener *RegistryConfigurationListener
	)

	r.listenerLock.Lock()
	if r.configListener.isClosed {
		r.listenerLock.Unlock()
		return nil, perrors.New("configListener already been closed")
	}
	zkListener = r.configListener
	r.listenerLock.Unlock()
	if r.listener == nil {
		r.cltLock.Lock()
		client := r.client
		r.cltLock.Unlock()
		if client == nil {
			return nil, perrors.New("zk connection broken")
		}

		// new client & listener
		listener := zookeeper.NewZkEventListener(r.client)

		r.listenerLock.Lock()
		r.listener = listener
		r.listenerLock.Unlock()
	}

	//Interested register to dataconfig.
	r.dataListener.AddInterestedURL(conf)
	for _, v := range strings.Split(conf.GetParam(constant.CATEGORY_KEY, constant.DEFAULT_CATEGORY), ",") {
		go r.listener.ListenServiceEvent(fmt.Sprintf("/dubbo/%s/"+v, url.QueryEscape(conf.Service())), r.dataListener)
	}

	return zkListener, nil
}<|MERGE_RESOLUTION|>--- conflicted
+++ resolved
@@ -26,11 +26,7 @@
 )
 
 import (
-<<<<<<< HEAD
-=======
 	"github.com/dubbogo/go-zookeeper/zk"
-	gxnet "github.com/dubbogo/gost/net"
->>>>>>> fb1b6734
 	perrors "github.com/pkg/errors"
 )
 
