/*
 * Licensed to the Apache Software Foundation (ASF) under one or more
 * contributor license agreements.  See the NOTICE file distributed with
 * this work for additional information regarding copyright ownership.
 * The ASF licenses this file to You under the Apache License, Version 2.0
 * (the "License"); you may not use this file except in compliance with
 * the License.  You may obtain a copy of the License at
 *
 *     http://www.apache.org/licenses/LICENSE-2.0
 *
 * Unless required by applicable law or agreed to in writing, software
 * distributed under the License is distributed on an "AS IS" BASIS,
 * WITHOUT WARRANTIES OR CONDITIONS OF ANY KIND, either express or implied.
 * See the License for the specific language governing permissions and
 * limitations under the License.
 */

package zookeeper

import (
	"strconv"
	"sync"
	"testing"
)

import (
	"github.com/dubbogo/go-zookeeper/zk"
	"github.com/stretchr/testify/assert"
)

import (
	"github.com/apache/dubbo-go/common/extension"
	"github.com/apache/dubbo-go/common/observer"
	"github.com/apache/dubbo-go/config"
	"github.com/apache/dubbo-go/registry"
)

var testName = "test"

func prepareData(t *testing.T) *zk.TestCluster {
	ts, err := zk.StartTestCluster(1, nil, nil)
	assert.NoError(t, err)
	assert.NotNil(t, ts.Servers[0])
	address := "127.0.0.1:" + strconv.Itoa(ts.Servers[0].Port)

	config.GetBaseConfig().ServiceDiscoveries[testName] = &config.ServiceDiscoveryConfig{
		Protocol:  "zookeeper",
		RemoteRef: "test",
	}

	config.GetBaseConfig().Remotes[testName] = &config.RemoteConfig{
		Address:    address,
		TimeoutStr: "10s",
	}
	return ts
}

func TestNewZookeeperServiceDiscovery(t *testing.T) {
	name := "zookeeper1"
	_, err := newZookeeperServiceDiscovery(name)

	// the ServiceDiscoveryConfig not found
	assert.NotNil(t, err)

	sdc := &config.ServiceDiscoveryConfig{
		Protocol:  "zookeeper",
		RemoteRef: "mock",
	}
	config.GetBaseConfig().ServiceDiscoveries[name] = sdc
	_, err = newZookeeperServiceDiscovery(name)

	// RemoteConfig not found
	assert.NotNil(t, err)
}

func TestCURDZookeeperServiceDiscovery(t *testing.T) {
	ts := prepareData(t)
	defer ts.Stop()
	sd, err := newZookeeperServiceDiscovery(testName)
	assert.Nil(t, err)
	defer func() {
		err := sd.Destroy()
<<<<<<< HEAD
		assert.Nil(t,err)
=======
		assert.Nil(t, err)
>>>>>>> e7b35cbb
	}()
	md := make(map[string]string)
	md["t1"] = "test1"
	err = sd.Register(&registry.DefaultServiceInstance{
		Id:          "testId",
		ServiceName: testName,
		Host:        "127.0.0.1",
		Port:        2233,
		Enable:      true,
		Healthy:     true,
		Metadata:    md,
	})
	assert.Nil(t, err)

	testsPager := sd.GetHealthyInstancesByPage(testName, 0, 1, true)
	assert.Equal(t, 1, testsPager.GetDataSize())
	assert.Equal(t, 1, testsPager.GetTotalPages())
	test := testsPager.GetData()[0].(registry.ServiceInstance)
	assert.Equal(t, "127.0.0.1:2233", test.GetId())
	assert.Equal(t, "test1", test.GetMetadata()["t1"])

	md["t1"] = "test12"
	err = sd.Update(&registry.DefaultServiceInstance{
		Id:          "testId",
		ServiceName: testName,
		Host:        "127.0.0.1",
		Port:        2233,
		Enable:      true,
		Healthy:     true,
		Metadata:    md,
	})
	assert.Nil(t, err)

	testsPager = sd.GetInstancesByPage(testName, 0, 1)
	assert.Equal(t, 1, testsPager.GetDataSize())
	test = testsPager.GetData()[0].(registry.ServiceInstance)
	assert.Equal(t, "test12", test.GetMetadata()["t1"])

	testsMap := sd.GetRequestInstances([]string{testName}, 0, 1)
	assert.Equal(t, 1, len(testsMap))
	assert.Equal(t, 1, testsMap[testName].GetDataSize())
	test = testsMap[testName].GetData()[0].(registry.ServiceInstance)
	assert.Equal(t, "test12", test.GetMetadata()["t1"])

	names := sd.GetServices()
	assert.Equal(t, 1, names.Size())
	assert.Equal(t, testName, names.Values()[0])

	err = sd.Unregister(&registry.DefaultServiceInstance{
		Id:          "testId",
		ServiceName: testName,
		Host:        "127.0.0.1",
		Port:        2233,
		Enable:      true,
		Healthy:     true,
		Metadata:    nil,
	})
	assert.Nil(t, err)
}

func TestAddListenerZookeeperServiceDiscovery(t *testing.T) {
	ts := prepareData(t)
	defer ts.Stop()
	sd, err := newZookeeperServiceDiscovery(testName)
	assert.Nil(t, err)
	defer func() {
		err := sd.Destroy()
<<<<<<< HEAD
		assert.Nil(t,err)
=======
		assert.Nil(t, err)
>>>>>>> e7b35cbb
	}()

	err = sd.Register(&registry.DefaultServiceInstance{
		Id:          "testId",
		ServiceName: testName,
		Host:        "127.0.0.1",
		Port:        2233,
		Enable:      true,
		Healthy:     true,
		Metadata:    nil,
	})
	assert.Nil(t, err)

	assert.Nil(t, err)
	wg := &sync.WaitGroup{}
	wg.Add(1)
	tn := &testNotify{
		wg: wg,
		t:  t,
	}
	sicl := &registry.ServiceInstancesChangedListener{
		ServiceName:   testName,
		ChangedNotify: tn,
	}
	extension.SetAndInitGlobalDispatcher("direct")
	extension.GetGlobalDispatcher().AddEventListener(sicl)
	err = sd.AddListener(sicl)
	assert.Nil(t, err)

	err = sd.Update(&registry.DefaultServiceInstance{
		Id:          "testId",
		ServiceName: testName,
		Host:        "127.0.0.1",
		Port:        2233,
		Enable:      true,
		Healthy:     true,
		Metadata:    nil,
	})
	tn.wg.Wait()
}

type testNotify struct {
	wg *sync.WaitGroup
	t  *testing.T
}

func (tn *testNotify) Notify(e observer.Event) {
	ice := e.(*registry.ServiceInstancesChangedEvent)
	assert.Equal(tn.t, 1, len(ice.Instances))
	assert.Equal(tn.t, "127.0.0.1:2233", ice.Instances[0].GetId())
	tn.wg.Done()
}<|MERGE_RESOLUTION|>--- conflicted
+++ resolved
@@ -80,11 +80,7 @@
 	assert.Nil(t, err)
 	defer func() {
 		err := sd.Destroy()
-<<<<<<< HEAD
-		assert.Nil(t,err)
-=======
 		assert.Nil(t, err)
->>>>>>> e7b35cbb
 	}()
 	md := make(map[string]string)
 	md["t1"] = "test1"
@@ -152,11 +148,7 @@
 	assert.Nil(t, err)
 	defer func() {
 		err := sd.Destroy()
-<<<<<<< HEAD
-		assert.Nil(t,err)
-=======
 		assert.Nil(t, err)
->>>>>>> e7b35cbb
 	}()
 
 	err = sd.Register(&registry.DefaultServiceInstance{
