--- conflicted
+++ resolved
@@ -72,8 +72,7 @@
 // DefaultServiceInstance the default implementation of ServiceInstance
 // or change the ServiceInstance to be struct???
 type DefaultServiceInstance struct {
-<<<<<<< HEAD
-	Id              string
+	ID              string
 	ServiceName     string
 	Host            string
 	Port            int
@@ -82,15 +81,6 @@
 	Metadata        map[string]string
 	ServiceMetadata *common.MetadataInfo
 	Address         string
-=======
-	ID          string
-	ServiceName string
-	Host        string
-	Port        int
-	Enable      bool
-	Healthy     bool
-	Metadata    map[string]string
->>>>>>> 6463de0e
 }
 
 // GetID will return this instance's id. It should be unique.
