/*
 * Licensed to the Apache Software Foundation (ASF) under one or more
 * contributor license agreements.  See the NOTICE file distributed with
 * this work for additional information regarding copyright ownership.
 * The ASF licenses this file to You under the Apache License, Version 2.0
 * (the "License"); you may not use this file except in compliance with
 * the License.  You may obtain a copy of the License at
 *
 *     http://www.apache.org/licenses/LICENSE-2.0
 *
 * Unless required by applicable law or agreed to in writing, software
 * distributed under the License is distributed on an "AS IS" BASIS,
 * WITHOUT WARRANTIES OR CONDITIONS OF ANY KIND, either express or implied.
 * See the License for the specific language governing permissions and
 * limitations under the License.
 */

package directory

import (
	"fmt"
	"net/url"
	"os"
	"sync"
)

import (
	perrors "github.com/pkg/errors"
	"go.uber.org/atomic"
)

import (
	"github.com/apache/dubbo-go/cluster"
	"github.com/apache/dubbo-go/cluster/directory"
	"github.com/apache/dubbo-go/cluster/router/chain"
	"github.com/apache/dubbo-go/common"
	"github.com/apache/dubbo-go/common/constant"
	"github.com/apache/dubbo-go/common/extension"
	"github.com/apache/dubbo-go/common/logger"
	"github.com/apache/dubbo-go/config"
	"github.com/apache/dubbo-go/config_center"
	_ "github.com/apache/dubbo-go/config_center/configurator"
	"github.com/apache/dubbo-go/protocol"
	"github.com/apache/dubbo-go/protocol/protocolwrapper"
	"github.com/apache/dubbo-go/registry"
	"github.com/apache/dubbo-go/remoting"
)

func init() {
	extension.SetDefaultRegistryDirectory(NewRegistryDirectory)
}

// RegistryDirectory implementation of Directory:
// Invoker list returned from this Directory's list method have been filtered by Routers
type RegistryDirectory struct {
	directory.BaseDirectory
	cacheInvokers                  []protocol.Invoker
	listenerLock                   sync.Mutex
	serviceType                    string
	registry                       registry.Registry
	cacheInvokersMap               *sync.Map // use sync.map
	consumerURL                    *common.URL
	cacheOriginUrl                 *common.URL
	configurators                  []config_center.Configurator
	consumerConfigurationListener  *consumerConfigurationListener
	referenceConfigurationListener *referenceConfigurationListener
	serviceKey                     string
	forbidden                      atomic.Bool
}

// NewRegistryDirectory will create a new RegistryDirectory
func NewRegistryDirectory(url *common.URL, registry registry.Registry) (cluster.Directory, error) {
	if url.SubURL == nil {
		return nil, perrors.Errorf("url is invalid, suburl can not be nil")
	}
	dir := &RegistryDirectory{
		BaseDirectory:    directory.NewBaseDirectory(url),
		cacheInvokers:    []protocol.Invoker{},
		cacheInvokersMap: &sync.Map{},
		serviceType:      url.SubURL.Service(),
		registry:         registry,
	}

	dir.consumerURL = dir.getConsumerUrl(url.SubURL)

	if routerChain, err := chain.NewRouterChain(dir.consumerURL); err == nil {
		dir.BaseDirectory.SetRouterChain(routerChain)
	} else {
		logger.Warnf("fail to create router chain with url: %s, err is: %v", url.SubURL, err)
	}

	dir.consumerConfigurationListener = newConsumerConfigurationListener(dir)

	go dir.subscribe(url.SubURL)
	return dir, nil
}

// subscribe from registry
func (dir *RegistryDirectory) subscribe(url *common.URL) {
	dir.consumerConfigurationListener.addNotifyListener(dir)
	dir.referenceConfigurationListener = newReferenceConfigurationListener(dir, url)
	dir.registry.Subscribe(url, dir)
}

// Notify monitor changes from registry,and update the cacheServices
func (dir *RegistryDirectory) Notify(events ...*registry.ServiceEvent) {
	go dir.refreshInvokers(events...)
}

// refreshInvokers refreshes service's events. It supports two modes: incremental mode and batch mode. If a single
// service event is passed in, then it is incremental mode, and if an array of service events are passed in, it is
// batch mode, in this mode, we assume the registry center have the complete list of the service events, therefore
// in this case, we can safely assume any cached invoker not in the incoming list can be removed. It is necessary
// since in batch mode, the register center handles the different type of events by itself, then notify the directory
// a batch of 'Update' events, instead of omit the different type of event one by one.
func (dir *RegistryDirectory) refreshInvokers(events ...*registry.ServiceEvent) {
	var oldInvokers []protocol.Invoker

	// in batch mode, it is safe to remove since we have the complete list of events.
	if len(events) > 1 {
		dir.cacheInvokersMap.Range(func(k, v interface{}) bool {
			if !dir.eventMatched(k.(string), events) {
				if invoker := dir.uncacheInvokerWithKey(k.(string)); invoker != nil {
					oldInvokers = append(oldInvokers, invoker)
				}
			}
			return true
		})
	}

	for _, event := range events {
		logger.Debugf("registry update, result{%s}", event)
		if oldInvoker, _ := dir.cacheInvokerByEvent(event); oldInvoker != nil {
			oldInvokers = append(oldInvokers, oldInvoker)
		}
	}

	if len(events) > 0 {
		dir.setNewInvokers()
	}

	// After dir.cacheInvokers is updated,destroy the oldInvoker
	// Ensure that no request will enter the oldInvoker
	for _, invoker := range oldInvokers {
		invoker.Destroy()
	}
}

// eventMatched checks if a cached invoker appears in the incoming invoker list, if no, then it is safe to remove.
func (dir *RegistryDirectory) eventMatched(key string, events []*registry.ServiceEvent) bool {
	for _, event := range events {
		if dir.invokerCacheKey(event.Service) == key {
			return true
		}
	}
	return false
}

// invokerCacheKey generates the key in the cache for a given URL.
func (dir *RegistryDirectory) invokerCacheKey(url *common.URL) string {
	referenceUrl := dir.GetDirectoryUrl().SubURL
	newUrl := common.MergeUrl(url, referenceUrl)
	return newUrl.Key()
}

// setNewInvokers groups the invokers from the cache first, then set the result to both directory and router chain.
func (dir *RegistryDirectory) setNewInvokers() {
	newInvokers := dir.toGroupInvokers()
	dir.listenerLock.Lock()
	defer dir.listenerLock.Unlock()
	dir.cacheInvokers = newInvokers
	dir.RouterChain().SetInvokers(newInvokers)
}

// cacheInvokerByEvent caches invokers from the service event
func (dir *RegistryDirectory) cacheInvokerByEvent(event *registry.ServiceEvent) (protocol.Invoker, error) {
	// judge is override or others
	if event != nil {
		u := dir.convertUrl(event)
		switch event.Action {
		case remoting.EventTypeAdd, remoting.EventTypeUpdate:
			logger.Infof("selector add service url{%s}", event.Service)
			// FIXME: routers are built in every address notification?
			dir.configRouters()
			return dir.cacheInvoker(u), nil
		case remoting.EventTypeDel:
			logger.Infof("selector delete service url{%s}", event.Service)
			return dir.uncacheInvoker(u), nil
		default:
			return nil, fmt.Errorf("illegal event type: %v", event.Action)
		}
	}
	return nil, nil
}

// configRouters configures dynamic routers into the router chain, but, the current impl is incorrect, see FIXME above.
func (dir *RegistryDirectory) configRouters() {
	var urls []*common.URL
	for _, v := range config.GetRouterURLSet().Values() {
		urls = append(urls, v.(*common.URL))
	}

	if len(urls) > 0 {
		dir.SetRouters(urls)
	}
}

// convertUrl processes override:// and router://
func (dir *RegistryDirectory) convertUrl(res *registry.ServiceEvent) *common.URL {
	ret := res.Service
	if ret.Protocol == constant.OVERRIDE_PROTOCOL || // 1.for override url in 2.6.x
		ret.GetParam(constant.CATEGORY_KEY, constant.DEFAULT_CATEGORY) == constant.CONFIGURATORS_CATEGORY {
		dir.configurators = append(dir.configurators, extension.GetDefaultConfigurator(ret))
		ret = nil
	} else if ret.Protocol == constant.ROUTER_PROTOCOL || // 2.for router
		ret.GetParam(constant.CATEGORY_KEY, constant.DEFAULT_CATEGORY) == constant.ROUTER_CATEGORY {
		ret = nil
	}
	return ret
}

func (dir *RegistryDirectory) toGroupInvokers() []protocol.Invoker {
	var (
		err             error
		newInvokersList []protocol.Invoker
	)
	groupInvokersMap := make(map[string][]protocol.Invoker)

	dir.cacheInvokersMap.Range(func(key, value interface{}) bool {
		newInvokersList = append(newInvokersList, value.(protocol.Invoker))
		return true
	})

	for _, invoker := range newInvokersList {
		group := invoker.GetUrl().GetParam(constant.GROUP_KEY, "")

		if _, ok := groupInvokersMap[group]; ok {
			groupInvokersMap[group] = append(groupInvokersMap[group], invoker)
		} else {
			groupInvokersMap[group] = []protocol.Invoker{invoker}
		}
	}
	groupInvokersList := make([]protocol.Invoker, 0, len(groupInvokersMap))
	if len(groupInvokersMap) == 1 {
		// len is 1 it means no group setting ,so do not need cluster again
		for _, invokers := range groupInvokersMap {
			groupInvokersList = invokers
		}
	} else {
		for _, invokers := range groupInvokersMap {
			staticDir := directory.NewStaticDirectory(invokers)
			cst := extension.GetCluster(dir.GetUrl().SubURL.GetParam(constant.CLUSTER_KEY, constant.DEFAULT_CLUSTER))
			err = staticDir.BuildRouterChain(invokers)
			if err != nil {
				logger.Error(err)
				continue
			}
			groupInvokersList = append(groupInvokersList, cst.Join(staticDir))
		}
	}

	return groupInvokersList
}

// uncacheInvoker will return abandoned Invoker, if no Invoker to be abandoned, return nil
func (dir *RegistryDirectory) uncacheInvoker(url *common.URL) protocol.Invoker {
	return dir.uncacheInvokerWithKey(url.Key())
}

func (dir *RegistryDirectory) uncacheInvokerWithKey(key string) protocol.Invoker {
	logger.Debugf("service will be deleted in cache invokers: invokers key is  %s!", key)
	if cacheInvoker, ok := dir.cacheInvokersMap.Load(key); ok {
		dir.cacheInvokersMap.Delete(key)
		return cacheInvoker.(protocol.Invoker)
	}
	return nil
}

// cacheInvoker will return abandoned Invoker,if no Invoker to be abandoned,return nil
func (dir *RegistryDirectory) cacheInvoker(url *common.URL) protocol.Invoker {
	dir.overrideUrl(dir.GetDirectoryUrl())
	referenceUrl := dir.GetDirectoryUrl().SubURL

	if url == nil && dir.cacheOriginUrl != nil {
		url = dir.cacheOriginUrl
	} else {
		dir.cacheOriginUrl = url
	}
	if url == nil {
		logger.Error("URL is nil ,pls check if service url is subscribe successfully!")
		return nil
	}
	// check the url's protocol is equal to the protocol which is configured in reference config or referenceUrl is not care about protocol
	if url.Protocol == referenceUrl.Protocol || referenceUrl.Protocol == "" {
		newUrl := common.MergeUrl(url, referenceUrl)
		dir.overrideUrl(newUrl)
		if cacheInvoker, ok := dir.cacheInvokersMap.Load(newUrl.Key()); !ok {
			logger.Debugf("service will be added in cache invokers: invokers url is  %s!", newUrl)
			newInvoker := extension.GetProtocol(protocolwrapper.FILTER).Refer(newUrl)
			if newInvoker != nil {
				dir.cacheInvokersMap.Store(newUrl.Key(), newInvoker)
			}
		} else {
			// if cached invoker has the same URL with the new URL, then no need to re-refer, and no need to destroy
			// the old invoker.
<<<<<<< HEAD
			urlTmp := cacheInvoker.(protocol.Invoker).GetUrl()
			if common.GetURLComparator().CompareURLEqual(newUrl, &urlTmp) {
=======
			if common.IsEquals(newUrl, cacheInvoker.(protocol.Invoker).GetUrl()) {
>>>>>>> 12d21d7f
				return nil
			}

			logger.Debugf("service will be updated in cache invokers: new invoker url is %s, old invoker url is %s", newUrl, cacheInvoker.(protocol.Invoker).GetUrl())
			newInvoker := extension.GetProtocol(protocolwrapper.FILTER).Refer(newUrl)
			if newInvoker != nil {
				dir.cacheInvokersMap.Store(newUrl.Key(), newInvoker)
				return cacheInvoker.(protocol.Invoker)
			}
		}
	}
	return nil
}

// List selected protocol invokers from the directory
func (dir *RegistryDirectory) List(invocation protocol.Invocation) []protocol.Invoker {
	invokers := dir.cacheInvokers
	routerChain := dir.RouterChain()

	if routerChain == nil {
		return invokers
	}
	return routerChain.Route(dir.consumerURL, invocation)
}

// IsAvailable  whether the directory is available
func (dir *RegistryDirectory) IsAvailable() bool {
	if !dir.BaseDirectory.IsAvailable() {
		return dir.BaseDirectory.IsAvailable()
	}

	for _, ivk := range dir.cacheInvokers {
		if ivk.IsAvailable() {
			return true
		}
	}

	return false
}

// Destroy method
func (dir *RegistryDirectory) Destroy() {
	// TODO:unregister & unsubscribe
	dir.BaseDirectory.Destroy(func() {
		invokers := dir.cacheInvokers
		dir.cacheInvokers = []protocol.Invoker{}
		for _, ivk := range invokers {
			ivk.Destroy()
		}
	})
}

func (dir *RegistryDirectory) overrideUrl(targetUrl *common.URL) {
	doOverrideUrl(dir.configurators, targetUrl)
	doOverrideUrl(dir.consumerConfigurationListener.Configurators(), targetUrl)
	doOverrideUrl(dir.referenceConfigurationListener.Configurators(), targetUrl)
}

func (dir *RegistryDirectory) getConsumerUrl(c *common.URL) *common.URL {
	processID := fmt.Sprintf("%d", os.Getpid())
	localIP := common.GetLocalIp()

	params := url.Values{}
	c.RangeParams(func(key, value string) bool {
		params.Add(key, value)
		return true
	})

	params.Add("pid", processID)
	params.Add("ip", localIP)
	params.Add("protocol", c.Protocol)

	return common.NewURLWithOptions(common.WithProtocol("consumer"), common.WithIp(localIP), common.WithPath(c.Path),
		common.WithParams(params))
}

func doOverrideUrl(configurators []config_center.Configurator, targetUrl *common.URL) {
	for _, v := range configurators {
		v.Configure(targetUrl)
	}
}

type referenceConfigurationListener struct {
	registry.BaseConfigurationListener
	directory *RegistryDirectory
	url       *common.URL
}

func newReferenceConfigurationListener(dir *RegistryDirectory, url *common.URL) *referenceConfigurationListener {
	listener := &referenceConfigurationListener{directory: dir, url: url}
	listener.InitWith(
		url.EncodedServiceKey()+constant.CONFIGURATORS_SUFFIX,
		listener,
		extension.GetDefaultConfiguratorFunc(),
	)
	return listener
}

// Process handle events and update Invokers
func (l *referenceConfigurationListener) Process(event *config_center.ConfigChangeEvent) {
	l.BaseConfigurationListener.Process(event)
	// FIXME: this doesn't trigger dir.overrideUrl()
	l.directory.refreshInvokers()
}

type consumerConfigurationListener struct {
	registry.BaseConfigurationListener
	listeners []registry.NotifyListener
	directory *RegistryDirectory
}

func newConsumerConfigurationListener(dir *RegistryDirectory) *consumerConfigurationListener {
	listener := &consumerConfigurationListener{directory: dir}
	listener.InitWith(
		config.GetConsumerConfig().ApplicationConfig.Name+constant.CONFIGURATORS_SUFFIX,
		listener,
		extension.GetDefaultConfiguratorFunc(),
	)
	return listener
}

func (l *consumerConfigurationListener) addNotifyListener(listener registry.NotifyListener) {
	l.listeners = append(l.listeners, listener)
}

// Process handles events from Configuration Center and update Invokers
func (l *consumerConfigurationListener) Process(event *config_center.ConfigChangeEvent) {
	l.BaseConfigurationListener.Process(event)
	// FIXME: this doesn't trigger dir.overrideUrl()
	l.directory.refreshInvokers()
}<|MERGE_RESOLUTION|>--- conflicted
+++ resolved
@@ -303,12 +303,7 @@
 		} else {
 			// if cached invoker has the same URL with the new URL, then no need to re-refer, and no need to destroy
 			// the old invoker.
-<<<<<<< HEAD
-			urlTmp := cacheInvoker.(protocol.Invoker).GetUrl()
-			if common.GetURLComparator().CompareURLEqual(newUrl, &urlTmp) {
-=======
-			if common.IsEquals(newUrl, cacheInvoker.(protocol.Invoker).GetUrl()) {
->>>>>>> 12d21d7f
+			if common.GetCompareURLEqualFunc()(newUrl, cacheInvoker.(protocol.Invoker).GetUrl()) {
 				return nil
 			}
 
