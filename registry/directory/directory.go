/*
 * Licensed to the Apache Software Foundation (ASF) under one or more
 * contributor license agreements.  See the NOTICE file distributed with
 * this work for additional information regarding copyright ownership.
 * The ASF licenses this file to You under the Apache License, Version 2.0
 * (the "License"); you may not use this file except in compliance with
 * the License.  You may obtain a copy of the License at
 *
 *     http://www.apache.org/licenses/LICENSE-2.0
 *
 * Unless required by applicable law or agreed to in writing, software
 * distributed under the License is distributed on an "AS IS" BASIS,
 * WITHOUT WARRANTIES OR CONDITIONS OF ANY KIND, either express or implied.
 * See the License for the specific language governing permissions and
 * limitations under the License.
 */

package directory

import (
	"sync"
	"time"
)

import (
	perrors "github.com/pkg/errors"
	"go.uber.org/atomic"
)

import (
	"github.com/apache/dubbo-go/cluster/directory"
	"github.com/apache/dubbo-go/common"
	"github.com/apache/dubbo-go/common/constant"
	"github.com/apache/dubbo-go/common/extension"
	"github.com/apache/dubbo-go/common/logger"
	"github.com/apache/dubbo-go/config"
	"github.com/apache/dubbo-go/config_center"
	_ "github.com/apache/dubbo-go/config_center/configurator"
	"github.com/apache/dubbo-go/protocol"
	"github.com/apache/dubbo-go/protocol/protocolwrapper"
	"github.com/apache/dubbo-go/registry"
	"github.com/apache/dubbo-go/remoting"
)

// Options ...
type Options struct {
	serviceTTL time.Duration
}

// Option ...
type Option func(*Options)

type registryDirectory struct {
	directory.BaseDirectory
	cacheInvokers                  []protocol.Invoker
	listenerLock                   sync.Mutex
	serviceType                    string
	registry                       registry.Registry
	cacheInvokersMap               *sync.Map //use sync.map
	cacheOriginUrl                 *common.URL
	configurators                  []config_center.Configurator
	consumerConfigurationListener  *consumerConfigurationListener
	referenceConfigurationListener *referenceConfigurationListener
	Options
	serviceKey string
	forbidden  atomic.Bool
}

// NewRegistryDirectory ...
func NewRegistryDirectory(url *common.URL, registry registry.Registry, opts ...Option) (*registryDirectory, error) {
	options := Options{
		//default 300s
		serviceTTL: time.Duration(300e9),
	}
	for _, opt := range opts {
		opt(&options)
	}
	if url.SubURL == nil {
		return nil, perrors.Errorf("url is invalid, suburl can not be nil")
	}
	dir := &registryDirectory{
		BaseDirectory:    directory.NewBaseDirectory(url),
		cacheInvokers:    []protocol.Invoker{},
		cacheInvokersMap: &sync.Map{},
		serviceType:      url.SubURL.Service(),
		registry:         registry,
		Options:          options,
	}
	dir.consumerConfigurationListener = newConsumerConfigurationListener(dir)
	return dir, nil
}

//subscribe from registry
func (dir *registryDirectory) Subscribe(url *common.URL) {
	dir.consumerConfigurationListener.addNotifyListener(dir)
	dir.referenceConfigurationListener = newReferenceConfigurationListener(dir, url)
	dir.registry.Subscribe(url, dir)
}

func (dir *registryDirectory) Notify(event *registry.ServiceEvent) {
	go dir.update(event)
}

//subscribe service from registry, and update the cacheServices
func (dir *registryDirectory) update(res *registry.ServiceEvent) {
	if res == nil {
		return
	}
	logger.Debugf("registry update, result{%s}", res)
	logger.Debugf("update service name: %s!", res.Service)
	dir.refreshInvokers(res)
}

func (dir *registryDirectory) refreshInvokers(res *registry.ServiceEvent) {
	var (
		url        *common.URL
		oldInvoker protocol.Invoker = nil
	)
	//judge is override or others
	if res != nil {
		url = &res.Service
		//1.for override url in 2.6.x
		if url.Protocol == constant.OVERRIDE_PROTOCOL ||
			url.GetParam(constant.CATEGORY_KEY, constant.DEFAULT_CATEGORY) == constant.CONFIGURATORS_CATEGORY {
			dir.configurators = append(dir.configurators, extension.GetDefaultConfigurator(url))
			url = nil
		} else if url.Protocol == constant.ROUTER_PROTOCOL || //2.for router
			url.GetParam(constant.CATEGORY_KEY, constant.DEFAULT_CATEGORY) == constant.ROUTER_CATEGORY {
			url = nil
		}
		switch res.Action {
		case remoting.EventTypeAdd, remoting.EventTypeUpdate:
			logger.Infof("selector add service url{%s}", res.Service)
			var urls []*common.URL

			for _, v := range directory.GetRouterURLSet().Values() {
				urls = append(urls, v.(*common.URL))
			}

			if len(urls) > 0 {
				dir.SetRouters(urls)
			}

			//dir.cacheService.EventTypeAdd(res.Path, dir.serviceTTL)
			oldInvoker = dir.cacheInvoker(url)
		case remoting.EventTypeDel:
<<<<<<< HEAD
=======
			//dir.cacheService.EventTypeDel(res.Path, dir.serviceTTL)
>>>>>>> 00ebddd2
			oldInvoker = dir.uncacheInvoker(url)
			logger.Infof("selector delete service url{%s}", res.Service)
		default:
			return
		}
	}

	newInvokers := dir.toGroupInvokers()
	dir.listenerLock.Lock()
	dir.cacheInvokers = newInvokers
	dir.listenerLock.Unlock()
	// After dir.cacheInvokers is updated,destroy the oldInvoker
	// Ensure that no request will enter the oldInvoker
	if oldInvoker != nil {
		oldInvoker.Destroy()
	}

}

func (dir *registryDirectory) toGroupInvokers() []protocol.Invoker {
	newInvokersList := []protocol.Invoker{}
	groupInvokersMap := make(map[string][]protocol.Invoker)
	groupInvokersList := []protocol.Invoker{}

	dir.cacheInvokersMap.Range(func(key, value interface{}) bool {
		newInvokersList = append(newInvokersList, value.(protocol.Invoker))
		return true
	})

	for _, invoker := range newInvokersList {
		group := invoker.GetUrl().GetParam(constant.GROUP_KEY, "")

		if _, ok := groupInvokersMap[group]; ok {
			groupInvokersMap[group] = append(groupInvokersMap[group], invoker)
		} else {
			groupInvokersMap[group] = []protocol.Invoker{invoker}
		}
	}
	if len(groupInvokersMap) == 1 {
		//len is 1 it means no group setting ,so do not need cluster again
		for _, invokers := range groupInvokersMap {
			groupInvokersList = invokers
		}
	} else {
		for _, invokers := range groupInvokersMap {
			staticDir := directory.NewStaticDirectory(invokers)
			cluster := extension.GetCluster(dir.GetUrl().SubURL.GetParam(constant.CLUSTER_KEY, constant.DEFAULT_CLUSTER))
			staticDir.BuildRouterChain(invokers)
			groupInvokersList = append(groupInvokersList, cluster.Join(staticDir))
		}
	}

	return groupInvokersList
}

// uncacheInvoker return abandoned Invoker,if no Invoker to be abandoned,return nil
func (dir *registryDirectory) uncacheInvoker(url *common.URL) protocol.Invoker {
	logger.Debugf("service will be deleted in cache invokers: invokers key is  %s!", url.Key())
	if cacheInvoker, ok := dir.cacheInvokersMap.Load(url.Key()); ok {
		dir.cacheInvokersMap.Delete(url.Key())
		return cacheInvoker.(protocol.Invoker)
	}
	return nil
}

// cacheInvoker return abandoned Invoker,if no Invoker to be abandoned,return nil
func (dir *registryDirectory) cacheInvoker(url *common.URL) protocol.Invoker {
	dir.overrideUrl(dir.GetDirectoryUrl())
	referenceUrl := dir.GetDirectoryUrl().SubURL

	if url == nil && dir.cacheOriginUrl != nil {
		url = dir.cacheOriginUrl
	} else {
		dir.cacheOriginUrl = url
	}
	if url == nil {
		logger.Error("URL is nil ,pls check if service url is subscribe successfully!")
		return nil
	}
	//check the url's protocol is equal to the protocol which is configured in reference config or referenceUrl is not care about protocol
	if url.Protocol == referenceUrl.Protocol || referenceUrl.Protocol == "" {
		newUrl := common.MergeUrl(url, referenceUrl)
		dir.overrideUrl(newUrl)
		if cacheInvoker, ok := dir.cacheInvokersMap.Load(newUrl.Key()); !ok {
			logger.Debugf("service will be added in cache invokers: invokers url is  %s!", newUrl)
			newInvoker := extension.GetProtocol(protocolwrapper.FILTER).Refer(*newUrl)
			if newInvoker != nil {
				dir.cacheInvokersMap.Store(newUrl.Key(), newInvoker)
			}
		} else {
			logger.Debugf("service will be updated in cache invokers: new invoker url is %s, old invoker url is %s", newUrl, cacheInvoker.(protocol.Invoker).GetUrl())
			newInvoker := extension.GetProtocol(protocolwrapper.FILTER).Refer(*newUrl)
			if newInvoker != nil {
				dir.cacheInvokersMap.Store(newUrl.Key(), newInvoker)
				return cacheInvoker.(protocol.Invoker)
			}
		}
	}
	return nil
}

//select the protocol invokers from the directory
func (dir *registryDirectory) List(invocation protocol.Invocation) []protocol.Invoker {
	invokers := dir.cacheInvokers
	routerChain := dir.RouterChain()

	if routerChain == nil {
		return invokers
	}
	return routerChain.Route(invokers, dir.cacheOriginUrl, invocation)
}

func (dir *registryDirectory) IsAvailable() bool {
	if !dir.BaseDirectory.IsAvailable() {
		return dir.BaseDirectory.IsAvailable()
	}

	for _, ivk := range dir.cacheInvokers {
		if ivk.IsAvailable() {
			return true
		}
	}

	return false
}

func (dir *registryDirectory) Destroy() {
	//TODO:unregister & unsubscribe
	dir.BaseDirectory.Destroy(func() {
		invokers := dir.cacheInvokers
		dir.cacheInvokers = []protocol.Invoker{}
		for _, ivk := range invokers {
			ivk.Destroy()
		}
	})
}

func (dir *registryDirectory) overrideUrl(targetUrl *common.URL) {
	doOverrideUrl(dir.configurators, targetUrl)
	doOverrideUrl(dir.consumerConfigurationListener.Configurators(), targetUrl)
	doOverrideUrl(dir.referenceConfigurationListener.Configurators(), targetUrl)
}

func doOverrideUrl(configurators []config_center.Configurator, targetUrl *common.URL) {
	for _, v := range configurators {
		v.Configure(targetUrl)
	}
}

type referenceConfigurationListener struct {
	registry.BaseConfigurationListener
	directory *registryDirectory
	url       *common.URL
}

func newReferenceConfigurationListener(dir *registryDirectory, url *common.URL) *referenceConfigurationListener {
	listener := &referenceConfigurationListener{directory: dir, url: url}
	listener.InitWith(
		url.EncodedServiceKey()+constant.CONFIGURATORS_SUFFIX,
		listener,
		extension.GetDefaultConfiguratorFunc(),
	)
	return listener
}

func (l *referenceConfigurationListener) Process(event *config_center.ConfigChangeEvent) {
	l.BaseConfigurationListener.Process(event)
	l.directory.refreshInvokers(nil)
}

type consumerConfigurationListener struct {
	registry.BaseConfigurationListener
	listeners []registry.NotifyListener
	directory *registryDirectory
}

func newConsumerConfigurationListener(dir *registryDirectory) *consumerConfigurationListener {
	listener := &consumerConfigurationListener{directory: dir}
	listener.InitWith(
		config.GetConsumerConfig().ApplicationConfig.Name+constant.CONFIGURATORS_SUFFIX,
		listener,
		extension.GetDefaultConfiguratorFunc(),
	)
	return listener
}

func (l *consumerConfigurationListener) addNotifyListener(listener registry.NotifyListener) {
	l.listeners = append(l.listeners, listener)
}

func (l *consumerConfigurationListener) Process(event *config_center.ConfigChangeEvent) {
	l.BaseConfigurationListener.Process(event)
	l.directory.refreshInvokers(nil)
}<|MERGE_RESOLUTION|>--- conflicted
+++ resolved
@@ -144,10 +144,7 @@
 			//dir.cacheService.EventTypeAdd(res.Path, dir.serviceTTL)
 			oldInvoker = dir.cacheInvoker(url)
 		case remoting.EventTypeDel:
-<<<<<<< HEAD
-=======
 			//dir.cacheService.EventTypeDel(res.Path, dir.serviceTTL)
->>>>>>> 00ebddd2
 			oldInvoker = dir.uncacheInvoker(url)
 			logger.Infof("selector delete service url{%s}", res.Service)
 		default:
