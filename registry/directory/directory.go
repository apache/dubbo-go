--- conflicted
+++ resolved
@@ -42,23 +42,11 @@
 	"github.com/apache/dubbo-go/remoting"
 )
 
-<<<<<<< HEAD
-// Options Options is configuration related struct of serviceTTL
-type Options struct {
-	serviceTTL time.Duration
-}
-
-// Option Option will define a function of handling Options
-type Option func(*Options)
-
-type registryDirectory struct {
-=======
 func init() {
 	extension.SetDefaultRegistryDirectory(NewRegistryDirectory)
 }
 
 type RegistryDirectory struct {
->>>>>>> 68024040
 	directory.BaseDirectory
 	cacheInvokers                  []protocol.Invoker
 	listenerLock                   sync.Mutex
@@ -73,20 +61,8 @@
 	forbidden                      atomic.Bool
 }
 
-<<<<<<< HEAD
 // NewRegistryDirectory  NewRegistryDirectory will create a new RegistryDirectory
-func NewRegistryDirectory(url *common.URL, registry registry.Registry, opts ...Option) (*registryDirectory, error) {
-	options := Options{
-		//default 300s
-		serviceTTL: time.Duration(300e9),
-	}
-	for _, opt := range opts {
-		opt(&options)
-	}
-=======
-// NewRegistryDirectory ...
 func NewRegistryDirectory(url *common.URL, registry registry.Registry) (cluster.Directory, error) {
->>>>>>> 68024040
 	if url.SubURL == nil {
 		return nil, perrors.Errorf("url is invalid, suburl can not be nil")
 	}
@@ -103,34 +79,20 @@
 	return dir, nil
 }
 
-<<<<<<< HEAD
 // Subscribe subscribe from registry
-func (dir *registryDirectory) Subscribe(url *common.URL) {
-=======
-//subscribe from registry
 func (dir *RegistryDirectory) subscribe(url *common.URL) {
->>>>>>> 68024040
 	dir.consumerConfigurationListener.addNotifyListener(dir)
 	dir.referenceConfigurationListener = newReferenceConfigurationListener(dir, url)
 	dir.registry.Subscribe(url, dir)
 }
 
-<<<<<<< HEAD
-// Subscribe monitor changes from registry,and update the cacheServices
-func (dir *registryDirectory) Notify(event *registry.ServiceEvent) {
-	go dir.update(event)
-}
-
-// update subscribe service from registry, and update the cacheServices
-func (dir *registryDirectory) update(res *registry.ServiceEvent) {
-=======
+// Notify monitors changes from registry,and update the cacheServices
 func (dir *RegistryDirectory) Notify(event *registry.ServiceEvent) {
 	go dir.update(event)
 }
 
 // update the cacheServices and subscribe service from registry
 func (dir *RegistryDirectory) update(res *registry.ServiceEvent) {
->>>>>>> 68024040
 	if res == nil {
 		return
 	}
@@ -272,13 +234,8 @@
 	return nil
 }
 
-<<<<<<< HEAD
-// List select the protocol invokers from the directory
-func (dir *registryDirectory) List(invocation protocol.Invocation) []protocol.Invoker {
-=======
 // List selected protocol invokers from the directory
 func (dir *RegistryDirectory) List(invocation protocol.Invocation) []protocol.Invoker {
->>>>>>> 68024040
 	invokers := dir.cacheInvokers
 	routerChain := dir.RouterChain()
 
@@ -288,12 +245,8 @@
 	return routerChain.Route(invokers, dir.cacheOriginUrl, invocation)
 }
 
-<<<<<<< HEAD
 // IsAvailable  whether the directory is available
-func (dir *registryDirectory) IsAvailable() bool {
-=======
 func (dir *RegistryDirectory) IsAvailable() bool {
->>>>>>> 68024040
 	if !dir.BaseDirectory.IsAvailable() {
 		return dir.BaseDirectory.IsAvailable()
 	}
@@ -307,12 +260,8 @@
 	return false
 }
 
-<<<<<<< HEAD
 // Destroy destroy method
-func (dir *registryDirectory) Destroy() {
-=======
 func (dir *RegistryDirectory) Destroy() {
->>>>>>> 68024040
 	//TODO:unregister & unsubscribe
 	dir.BaseDirectory.Destroy(func() {
 		invokers := dir.cacheInvokers
