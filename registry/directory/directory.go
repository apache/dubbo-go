--- conflicted
+++ resolved
@@ -279,14 +279,6 @@
 }
 
 func (dir *RegistryDirectory) toGroupInvokers() []protocol.Invoker {
-<<<<<<< HEAD
-	var (
-		newInvokersList []protocol.Invoker
-	)
-=======
-	var err error
-
->>>>>>> 58eef8b5
 	groupInvokersMap := make(map[string][]protocol.Invoker)
 
 	dir.cacheInvokersMap.Range(func(key, value interface{}) bool {
