--- conflicted
+++ resolved
@@ -113,15 +113,10 @@
 
 	for key, routerFactory := range routerFactories {
 		r, err := routerFactory().NewPriorityRouter()
-<<<<<<< HEAD
-		if r == nil || err != nil {
-			logger.Warnf("router chain build router fail! routerFactories key:%s  reason is :%v", key, err)
-=======
 		if err != nil {
 			logger.Errorf("Build router chain failed with routerFactories key:%s and error:%v", key, err)
 			continue
 		} else if r == nil {
->>>>>>> 7f1521c3
 			continue
 		}
 		routers = append(routers, r)
