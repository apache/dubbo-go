/*
 * Licensed to the Apache Software Foundation (ASF) under one or more
 * contributor license agreements.  See the NOTICE file distributed with
 * this work for additional information regarding copyright ownership.
 * The ASF licenses this file to You under the Apache License, Version 2.0
 * (the "License"); you may not use this file except in compliance with
 * the License.  You may obtain a copy of the License at
 *
 *     http://www.apache.org/licenses/LICENSE-2.0
 *
 * Unless required by applicable law or agreed to in writing, software
 * distributed under the License is distributed on an "AS IS" BASIS,
 * WITHOUT WARRANTIES OR CONDITIONS OF ANY KIND, either express or implied.
 * See the License for the specific language governing permissions and
 * limitations under the License.
 */

package tag

import (
	"net"
	"strconv"
)

import (
	gxnet "github.com/dubbogo/gost/net"
	"github.com/jinzhu/copier"
	perrors "github.com/pkg/errors"
)

import (
	"github.com/apache/dubbo-go/common"
	"github.com/apache/dubbo-go/common/config"
	"github.com/apache/dubbo-go/common/constant"
	"github.com/apache/dubbo-go/common/logger"
	"github.com/apache/dubbo-go/config_center"
	"github.com/apache/dubbo-go/protocol"
	"github.com/apache/dubbo-go/remoting"
)

// tagRouter defines url, enable and the priority
type tagRouter struct {
	url           *common.URL
	tagRouterRule *RouterRule
	enabled       bool
	priority      int64
	application   string
}

// NewTagRouter returns a tagRouter instance if url is not nil
func NewTagRouter(url *common.URL) (*tagRouter, error) {
	if url == nil {
		return nil, perrors.Errorf("Illegal route URL!")
	}
	return &tagRouter{
		url:      url,
		enabled:  url.GetParamBool(constant.RouterEnabled, true),
		priority: url.GetParamInt(constant.RouterPriority, 0),
	}, nil
}

// nolint
func (c *tagRouter) isEnabled() bool {
	return c.enabled
}

// Route gets a list of invoker
func (c *tagRouter) Route(invokers []protocol.Invoker, url *common.URL, invocation protocol.Invocation) []protocol.Invoker {
	var (
		result    []protocol.Invoker
		addresses []string
	)

	if !c.isEnabled() || len(invokers) == 0 {
		return invokers
	}

	// Use static tags if dynamic tags are not set or invalid
	if c.tagRouterRule == nil || !c.tagRouterRule.Valid || !c.tagRouterRule.Enabled {
		return filterUsingStaticTag(invokers, url, invocation)
	}

	// since the rule can be changed by config center, we should copy one to use.
	tagRouterRuleCopy := new(RouterRule)
	_ = copier.Copy(tagRouterRuleCopy, c.tagRouterRule)
	tag, ok := invocation.Attachments()[constant.Tagkey]
	if !ok {
		tag = url.GetParam(constant.Tagkey, "")
	}

	// if we are requesting for a Provider with a specific tag
<<<<<<< HEAD
	if t, ok := tag.(string); ok && len(t) > 0 {
		return filterInvokersWithTag(invokers, url, invocation, tagRouterRuleCopy, t)
=======
	if len(tag) > 0 {
		return filterInvokersWithTag(invokers, url, invocation, *tagRouterRuleCopy, tag)
>>>>>>> d0bfafb4
	}

	// return all addresses in dynamic tag group.
	addresses = tagRouterRuleCopy.getAddresses()
	if len(addresses) > 0 {
		filterAddressNotMatches := func(invoker protocol.Invoker) bool {
			url := invoker.GetUrl()
			return len(addresses) == 0 || !checkAddressMatch(addresses, url.Ip, url.Port)
		}
		result = filterInvoker(invokers, filterAddressNotMatches)
		// 1. all addresses are in dynamic tag group, return empty list.
		if len(result) == 0 {
			return result
		}
	}
	// 2. if there are some addresses that are not in any dynamic tag group, continue to filter using the
	// static tag group.
	filter := func(invoker protocol.Invoker) bool {
		localTag := invoker.GetUrl().GetParam(constant.Tagkey, "")
		return len(localTag) == 0 || !(tagRouterRuleCopy.hasTag(localTag))
	}
	return filterInvoker(result, filter)
}

func (c *tagRouter) Process(event *config_center.ConfigChangeEvent) {
	logger.Infof("Notification of tag rule, change type is:[%s] , raw rule is:[%v]", event.ConfigType, event.Value)
	if remoting.EventTypeDel == event.ConfigType {
		c.tagRouterRule = nil
		return
	}
	content, ok := event.Value.(string)
	if !ok {
		logger.Errorf("Convert event content fail,raw content:[%s] ", event.Value)
		return
	}

	routerRule, err := getRule(content)
	if err != nil {
		logger.Errorf("Parse dynamic tag router rule fail,error:[%s] ", err)
		return
	}
	c.tagRouterRule = routerRule
	return
}

func (c *tagRouter) Notify(invokers []protocol.Invoker) {
	if len(invokers) == 0 {
		return
	}
	invoker := invokers[0]
	url := invoker.GetUrl()
	providerApplication := url.GetParam(constant.RemoteApplicationKey, "")
	if len(providerApplication) == 0 {
		logger.Error("TagRouter must getConfig from or subscribe to a specific application, but the application " +
			"in this TagRouter is not specified.")
		return
	}
	dynamicConfiguration := config.GetEnvInstance().GetDynamicConfiguration()
	if dynamicConfiguration == nil {
		logger.Error("Get dynamicConfiguration fail, dynamicConfiguration is nil, init config center plugin please")
		return
	}

	if providerApplication != c.application {
		dynamicConfiguration.RemoveListener(c.application+constant.TagRouterRuleSuffix, c)
	}

	routerKey := providerApplication + constant.TagRouterRuleSuffix
	dynamicConfiguration.AddListener(routerKey, c)
	//get rule
	rule, err := dynamicConfiguration.GetRule(routerKey, config_center.WithGroup(config_center.DEFAULT_GROUP))
	if len(rule) == 0 || err != nil {
		logger.Errorf("Get rule fail, config rule{%s},  error{%v}", rule, err)
		return
	}
	if len(rule) > 0 {
		c.Process(&config_center.ConfigChangeEvent{
			Key:        routerKey,
			Value:      rule,
			ConfigType: remoting.EventTypeUpdate})
	}
}

// URL gets the url of tagRouter
func (c *tagRouter) URL() common.URL {
	return *c.url
}

// Priority gets the priority of tagRouter
func (c *tagRouter) Priority() int64 {
	return c.priority
}

// filterUsingStaticTag gets a list of invoker using static tag
func filterUsingStaticTag(invokers []protocol.Invoker, url *common.URL, invocation protocol.Invocation) []protocol.Invoker {
	if tagObject := invocation.Attachment(constant.Tagkey); tagObject != nil {
		if tag, ok := tagObject.(string); ok {
			result := make([]protocol.Invoker, 0, 8)
			for _, v := range invokers {
				if v.GetUrl().GetParam(constant.Tagkey, "") == tag {
					result = append(result, v)
				}
			}
			if len(result) == 0 && !isForceUseTag(url, invocation) {
				return invokers
			}
			return result
		}
	}
	return invokers
}

// filterInvokersWithTag gets a list of invoker using dynamic route with tag
func filterInvokersWithTag(invokers []protocol.Invoker, url *common.URL, invocation protocol.Invocation, tagRouterRule RouterRule, tag string) []protocol.Invoker {
	var (
		result    []protocol.Invoker
		addresses []string
	)
	addresses, _ = tagRouterRule.getTagNameToAddresses()[tag]
	// filter by dynamic tag group first
	if len(addresses) > 0 {
		filterAddressMatches := func(invoker protocol.Invoker) bool {
			url := invoker.GetUrl()
			return len(addresses) > 0 && checkAddressMatch(addresses, url.Ip, url.Port)
		}
		result = filterInvoker(invokers, filterAddressMatches)
		if len(result) > 0 || tagRouterRule.Force {
			return result
		}
	}
	// dynamic tag group doesn't have any item about the requested app OR it's null after filtered by
	// dynamic tag group but force=false. check static tag
	filter := func(invoker protocol.Invoker) bool {
		return invoker.GetUrl().GetParam(constant.Tagkey, "") == tag
	}
	result = filterInvoker(invokers, filter)
	// If there's no tagged providers that can match the current tagged request. force.tag is set by default
	// to false, which means it will invoke any providers without a tag unless it's explicitly disallowed.
	if len(result) > 0 || isForceUseTag(url, invocation) {
		return result
	}
	// FAILOVER: return all Providers without any tags.
	filterAddressNotMatches := func(invoker protocol.Invoker) bool {
		url := invoker.GetUrl()
		return len(addresses) == 0 || !checkAddressMatch(tagRouterRule.getAddresses(), url.Ip, url.Port)
	}
	filterTagIsEmpty := func(invoker protocol.Invoker) bool {
		return invoker.GetUrl().GetParam(constant.Tagkey, "") == ""
	}
	return filterInvoker(invokers, filterAddressNotMatches, filterTagIsEmpty)
}

// isForceUseTag returns whether force use tag
func isForceUseTag(url *common.URL, invocation protocol.Invocation) bool {
	if b, e := strconv.ParseBool(invocation.AttachmentsByKey(constant.ForceUseTag, url.GetParam(constant.ForceUseTag, "false"))); e == nil {
		return b
	}
	return false
}

type filter func(protocol.Invoker) bool

func filterInvoker(invokers []protocol.Invoker, filters ...filter) []protocol.Invoker {
	var res []protocol.Invoker
OUTER:
	for _, invoker := range invokers {
		for _, filter := range filters {
			if !filter(invoker) {
				continue OUTER
			}
		}
		res = append(res, invoker)
	}
	return res
}

func checkAddressMatch(addresses []string, host, port string) bool {
	addr := net.JoinHostPort(constant.ANYHOST_VALUE, port)
	for _, address := range addresses {
		if gxnet.MatchIP(address, host, port) {
			return true
		}
		if address == addr {
			return true
		}
	}
	return false
}<|MERGE_RESOLUTION|>--- conflicted
+++ resolved
@@ -89,13 +89,8 @@
 	}
 
 	// if we are requesting for a Provider with a specific tag
-<<<<<<< HEAD
 	if t, ok := tag.(string); ok && len(t) > 0 {
-		return filterInvokersWithTag(invokers, url, invocation, tagRouterRuleCopy, t)
-=======
-	if len(tag) > 0 {
-		return filterInvokersWithTag(invokers, url, invocation, *tagRouterRuleCopy, tag)
->>>>>>> d0bfafb4
+		return filterInvokersWithTag(invokers, url, invocation, *tagRouterRuleCopy, t)
 	}
 
 	// return all addresses in dynamic tag group.
