--- conflicted
+++ resolved
@@ -38,10 +38,6 @@
 }
 
 // NewPriorityRouter construct a new NewLocalDiscRouter via url
-<<<<<<< HEAD
-func (f *LocalPriorityRouteFactory) NewPriorityRouter(url *common.URL, ch chan struct{}) (router.PriorityRouter, error) {
-=======
 func (f *LocalPriorityRouteFactory) NewPriorityRouter(url *common.URL, notify chan struct{}) (router.PriorityRouter, error) {
->>>>>>> f1f81ebd
 	return NewLocalPriorityRouter(url)
 }