/*
 * Licensed to the Apache Software Foundation (ASF) under one or more
 * contributor license agreements.  See the NOTICE file distributed with
 * this work for additional information regarding copyright ownership.
 * The ASF licenses this file to You under the Apache License, Version 2.0
 * (the "License"); you may not use this file except in compliance with
 * the License.  You may obtain a copy of the License at
 *
 *     http://www.apache.org/licenses/LICENSE-2.0
 *
 * Unless required by applicable law or agreed to in writing, software
 * distributed under the License is distributed on an "AS IS" BASIS,
 * WITHOUT WARRANTIES OR CONDITIONS OF ANY KIND, either express or implied.
 * See the License for the specific language governing permissions and
 * limitations under the License.
 */

package cluster_impl

import (
	"context"
	"fmt"
	"net/url"
	"testing"
)
import (
	perrors "github.com/pkg/errors"
	"github.com/stretchr/testify/assert"
)

import (
	"github.com/apache/dubbo-go/cluster/directory"
	"github.com/apache/dubbo-go/cluster/loadbalance"
	"github.com/apache/dubbo-go/common"
	"github.com/apache/dubbo-go/common/constant"
	"github.com/apache/dubbo-go/common/extension"
	"github.com/apache/dubbo-go/common/logger"
	"github.com/apache/dubbo-go/protocol"
	"github.com/apache/dubbo-go/protocol/invocation"
)

/////////////////////////////
// mock invoker
/////////////////////////////

type MockInvoker struct {
	url       common.URL
	available bool
	destroyed bool

	successCount int
}

func NewMockInvoker(url common.URL, successCount int) *MockInvoker {
	return &MockInvoker{
		url:          url,
		available:    true,
		destroyed:    false,
		successCount: successCount,
	}
}

func (bi *MockInvoker) GetUrl() common.URL {
	return bi.url
}

func (bi *MockInvoker) IsAvailable() bool {
	return bi.available
}

func (bi *MockInvoker) IsDestroyed() bool {
	return bi.destroyed
}

type rest struct {
	tried   int
	success bool
}

func (bi *MockInvoker) Invoke(invocation protocol.Invocation) protocol.Result {
	count++
	var success bool
	var err error = nil
	if count >= bi.successCount {
		success = true
	} else {
		err = perrors.New("error")
	}
	result := &protocol.RPCResult{Err: err, Rest: rest{tried: count, success: success}}

	return result
}

func (bi *MockInvoker) Destroy() {
	logger.Infof("Destroy invoker: %v", bi.GetUrl().String())
	bi.destroyed = true
	bi.available = false
}

var count int

func normalInvoke(t *testing.T, successCount int, urlParam url.Values, invocations ...*invocation.RPCInvocation) protocol.Result {
	extension.SetLoadbalance("random", loadbalance.NewRandomLoadBalance)
	failoverCluster := NewFailoverCluster()

	invokers := []protocol.Invoker{}
	for i := 0; i < 10; i++ {
		url, _ := common.NewURL(context.TODO(), fmt.Sprintf("dubbo://192.168.1.%v:20000/com.ikurento.user.UserProvider", i), common.WithParams(urlParam))
		invokers = append(invokers, NewMockInvoker(url, successCount))
	}

	staticDir := directory.NewStaticDirectory(invokers)
	clusterInvoker := failoverCluster.Join(staticDir)
	if len(invocations) > 0 {
		return clusterInvoker.Invoke(invocations[0])
	}
	return clusterInvoker.Invoke(&invocation.RPCInvocation{})
}
func Test_FailoverInvokeSuccess(t *testing.T) {
	urlParams := url.Values{}
	result := normalInvoke(t, 3, urlParams)
	assert.NoError(t, result.Error())
	count = 0
}

func Test_FailoverInvokeFail(t *testing.T) {
	urlParams := url.Values{}
	result := normalInvoke(t, 4, urlParams)
	assert.Errorf(t, result.Error(), "error")
	count = 0
}

func Test_FailoverInvoke1(t *testing.T) {
	urlParams := url.Values{}
	urlParams.Set(constant.RETRIES_KEY, "3")
	result := normalInvoke(t, 4, urlParams)
	assert.NoError(t, result.Error())
	count = 0
}

func Test_FailoverInvoke2(t *testing.T) {
	urlParams := url.Values{}
	urlParams.Set(constant.RETRIES_KEY, "2")
	urlParams.Set("methods.test."+constant.RETRIES_KEY, "3")

	ivc := invocation.NewRPCInvocationWithOptions(invocation.WithMethodName("test"))
<<<<<<< HEAD
	result := normalInvoke(t, 3, urlParams, ivc)
=======
	result := normalInvoke(t, 4, urlParams, ivc)
>>>>>>> bc4e7a78
	assert.NoError(t, result.Error())
	count = 0
}

func Test_FailoverDestroy(t *testing.T) {
	extension.SetLoadbalance("random", loadbalance.NewRandomLoadBalance)
	failoverCluster := NewFailoverCluster()

	invokers := []protocol.Invoker{}
	for i := 0; i < 10; i++ {
		url, _ := common.NewURL(context.TODO(), fmt.Sprintf("dubbo://192.168.1.%v:20000/com.ikurento.user.UserProvider", i))
		invokers = append(invokers, NewMockInvoker(url, 1))
	}

	staticDir := directory.NewStaticDirectory(invokers)
	clusterInvoker := failoverCluster.Join(staticDir)
	assert.Equal(t, true, clusterInvoker.IsAvailable())
	result := clusterInvoker.Invoke(&invocation.RPCInvocation{})
	assert.NoError(t, result.Error())
	count = 0
	clusterInvoker.Destroy()
	assert.Equal(t, false, clusterInvoker.IsAvailable())

}<|MERGE_RESOLUTION|>--- conflicted
+++ resolved
@@ -144,11 +144,7 @@
 	urlParams.Set("methods.test."+constant.RETRIES_KEY, "3")
 
 	ivc := invocation.NewRPCInvocationWithOptions(invocation.WithMethodName("test"))
-<<<<<<< HEAD
-	result := normalInvoke(t, 3, urlParams, ivc)
-=======
 	result := normalInvoke(t, 4, urlParams, ivc)
->>>>>>> bc4e7a78
 	assert.NoError(t, result.Error())
 	count = 0
 }
