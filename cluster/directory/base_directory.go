--- conflicted
+++ resolved
@@ -43,22 +43,13 @@
 }
 
 // NewBaseDirectory Create BaseDirectory with URL
-<<<<<<< HEAD
 func NewBaseDirectory(url *common.URL) BaseDirectory {
 	return BaseDirectory{
 		url:       url,
 		destroyed: atomic.NewBool(false),
-=======
-func NewBaseDirectory(url *common.URL) (dir BaseDirectory) {
-	dir = BaseDirectory{
-		url:         url,
-		destroyed:   atomic.NewBool(false),
-		routerChain: &chain.RouterChain{},
->>>>>>> a3569bf0
 	}
 	// start to listen notify
-	go dir.routerChain.Loop()
-	return
+
 }
 
 // RouterChain Return router chain in directory
