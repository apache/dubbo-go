--- conflicted
+++ resolved
@@ -177,47 +177,29 @@
 
 如果想访问官方钉钉群，请在钉钉中搜索社区群号 31363295 或者 扫描如下[二维码](https://mmbiz.qpic.cn/mmbiz_jpg/yvBJb5IiafvnHVBdtia30dxA2hKotr9DEckWsZ7aOJcDWDaSVMGwLmYv8GRgIQtqb4C2svicp8nVkMmGy7yKC5tyA/640?wx_fmt=jpeg&tp=webp&wxfrom=5&wx_lazy=1&wx_co=1)。
 
-<<<<<<< HEAD
+<a href="http://alexstocks.github.io/html/dubbogo.html">
+<img src="./doc/pic/misc/dubbogo-dingding.png"  height="80" width="80"></a>
+
+如果想加入到社区微信群，可以先添加社区负责人 于雨 的微信 AlexanderStocks 。添加微信之前，请先给 dubbo-go 点 star 作为对项目的支持，添加好友时请报上 github ID 以进行验证。
+
+作为一个维护已经帮助构建了经受多家大型微服务系统的社区，我们足以为现有的成绩感到自豪。社区欢迎能提出建设性意见者，只知索取者和喷子请绕行。
+
+## 性能测试 ##
+
+性能测试项目是 [dubbo-go-benchmark](https://github.com/dubbogo/dubbo-go-benchmark)。
+
+关于 dubbo-go 性能测试报告，请阅读 [dubbo benchmarking report](https://github.com/apache/dubbo-go/wiki/Benchmark-test-of-dubbo) & [jsonrpc benchmarking report](https://github.com/apache/dubbo-go/wiki/Benchmark-test-of-jsonrpc)。
+
+## [User List](https://github.com/apache/dubbo-go/issues/2)
+
+若你正在使用 [apache/dubbo-go](github.com/apache/dubbo-go) 且认为其有用或者想对其做改进，请添列贵司信息于 [用户列表](https://github.com/apache/dubbo-go/issues/2)，以便我们知晓。
+
 <div>
 <table>
   <tbody>
   <tr></tr>
     <tr>
       <td align="center"  valign="middle">
-        <a href="http://alexstocks.github.io/html/dubbogo.html" target="_blank">
-          <img width="80px" height="85px" src="./doc/pic/misc/dubbogo-dingding.png">
-        </a>
-      </td>
-    </tr>
-    <tr></tr>
-  </tbody>
-</table>
-</div>
-=======
-<a href="http://alexstocks.github.io/html/dubbogo.html">
-<img src="./doc/pic/misc/dubbogo-dingding.png"  height="80" width="80"></a>
->>>>>>> 9a666eb3
-
-如果想加入到社区微信群，可以先添加社区负责人 于雨 的微信 AlexanderStocks 。添加微信之前，请先给 dubbo-go 点 star 作为对项目的支持，添加好友时请报上 github ID 以进行验证。
-
-作为一个维护已经帮助构建了经受多家大型微服务系统的社区，我们足以为现有的成绩感到自豪。社区欢迎能提出建设性意见者，只知索取者和喷子请绕行。
-
-## 性能测试 ##
-
-性能测试项目是 [dubbo-go-benchmark](https://github.com/dubbogo/dubbo-go-benchmark)。
-
-关于 dubbo-go 性能测试报告，请阅读 [dubbo benchmarking report](https://github.com/apache/dubbo-go/wiki/Benchmark-test-of-dubbo) & [jsonrpc benchmarking report](https://github.com/apache/dubbo-go/wiki/Benchmark-test-of-jsonrpc)。
-
-## [User List](https://github.com/apache/dubbo-go/issues/2)
-
-若你正在使用 [apache/dubbo-go](github.com/apache/dubbo-go) 且认为其有用或者想对其做改进，请添列贵司信息于 [用户列表](https://github.com/apache/dubbo-go/issues/2)，以便我们知晓。
-
-<div>
-<table>
-  <tbody>
-  <tr></tr>
-    <tr>
-      <td align="center"  valign="middle">
         <a href="" target="_blank">
           <img width="222px"  src="https://pic.c-ctrip.com/common/c_logo2013.png">
         </a>
