--- conflicted
+++ resolved
@@ -19,20 +19,16 @@
 
 import (
 	"context"
-	"dubbo.apache.org/dubbo-go/v3/config"
 	"fmt"
 	"time"
 )
 
 import (
 	hessian "github.com/apache/dubbo-go-hessian2"
-<<<<<<< HEAD
-=======
 )
 
 import (
 	"dubbo.apache.org/dubbo-go/v3/config"
->>>>>>> 3ac2f1cb
 )
 
 func init() {
