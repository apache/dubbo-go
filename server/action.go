--- conflicted
+++ resolved
@@ -176,17 +176,10 @@
 		// todo(DMwangnimg): finish replacing procedure
 
 		// registry the service reflect
-<<<<<<< HEAD
-		methods, err := common.ServiceMap.Register(svcConf.Interface, proto.Name, svcConf.Group, svcConf.Version, svcOpts.rpcService)
+		methods, err := common.ServiceMap.Register(svcConf.Interface, protocolConf.Name, svcConf.Group, svcConf.Version, svcOpts.rpcService)
 		if err != nil {
 			formatErr := perrors.Errorf("The service %v needExport the protocol %v error! Error message is %v.",
-				svcConf.Interface, proto.Name, err.Error())
-=======
-		methods, err := common.ServiceMap.Register(svc.Interface, protocolConf.Name, svc.Group, svc.Version, svcOpts.rpcService)
-		if err != nil {
-			formatErr := perrors.Errorf("The service %v needExport the protocol %v error! Error message is %v.",
-				svc.Interface, protocolConf.Name, err.Error())
->>>>>>> 2bb56d28
+				svcConf.Interface, protocolConf.Name, err.Error())
 			logger.Errorf(formatErr.Error())
 			return formatErr
 		}
@@ -204,31 +197,19 @@
 		}
 
 		ivkURL := common.NewURLWithOptions(
-<<<<<<< HEAD
 			common.WithPath(svcConf.Interface),
-			common.WithProtocol(proto.Name),
-			common.WithIp(proto.Ip),
-=======
-			common.WithPath(svc.Interface),
 			common.WithProtocol(protocolConf.Name),
 			common.WithIp(protocolConf.Ip),
->>>>>>> 2bb56d28
 			common.WithPort(port),
 			common.WithParams(urlMap),
 			common.WithParamsValue(constant.BeanNameKey, svcOpts.Id),
 			common.WithParamsValue(constant.ApplicationTagKey, svcOpts.Application.Tag),
 			//common.WithParamsValue(constant.SslEnabledKey, strconv.FormatBool(config.GetSslEnabled())),
 			common.WithMethods(strings.Split(methods, ",")),
-<<<<<<< HEAD
-			// todo(DMwangnima): remove this
-			common.WithAttribute(constant.ServiceInfoKey, info),
 			// TLSConifg
 			common.WithAttribute(constant.TLSConfigKey, svcOpts.srvOpts.TLS),
+			common.WithAttribute(constant.RpcServiceKey, svcOpts.rpcService),
 			common.WithToken(svcConf.Token),
-=======
-			common.WithAttribute(constant.RpcServiceKey, svcOpts.rpcService),
-			common.WithToken(svc.Token),
->>>>>>> 2bb56d28
 			common.WithParamsValue(constant.MetadataTypeKey, svcOpts.metadataType),
 			// fix https://github.com/apache/dubbo-go/issues/2176
 			common.WithParamsValue(constant.MaxServerSendMsgSize, protocolConf.MaxServerSendMsgSize),
@@ -236,17 +217,12 @@
 			common.WithParamsValue(constant.IDLMode, isIDL),
 		)
 
-<<<<<<< HEAD
+		if info != nil {
+			ivkURL.SetAttribute(constant.ServiceInfoKey, info)
+		}
+
 		if len(svcConf.Tag) > 0 {
 			ivkURL.AddParam(constant.Tagkey, svcConf.Tag)
-=======
-		if info != nil {
-			ivkURL.SetAttribute(constant.ServiceInfoKey, info)
-		}
-
-		if len(svc.Tag) > 0 {
-			ivkURL.AddParam(constant.Tagkey, svc.Tag)
->>>>>>> 2bb56d28
 		}
 
 		// post process the URL to be exported
@@ -295,11 +271,8 @@
 		url.SetAttribute(constant.ServiceInfoKey, info)
 	}
 
-<<<<<<< HEAD
-=======
 	url.SetAttribute(constant.RpcServiceKey, svcOpts.rpcService)
 
->>>>>>> 2bb56d28
 	return proxyFactory.GetInvoker(url)
 }
 
