--- conflicted
+++ resolved
@@ -42,10 +42,7 @@
 }
 
 func DefaultRegistryConfig() *RegistryConfig {
-<<<<<<< HEAD
 	return &RegistryConfig{UseAsMetaReport: true, UseAsConfigCenter: true, Timeout: "5s", TTL: "15m"}
-=======
-	return &RegistryConfig{}
 }
 
 // Clone a new RegistryConfig
@@ -77,5 +74,4 @@
 		UseAsMetaReport:   c.UseAsMetaReport,
 		UseAsConfigCenter: c.UseAsConfigCenter,
 	}
->>>>>>> 5561d667
 }