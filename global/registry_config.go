--- conflicted
+++ resolved
@@ -42,11 +42,7 @@
 }
 
 func DefaultRegistryConfig() *RegistryConfig {
-<<<<<<< HEAD
-	return &RegistryConfig{}
-=======
 	return &RegistryConfig{UseAsMetaReport: true, UseAsConfigCenter: true, Timeout: "5s", TTL: "15m"}
->>>>>>> 77bc7417
 }
 
 // Clone a new RegistryConfig
