/*
 * Licensed to the Apache Software Foundation (ASF) under one or more
 * contributor license agreements.  See the NOTICE file distributed with
 * this work for additional information regarding copyright ownership.
 * The ASF licenses this file to You under the Apache License, Version 2.0
 * (the "License"); you may not use this file except in compliance with
 * the License.  You may obtain a copy of the License at
 *
 *     http://www.apache.org/licenses/LICENSE-2.0
 *
 * Unless required by applicable law or agreed to in writing, software
 * distributed under the License is distributed on an "AS IS" BASIS,
 * WITHOUT WARRANTIES OR CONDITIONS OF ANY KIND, either express or implied.
 * See the License for the specific language governing permissions and
 * limitations under the License.
 */

package global

// MetadataReportConfig is app level configuration
type MetadataReportConfig struct {
	Protocol  string            `required:"true"  yaml:"protocol"  json:"protocol,omitempty"`
	Address   string            `required:"true" yaml:"address" json:"address"`
	Username  string            `yaml:"username" json:"username,omitempty"`
	Password  string            `yaml:"password" json:"password,omitempty"`
	Timeout   string            `yaml:"timeout" json:"timeout,omitempty"`
	Group     string            `yaml:"group" json:"group,omitempty"`
	Namespace string            `yaml:"namespace" json:"namespace,omitempty"`
	Params    map[string]string `yaml:"params"  json:"parameters,omitempty"`
}

func DefaultMetadataReportConfig() *MetadataReportConfig {
	// return a new config without setting any field means there is not any default value for initialization
	return &MetadataReportConfig{Params: map[string]string{}}
}

// Clone a new MetadataReportConfig
func (c *MetadataReportConfig) Clone() *MetadataReportConfig {
	if c == nil {
		return nil
	}

	newParams := make(map[string]string, len(c.Params))
	for k, v := range c.Params {
		newParams[k] = v
	}

	return &MetadataReportConfig{
<<<<<<< HEAD
		Protocol:     c.Protocol,
		Address:      c.Address,
		Username:     c.Username,
		Password:     c.Password,
		Timeout:      c.Timeout,
		Group:        c.Group,
		Namespace:    c.Namespace,
		Params:       newParams,
		metadataType: c.metadataType,
=======
		Protocol:  c.Protocol,
		Address:   c.Address,
		Username:  c.Username,
		Password:  c.Password,
		Timeout:   c.Timeout,
		Group:     c.Group,
		Namespace: c.Namespace,
		Params:    newParams,
>>>>>>> 77bc7417
	}
}<|MERGE_RESOLUTION|>--- conflicted
+++ resolved
@@ -46,17 +46,6 @@
 	}
 
 	return &MetadataReportConfig{
-<<<<<<< HEAD
-		Protocol:     c.Protocol,
-		Address:      c.Address,
-		Username:     c.Username,
-		Password:     c.Password,
-		Timeout:      c.Timeout,
-		Group:        c.Group,
-		Namespace:    c.Namespace,
-		Params:       newParams,
-		metadataType: c.metadataType,
-=======
 		Protocol:  c.Protocol,
 		Address:   c.Address,
 		Username:  c.Username,
@@ -65,6 +54,5 @@
 		Group:     c.Group,
 		Namespace: c.Namespace,
 		Params:    newParams,
->>>>>>> 77bc7417
 	}
 }