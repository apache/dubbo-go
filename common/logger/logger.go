--- conflicted
+++ resolved
@@ -163,14 +163,7 @@
 // SetLoggerLevel use for set logger level
 func (dl *DubboLogger) SetLoggerLevel(level string) {
 	l := new(zapcore.Level)
-<<<<<<< HEAD
-	if err := l.Set(level);err != nil{
-		
-	}
-	dl.dynamicLevel.SetLevel(*l)
-=======
 	if err := l.Set(level); err == nil {
 		dl.dynamicLevel.SetLevel(*l)
 	}
->>>>>>> e7b35cbb
 }