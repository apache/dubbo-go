/*
 * Licensed to the Apache Software Foundation (ASF) under one or more
 * contributor license agreements.  See the NOTICE file distributed with
 * this work for additional information regarding copyright ownership.
 * The ASF licenses this file to You under the Apache License, Version 2.0
 * (the "License"); you may not use this file except in compliance with
 * the License.  You may obtain a copy of the License at
 *
 *     http://www.apache.org/licenses/LICENSE-2.0
 *
 * Unless required by applicable law or agreed to in writing, software
 * distributed under the License is distributed on an "AS IS" BASIS,
 * WITHOUT WARRANTIES OR CONDITIONS OF ANY KIND, either express or implied.
 * See the License for the specific language governing permissions and
 * limitations under the License.
 */

package common

import (
	"bytes"
	"encoding/base64"
	"fmt"
	"math"
	"net"
	"net/url"
	"strconv"
	"strings"
	"sync"
	"time"
)

import (
	cm "github.com/Workiva/go-datastructures/common"
	gxset "github.com/dubbogo/gost/container/set"
	"github.com/jinzhu/copier"
	perrors "github.com/pkg/errors"
	"github.com/satori/go.uuid"
)

import (
	"dubbo.apache.org/dubbo-go/v3/common/constant"
)

// dubbo role type constant
const (
	// CONSUMER is consumer role
	CONSUMER = iota
	// CONFIGURATOR is configurator role
	CONFIGURATOR
	// ROUTER is router role
	ROUTER
	// PROVIDER is provider role
	PROVIDER
	PROTOCOL = "protocol"
)

var (
	// DubboNodes Dubbo service node
	DubboNodes = [...]string{"consumers", "configurators", "routers", "providers"}
	// DubboRole Dubbo service role
	DubboRole = [...]string{"consumer", "", "routers", "provider"}
	// CompareURLEqualFunc compare two URL is equal
	compareURLEqualFunc CompareURLEqualFunc
)

func init() {
	compareURLEqualFunc = defaultCompareURLEqual
}

// nolint
type RoleType int

func (t RoleType) String() string {
	return DubboNodes[t]
}

// Role returns role by @RoleType
func (t RoleType) Role() string {
	return DubboRole[t]
}

type baseURL struct {
	Protocol string
	Location string // ip+port
	Ip       string
	Port     string

	PrimitiveURL string
}

// noCopy may be embedded into structs which must not be copied
// after the first use.
//
// See https://golang.org/issues/8005#issuecomment-190753527
// for details.
type noCopy struct{}

// Lock is a no-op used by -copylocks checker from `go vet`.
func (*noCopy) Lock()   {}
func (*noCopy) Unlock() {}

// URL thread-safe. but this URL should not be copied.
// we fail to define this struct to be immutable object.
// but, those method which will update the URL, including SetParam, SetParams
// are only allowed to be invoked in creating URL instance
// Please keep in mind that this struct is immutable after it has been created and initialized.
type URL struct {
	noCopy noCopy

	baseURL
	// url.Values is not safe map, add to avoid concurrent map read and map write error
	paramsLock sync.RWMutex
	params     url.Values

	Path     string // like  /com.ikurento.dubbo.UserProvider
	Username string
	Password string
	Methods  []string
	// special for registry
	SubURL *URL
}

// JavaClassName POJO for URL
func (c *URL) JavaClassName() string {
	return "org.apache.dubbo.common.URL"
}

// Option accepts URL
// Option will define a function of handling URL
type Option func(*URL)

// WithUsername sets username for URL
func WithUsername(username string) Option {
	return func(url *URL) {
		url.Username = username
	}
}

// WithPassword sets password for URL
func WithPassword(pwd string) Option {
	return func(url *URL) {
		url.Password = pwd
	}
}

// WithMethods sets methods for URL
func WithMethods(methods []string) Option {
	return func(url *URL) {
		url.Methods = methods
	}
}

// WithParams sets params for URL
func WithParams(params url.Values) Option {
	return func(url *URL) {
		url.params = params
	}
}

// WithParamsValue sets params field for URL
func WithParamsValue(key, val string) Option {
	return func(url *URL) {
		url.SetParam(key, val)
	}
}

// WithProtocol sets protocol for URL
func WithProtocol(proto string) Option {
	return func(url *URL) {
		url.Protocol = proto
	}
}

// WithIp sets ip for URL
func WithIp(ip string) Option {
	return func(url *URL) {
		url.Ip = ip
	}
}

// WithPort sets port for URL
func WithPort(port string) Option {
	return func(url *URL) {
		url.Port = port
	}
}

// WithPath sets path for URL
func WithPath(path string) Option {
	return func(url *URL) {
		url.Path = "/" + strings.TrimPrefix(path, "/")
	}
}

// WithLocation sets location for URL
func WithLocation(location string) Option {
	return func(url *URL) {
		url.Location = location
	}
}

// WithToken sets token for URL
func WithToken(token string) Option {
	return func(url *URL) {
		if len(token) > 0 {
			value := token
			if strings.ToLower(token) == "true" || strings.ToLower(token) == "default" {
				u := uuid.NewV4()
				value = u.String()
			}
			url.SetParam(constant.TOKEN_KEY, value)
		}
	}
}

// NewURLWithOptions will create a new URL with options
func NewURLWithOptions(opts ...Option) *URL {
	newURL := &URL{}
	for _, opt := range opts {
		opt(newURL)
	}
	newURL.Location = newURL.Ip + ":" + newURL.Port
	return newURL
}

// NewURL will create a new URL
// the urlString should not be empty
func NewURL(urlString string, opts ...Option) (*URL, error) {
	s := URL{baseURL: baseURL{}}
	if urlString == "" {
		return &s, nil
	}

	rawURLString, err := url.QueryUnescape(urlString)
	if err != nil {
		return &s, perrors.Errorf("URL.QueryUnescape(%s),  error{%v}", urlString, err)
	}

	// rawURLString = "//" + rawURLString
	if !strings.Contains(rawURLString, "//") {
		t := URL{baseURL: baseURL{}}
		for _, opt := range opts {
			opt(&t)
		}
		rawURLString = t.Protocol + "://" + rawURLString
	}

	serviceURL, urlParseErr := url.Parse(rawURLString)
	if urlParseErr != nil {
		return &s, perrors.Errorf("URL.Parse(URL string{%s}),  error{%v}", rawURLString, err)
	}

	s.params, err = url.ParseQuery(serviceURL.RawQuery)
	if err != nil {
		return &s, perrors.Errorf("URL.ParseQuery(raw URL string{%s}),  error{%v}", serviceURL.RawQuery, err)
	}

	s.PrimitiveURL = urlString
	s.Protocol = serviceURL.Scheme
	s.Username = serviceURL.User.Username()
	s.Password, _ = serviceURL.User.Password()
	s.Location = serviceURL.Host
	s.Path = serviceURL.Path
	for _, location := range strings.Split(s.Location, ",") {
		if strings.Contains(location, ":") {
			s.Ip, s.Port, err = net.SplitHostPort(location)
			if err != nil {
				return &s, perrors.Errorf("net.SplitHostPort(url.Host{%s}), error{%v}", s.Location, err)
			}
			break
		}
	}
	for _, opt := range opts {
		opt(&s)
	}
	return &s, nil
}

func MatchKey(serviceKey string, protocol string) string {
	return serviceKey + ":" + protocol
}

// Group get group
func (c *URL) Group() string {
	return c.GetParam(constant.GROUP_KEY, "")
}

// Version get group
func (c *URL) Version() string {
	return c.GetParam(constant.VERSION_KEY, "")
}

// URLEqual judge @URL and @c is equal or not.
func (c *URL) URLEqual(url *URL) bool {
	tmpC := c.Clone()
	tmpC.Ip = ""
	tmpC.Port = ""

	tmpURL := url.Clone()
	tmpURL.Ip = ""
	tmpURL.Port = ""

	cGroup := tmpC.GetParam(constant.GROUP_KEY, "")
	urlGroup := tmpURL.GetParam(constant.GROUP_KEY, "")
	cKey := tmpC.Key()
	urlKey := tmpURL.Key()

	if cGroup == constant.ANY_VALUE {
		cKey = strings.Replace(cKey, "group=*", "group="+urlGroup, 1)
	} else if urlGroup == constant.ANY_VALUE {
		urlKey = strings.Replace(urlKey, "group=*", "group="+cGroup, 1)
	}

	// 1. protocol, username, password, ip, port, service name, group, version should be equal
	if cKey != urlKey {
		return false
	}

	// 2. if URL contains enabled key, should be true, or *
	if tmpURL.GetParam(constant.ENABLED_KEY, "true") != "true" && tmpURL.GetParam(constant.ENABLED_KEY, "") != constant.ANY_VALUE {
		return false
	}

	// TODO :may need add interface key any value condition
	return isMatchCategory(tmpURL.GetParam(constant.CATEGORY_KEY, constant.DEFAULT_CATEGORY), tmpC.GetParam(constant.CATEGORY_KEY, constant.DEFAULT_CATEGORY))
}

func isMatchCategory(category1 string, category2 string) bool {
	if len(category2) == 0 {
		return category1 == constant.DEFAULT_CATEGORY
	} else if strings.Contains(category2, constant.ANY_VALUE) {
		return true
	} else if strings.Contains(category2, constant.REMOVE_VALUE_PREFIX) {
		return !strings.Contains(category2, constant.REMOVE_VALUE_PREFIX+category1)
	} else {
		return strings.Contains(category2, category1)
	}
}

func (c *URL) String() string {
	c.paramsLock.Lock()
	defer c.paramsLock.Unlock()
	var buf strings.Builder
	if len(c.Username) == 0 && len(c.Password) == 0 {
		buf.WriteString(fmt.Sprintf("%s://%s:%s%s?", c.Protocol, c.Ip, c.Port, c.Path))
	} else {
		buf.WriteString(fmt.Sprintf("%s://%s:%s@%s:%s%s?", c.Protocol, c.Username, c.Password, c.Ip, c.Port, c.Path))
	}
	buf.WriteString(c.params.Encode())
	return buf.String()
}

// Key gets key
func (c *URL) Key() string {
	buildString := fmt.Sprintf("%s://%s:%s@%s:%s/?interface=%s&group=%s&version=%s",
		c.Protocol, c.Username, c.Password, c.Ip, c.Port, c.Service(), c.GetParam(constant.GROUP_KEY, ""), c.GetParam(constant.VERSION_KEY, ""))
	return buildString
}

//GetCacheInvokerMapKey get directory cacheInvokerMap key
func (c *URL) GetCacheInvokerMapKey() string {
	urlNew, _ := NewURL(c.PrimitiveURL)

	buildString := fmt.Sprintf("%s://%s:%s@%s:%s/?interface=%s&group=%s&version=%s&timestamp=%s",
		c.Protocol, c.Username, c.Password, c.Ip, c.Port, c.Service(), c.GetParam(constant.GROUP_KEY, ""),
		c.GetParam(constant.VERSION_KEY, ""), urlNew.GetParam(constant.TIMESTAMP_KEY, ""))
	return buildString
}

// ServiceKey gets a unique key of a service.
func (c *URL) ServiceKey() string {
	return ServiceKey(c.GetParam(constant.INTERFACE_KEY, strings.TrimPrefix(c.Path, "/")),
		c.GetParam(constant.GROUP_KEY, ""), c.GetParam(constant.VERSION_KEY, ""))
}

func ServiceKey(intf string, group string, version string) string {
	if intf == "" {
		return ""
	}
	buf := &bytes.Buffer{}
	if group != "" {
		buf.WriteString(group)
		buf.WriteString("/")
	}

	buf.WriteString(intf)

	if version != "" && version != "0.0.0" {
		buf.WriteString(":")
		buf.WriteString(version)
	}

	return buf.String()
}

// ColonSeparatedKey
// The format is "{interface}:[version]:[group]"
func (c *URL) ColonSeparatedKey() string {
	intf := c.GetParam(constant.INTERFACE_KEY, strings.TrimPrefix(c.Path, "/"))
	if intf == "" {
		return ""
	}
	var buf strings.Builder
	buf.WriteString(intf)
	buf.WriteString(":")
	version := c.GetParam(constant.VERSION_KEY, "")
	if version != "" && version != "0.0.0" {
		buf.WriteString(version)
	}
	group := c.GetParam(constant.GROUP_KEY, "")
	buf.WriteString(":")
	if group != "" {
		buf.WriteString(group)
	}
	return buf.String()
}

// EncodedServiceKey encode the service key
func (c *URL) EncodedServiceKey() string {
	serviceKey := c.ServiceKey()
	return strings.Replace(serviceKey, "/", "*", 1)
}

// Service gets service
func (c *URL) Service() string {
	service := c.GetParam(constant.INTERFACE_KEY, strings.TrimPrefix(c.Path, "/"))
	if service != "" {
		return service
	} else if c.SubURL != nil {
		service = c.SubURL.GetParam(constant.INTERFACE_KEY, strings.TrimPrefix(c.Path, "/"))
		if service != "" { // if URL.path is "" then return suburl's path, special for registry URL
			return service
		}
	}
	return ""
}

// AddParam will add the key-value pair
func (c *URL) AddParam(key string, value string) {
	c.paramsLock.Lock()
	defer c.paramsLock.Unlock()
	if c.params == nil {
		c.params = url.Values{}
	}
	c.params.Add(key, value)
}

// AddParamAvoidNil will add key-value pair
func (c *URL) AddParamAvoidNil(key string, value string) {
	c.paramsLock.Lock()
	defer c.paramsLock.Unlock()
	if c.params == nil {
		c.params = url.Values{}
	}
	c.params.Add(key, value)
}

// SetParam will put the key-value pair into URL
// usually it should only be invoked when you want to initialized an URL
func (c *URL) SetParam(key string, value string) {
	c.paramsLock.Lock()
	defer c.paramsLock.Unlock()
	if c.params == nil {
		c.params = url.Values{}
	}
	c.params.Set(key, value)
}

// DelParam will delete the given key from the URL
func (c *URL) DelParam(key string) {
	c.paramsLock.Lock()
	defer c.paramsLock.Unlock()
	if c.params != nil {
		c.params.Del(key)
	}
}

// ReplaceParams will replace the URL.params
// usually it should only be invoked when you want to modify an URL, such as MergeURL
func (c *URL) ReplaceParams(param url.Values) {
	c.paramsLock.Lock()
	defer c.paramsLock.Unlock()
	c.params = param
}

// RangeParams will iterate the params
func (c *URL) RangeParams(f func(key, value string) bool) {
	c.paramsLock.RLock()
	defer c.paramsLock.RUnlock()
	for k, v := range c.params {
		if !f(k, v[0]) {
			break
		}
	}
}

// GetParam gets value by key
func (c *URL) GetParam(s string, d string) string {
	c.paramsLock.RLock()
	defer c.paramsLock.RUnlock()

	var r string
	if len(c.params) > 0 {
		r = c.params.Get(s)
	}
	if len(r) == 0 {
		r = d
	}

	return r
}

// GetParams gets values
func (c *URL) GetParams() url.Values {
	return c.params
}

// GetParamAndDecoded gets values and decode
func (c *URL) GetParamAndDecoded(key string) (string, error) {
	ruleDec, err := base64.URLEncoding.DecodeString(c.GetParam(key, ""))
	value := string(ruleDec)
	return value, err
}

// GetRawParam gets raw param
func (c *URL) GetRawParam(key string) string {
	switch key {
	case PROTOCOL:
		return c.Protocol
	case "username":
		return c.Username
	case "host":
		return strings.Split(c.Location, ":")[0]
	case "password":
		return c.Password
	case "port":
		return c.Port
	case "path":
		return c.Path
	default:
		return c.GetParam(key, "")
	}
}

// GetParamBool judge whether @key exists or not
func (c *URL) GetParamBool(key string, d bool) bool {
	r, err := strconv.ParseBool(c.GetParam(key, ""))
	if err != nil {
		return d
	}
	return r
}

// GetParamInt gets int64 value by @key
func (c *URL) GetParamInt(key string, d int64) int64 {
	r, err := strconv.ParseInt(c.GetParam(key, ""), 10, 64)
	if err != nil {
		return d
	}
	return r
}

// GetParamInt32 gets int32 value by @key
func (c *URL) GetParamInt32(key string, d int32) int32 {
	r, err := strconv.ParseInt(c.GetParam(key, ""), 10, 32)
	if err != nil {
		return d
	}
	return int32(r)
}

// GetParamByIntValue gets int value by @key
func (c *URL) GetParamByIntValue(key string, d int) int {
	r, err := strconv.ParseInt(c.GetParam(key, ""), 10, 0)
	if err != nil {
		return d
	}
	return int(r)
}

// GetMethodParamInt gets int method param
func (c *URL) GetMethodParamInt(method string, key string, d int64) int64 {
	r, err := strconv.ParseInt(c.GetParam("methods."+method+"."+key, ""), 10, 64)
	if err != nil {
		return d
	}
	return r
}

// GetMethodParamIntValue gets int method param
func (c *URL) GetMethodParamIntValue(method string, key string, d int) int {
	r, err := strconv.ParseInt(c.GetParam("methods."+method+"."+key, ""), 10, 0)
	if err != nil {
		return d
	}
	return int(r)
}

// GetMethodParamInt64 gets int64 method param
func (c *URL) GetMethodParamInt64(method string, key string, d int64) int64 {
	r := c.GetMethodParamInt(method, key, math.MinInt64)
	if r == math.MinInt64 {
		return c.GetParamInt(key, d)
	}
	return r
}

// GetMethodParam gets method param
func (c *URL) GetMethodParam(method string, key string, d string) string {
	r := c.GetParam("methods."+method+"."+key, "")
	if r == "" {
		r = d
	}
	return r
}

// GetMethodParamBool judge whether @method param exists or not
func (c *URL) GetMethodParamBool(method string, key string, d bool) bool {
	r := c.GetParamBool("methods."+method+"."+key, d)
	return r
}

// SetParams will put all key-value pair into URL.
// 1. if there already has same key, the value will be override
// 2. it's not thread safe
// 3. think twice when you want to invoke this method
func (c *URL) SetParams(m url.Values) {
	for k := range m {
		c.SetParam(k, m.Get(k))
	}
}

// ToMap transfer URL to Map
func (c *URL) ToMap() map[string]string {
	paramsMap := make(map[string]string)

	c.RangeParams(func(key, value string) bool {
		paramsMap[key] = value
		return true
	})

	if c.Protocol != "" {
		paramsMap[PROTOCOL] = c.Protocol
	}
	if c.Username != "" {
		paramsMap["username"] = c.Username
	}
	if c.Password != "" {
		paramsMap["password"] = c.Password
	}
	if c.Location != "" {
		paramsMap["host"] = strings.Split(c.Location, ":")[0]
		var port string
		if strings.Contains(c.Location, ":") {
			port = strings.Split(c.Location, ":")[1]
		} else {
			port = "0"
		}
		paramsMap["port"] = port
	}
	if c.Protocol != "" {
		paramsMap[PROTOCOL] = c.Protocol
	}
	if c.Path != "" {
		paramsMap["path"] = c.Path
	}
	if len(paramsMap) == 0 {
		return nil
	}
	return paramsMap
}

// configuration  > reference config >service config
//  in this function we should merge the reference local URL config into the service URL from registry.
// TODO configuration merge, in the future , the configuration center's config should merge too.

// MergeURL will merge those two URL
// the result is based on serviceURL, and the key which si only contained in referenceURL
// will be added into result.
// for example, if serviceURL contains params (a1->v1, b1->v2) and referenceURL contains params(a2->v3, b1 -> v4)
// the params of result will be (a1->v1, b1->v2, a2->v3).
// You should notice that the value of b1 is v2, not v4.
// due to URL is not thread-safe, so this method is not thread-safe
func MergeURL(serviceURL *URL, referenceURL *URL) *URL {
	// After Clone, it is a new URL that there is no thread safe issue.
	mergedURL := serviceURL.Clone()
	params := mergedURL.GetParams()
	// iterator the referenceURL if serviceURL not have the key ,merge in
	// referenceURL usually will not changed. so change RangeParams to GetParams to avoid the string value copy.// Group get group
	for key, value := range referenceURL.GetParams() {
		if v := mergedURL.GetParam(key, ""); len(v) == 0 {
			if len(value) > 0 {
				params[key] = value
			}
		}
	}

	// loadBalance,cluster,retries strategy config
	methodConfigMergeFcn := mergeNormalParam(params, referenceURL, []string{constant.LOADBALANCE_KEY, constant.CLUSTER_KEY, constant.RETRIES_KEY, constant.TIMEOUT_KEY})

	// remote timestamp
	if v := serviceURL.GetParam(constant.TIMESTAMP_KEY, ""); len(v) > 0 {
		params[constant.REMOTE_TIMESTAMP_KEY] = []string{v}
		params[constant.TIMESTAMP_KEY] = []string{referenceURL.GetParam(constant.TIMESTAMP_KEY, "")}
	}

	// finally execute methodConfigMergeFcn
	for _, method := range referenceURL.Methods {
		for _, fcn := range methodConfigMergeFcn {
			fcn("methods." + method)
		}
	}
	// In this way, we will raise some performance.
	mergedURL.ReplaceParams(params)
	return mergedURL
}

// Clone will copy the URL
func (c *URL) Clone() *URL {
	newURL := &URL{}
	if err := copier.Copy(newURL, c); err != nil {
		// this is impossible
		return newURL
	}
	newURL.params = url.Values{}
	c.RangeParams(func(key, value string) bool {
		newURL.SetParam(key, value)
		return true
	})

	return newURL
}

func (c *URL) CloneExceptParams(excludeParams *gxset.HashSet) *URL {
	newURL := &URL{}
	if err := copier.Copy(newURL, c); err != nil {
		// this is impossible
		return newURL
	}
	newURL.params = url.Values{}
	c.RangeParams(func(key, value string) bool {
		if !excludeParams.Contains(key) {
			newURL.SetParam(key, value)
		}
		return true
	})
	return newURL
}

func (c *URL) Compare(comp cm.Comparator) int {
	a := c.String()
	b := comp.(*URL).String()
	switch {
	case a > b:
		return 1
	case a < b:
		return -1
	default:
		return 0
	}
}

// Copy URL based on the reserved parameter's keys.
func (c *URL) CloneWithParams(reserveParams []string) *URL {
	params := url.Values{}
	for _, reserveParam := range reserveParams {
		v := c.GetParam(reserveParam, "")
		if len(v) != 0 {
			params.Set(reserveParam, v)
		}
	}

	return NewURLWithOptions(
		WithProtocol(c.Protocol),
		WithUsername(c.Username),
		WithPassword(c.Password),
		WithIp(c.Ip),
		WithPort(c.Port),
		WithPath(c.Path),
		WithMethods(c.Methods),
		WithParams(params),
	)
}

// IsEquals compares if two URLs equals with each other. Excludes are all parameter keys which should ignored.
func IsEquals(left *URL, right *URL, excludes ...string) bool {
	if (left == nil && right != nil) || (right == nil && left != nil) {
		return false
	}
	if left.Ip != right.Ip || left.Port != right.Port {
		return false
	}

	leftMap := left.ToMap()
	rightMap := right.ToMap()
	for _, exclude := range excludes {
		delete(leftMap, exclude)
		delete(rightMap, exclude)
	}

	if len(leftMap) != len(rightMap) {
		return false
	}

	for lk, lv := range leftMap {
		if rv, ok := rightMap[lk]; !ok {
			return false
		} else if lv != rv {
			return false
		}
	}

	return true
}

func mergeNormalParam(params url.Values, referenceURL *URL, paramKeys []string) []func(method string) {
	methodConfigMergeFcn := make([]func(method string), 0, len(paramKeys))
	for _, paramKey := range paramKeys {
		if v := referenceURL.GetParam(paramKey, ""); len(v) > 0 {
			params[paramKey] = []string{v}
		}
		methodConfigMergeFcn = append(methodConfigMergeFcn, func(method string) {
			if v := referenceURL.GetParam(method+"."+paramKey, ""); len(v) > 0 {
				params[method+"."+paramKey] = []string{v}
			}
		})
	}
	return methodConfigMergeFcn
}

// URLSlice will be used to sort URL instance
// Instances will be order by URL.String()
type URLSlice []*URL

// nolint
func (s URLSlice) Len() int {
	return len(s)
}

// nolint
func (s URLSlice) Less(i, j int) bool {
	return s[i].String() < s[j].String()
}

// nolint
func (s URLSlice) Swap(i, j int) {
	s[i], s[j] = s[j], s[i]
}

type CompareURLEqualFunc func(l *URL, r *URL, excludeParam ...string) bool

func defaultCompareURLEqual(l *URL, r *URL, excludeParam ...string) bool {
	return IsEquals(l, r, excludeParam...)
}

func SetCompareURLEqualFunc(f CompareURLEqualFunc) {
	compareURLEqualFunc = f
}

func GetCompareURLEqualFunc() CompareURLEqualFunc {
	return compareURLEqualFunc
}

<<<<<<< HEAD
//GetParamDuration get duration if err return 3s
func (c *URL) GetParamDuration(s string, d string) time.Duration {
	timeStr := c.GetParam(s, d)
	if t, err := time.ParseDuration(timeStr); err == nil {
=======
//GetParamDuration get duration if param is invalid or missing will return 3s
func (c *URL) GetParamDuration(s string, d string) time.Duration {

	if t, err := time.ParseDuration(c.GetParam(s, d)); err == nil {
>>>>>>> 3ac2f1cb
		return t
	}
	return 3 * time.Second
}<|MERGE_RESOLUTION|>--- conflicted
+++ resolved
@@ -32,9 +32,13 @@
 
 import (
 	cm "github.com/Workiva/go-datastructures/common"
+
 	gxset "github.com/dubbogo/gost/container/set"
+
 	"github.com/jinzhu/copier"
+
 	perrors "github.com/pkg/errors"
+
 	"github.com/satori/go.uuid"
 )
 
@@ -862,17 +866,9 @@
 	return compareURLEqualFunc
 }
 
-<<<<<<< HEAD
-//GetParamDuration get duration if err return 3s
-func (c *URL) GetParamDuration(s string, d string) time.Duration {
-	timeStr := c.GetParam(s, d)
-	if t, err := time.ParseDuration(timeStr); err == nil {
-=======
 //GetParamDuration get duration if param is invalid or missing will return 3s
 func (c *URL) GetParamDuration(s string, d string) time.Duration {
-
 	if t, err := time.ParseDuration(c.GetParam(s, d)); err == nil {
->>>>>>> 3ac2f1cb
 		return t
 	}
 	return 3 * time.Second
