/*
 * Licensed to the Apache Software Foundation (ASF) under one or more
 * contributor license agreements.  See the NOTICE file distributed with
 * this work for additional information regarding copyright ownership.
 * The ASF licenses this file to You under the Apache License, Version 2.0
 * (the "License"); you may not use this file except in compliance with
 * the License.  You may obtain a copy of the License at
 *
 *     http://www.apache.org/licenses/LICENSE-2.0
 *
 * Unless required by applicable law or agreed to in writing, software
 * distributed under the License is distributed on an "AS IS" BASIS,
 * WITHOUT WARRANTIES OR CONDITIONS OF ANY KIND, either express or implied.
 * See the License for the specific language governing permissions and
 * limitations under the License.
 */

package common

import (
	"bytes"
	"encoding/base64"
	"fmt"
	cm "github.com/Workiva/go-datastructures/common"
	"math"
	"net"
	"net/url"
	"strconv"
	"strings"
	"sync"
)

import (
	gxset "github.com/dubbogo/gost/container/set"
	"github.com/jinzhu/copier"
	perrors "github.com/pkg/errors"
	"github.com/satori/go.uuid"
)

import (
	"github.com/apache/dubbo-go/common/constant"
	"github.com/apache/dubbo-go/common/logger"
)

// ///////////////////////////////
// dubbo role type
// ///////////////////////////////

// role constant
const (
	// CONSUMER is consumer role
	CONSUMER = iota
	// CONFIGURATOR is configurator role
	CONFIGURATOR
	// ROUTER is router role
	ROUTER
	// PROVIDER is provider role
	PROVIDER
	PROTOCOL = "protocol"
)

var (
	// DubboNodes Dubbo service node
	DubboNodes = [...]string{"consumers", "configurators", "routers", "providers"}
	// DubboRole Dubbo service role
	DubboRole = [...]string{"consumer", "", "routers", "provider"}
)

// nolint
type RoleType int

func (t RoleType) String() string {
	return DubboNodes[t]
}

// Role returns role by @RoleType
func (t RoleType) Role() string {
	return DubboRole[t]
}

type baseUrl struct {
	Protocol string
	Location string // ip+port
	Ip       string
	Port     string
	//url.Values is not safe map, add to avoid concurrent map read and map write error
	paramsLock   sync.RWMutex
	params       url.Values
	PrimitiveURL string
}

// noCopy may be embedded into structs which must not be copied
// after the first use.
//
// See https://golang.org/issues/8005#issuecomment-190753527
// for details.
type noCopy struct{}

// Lock is a no-op used by -copylocks checker from `go vet`.
func (*noCopy) Lock()   {}
func (*noCopy) Unlock() {}

// URL thread-safe. but this url should not be copied.
// we fail to define this struct to be immutable object.
// but, those method which will update the URL, including SetParam, SetParams
// are only allowed to be invoked in creating URL instance
// Please keep in mind that this struct is immutable after it has been created and initialized.
type URL struct {
	noCopy noCopy

	baseUrl
	Path     string // like  /com.ikurento.dubbo.UserProvider3
	Username string
	Password string
	Methods  []string
	// special for registry
	SubURL *URL
}

// Option accepts url
// Option will define a function of handling URL
type Option func(*URL)

// WithUsername sets username for url
func WithUsername(username string) Option {
	return func(url *URL) {
		url.Username = username
	}
}

// WithPassword sets password for url
func WithPassword(pwd string) Option {
	return func(url *URL) {
		url.Password = pwd
	}
}

// WithMethods sets methods for url
func WithMethods(methods []string) Option {
	return func(url *URL) {
		url.Methods = methods
	}
}

// WithParams sets params for url
func WithParams(params url.Values) Option {
	return func(url *URL) {
		url.params = params
	}
}

// WithParamsValue sets params field for url
func WithParamsValue(key, val string) Option {
	return func(url *URL) {
		url.SetParam(key, val)
	}
}

// WithProtocol sets protocol for url
func WithProtocol(proto string) Option {
	return func(url *URL) {
		url.Protocol = proto
	}
}

// WithIp sets ip for url
func WithIp(ip string) Option {
	return func(url *URL) {
		url.Ip = ip
	}
}

// WithPort sets port for url
func WithPort(port string) Option {
	return func(url *URL) {
		url.Port = port
	}
}

// WithPath sets path for url
func WithPath(path string) Option {
	return func(url *URL) {
		url.Path = "/" + strings.TrimPrefix(path, "/")
	}
}

// WithLocation sets location for url
func WithLocation(location string) Option {
	return func(url *URL) {
		url.Location = location
	}
}

// WithToken sets token for url
func WithToken(token string) Option {
	return func(url *URL) {
		if len(token) > 0 {
			value := token
			if strings.ToLower(token) == "true" || strings.ToLower(token) == "default" {
				u, err := uuid.NewV4()
				if err != nil {
					logger.Errorf("could not generator UUID: %v", err)
					return
				}
				value = u.String()
			}
			url.SetParam(constant.TOKEN_KEY, value)
		}
	}
}

// NewURLWithOptions will create a new url with options
func NewURLWithOptions(opts ...Option) *URL {
	newUrl := &URL{}
	for _, opt := range opts {
		opt(newUrl)
	}
	newUrl.Location = newUrl.Ip + ":" + newUrl.Port
	return newUrl
}

// NewURL will create a new url
// the urlString should not be empty
func NewURL(urlString string, opts ...Option) (*URL, error) {
	s := URL{baseUrl: baseUrl{}}
	if urlString == "" {
		return &s, nil
	}

	rawUrlString, err := url.QueryUnescape(urlString)
	if err != nil {
		return &s, perrors.Errorf("url.QueryUnescape(%s),  error{%v}", urlString, err)
	}

	// rawUrlString = "//" + rawUrlString
	if !strings.Contains(rawUrlString, "//") {
		t := URL{baseUrl: baseUrl{}}
		for _, opt := range opts {
			opt(&t)
		}
		rawUrlString = t.Protocol + "://" + rawUrlString
	}

	serviceUrl, urlParseErr := url.Parse(rawUrlString)
	if urlParseErr != nil {
		return &s, perrors.Errorf("url.Parse(url string{%s}),  error{%v}", rawUrlString, err)
	}

	s.params, err = url.ParseQuery(serviceUrl.RawQuery)
	if err != nil {
		return &s, perrors.Errorf("url.ParseQuery(raw url string{%s}),  error{%v}", serviceUrl.RawQuery, err)
	}

	s.PrimitiveURL = urlString
	s.Protocol = serviceUrl.Scheme
	s.Username = serviceUrl.User.Username()
	s.Password, _ = serviceUrl.User.Password()
	s.Location = serviceUrl.Host
	s.Path = serviceUrl.Path
	if strings.Contains(s.Location, ":") {
		s.Ip, s.Port, err = net.SplitHostPort(s.Location)
		if err != nil {
			return &s, perrors.Errorf("net.SplitHostPort(url.Host{%s}), error{%v}", s.Location, err)
		}
	}
	for _, opt := range opts {
		opt(&s)
	}
	return &s, nil
}

// URLEqual judge @url and @c is equal or not.
func (c *URL) URLEqual(url *URL) bool {
	tmpC := c.Clone()
	tmpC.Ip = ""
	tmpC.Port = ""

	tmpUrl := url.Clone()
	tmpUrl.Ip = ""
	tmpUrl.Port = ""

	cGroup := tmpC.GetParam(constant.GROUP_KEY, "")
	urlGroup := tmpUrl.GetParam(constant.GROUP_KEY, "")
	cKey := tmpC.Key()
	urlKey := tmpUrl.Key()

	if cGroup == constant.ANY_VALUE {
		cKey = strings.Replace(cKey, "group=*", "group="+urlGroup, 1)
	} else if urlGroup == constant.ANY_VALUE {
		urlKey = strings.Replace(urlKey, "group=*", "group="+cGroup, 1)
	}

	// 1. protocol, username, password, ip, port, service name, group, version should be equal
	if cKey != urlKey {
		return false
	}

	// 2. if url contains enabled key, should be true, or *
	if tmpUrl.GetParam(constant.ENABLED_KEY, "true") != "true" && tmpUrl.GetParam(constant.ENABLED_KEY, "") != constant.ANY_VALUE {
		return false
	}

	// TODO :may need add interface key any value condition
	return isMatchCategory(tmpUrl.GetParam(constant.CATEGORY_KEY, constant.DEFAULT_CATEGORY), tmpC.GetParam(constant.CATEGORY_KEY, constant.DEFAULT_CATEGORY))
}

func isMatchCategory(category1 string, category2 string) bool {
	if len(category2) == 0 {
		return category1 == constant.DEFAULT_CATEGORY
	} else if strings.Contains(category2, constant.ANY_VALUE) {
		return true
	} else if strings.Contains(category2, constant.REMOVE_VALUE_PREFIX) {
		return !strings.Contains(category2, constant.REMOVE_VALUE_PREFIX+category1)
	} else {
		return strings.Contains(category2, category1)
	}
}

func (c *URL) String() string {
	var buf strings.Builder
	if len(c.Username) == 0 && len(c.Password) == 0 {
		buf.WriteString(fmt.Sprintf("%s://%s:%s%s?", c.Protocol, c.Ip, c.Port, c.Path))
	} else {
		buf.WriteString(fmt.Sprintf("%s://%s:%s@%s:%s%s?", c.Protocol, c.Username, c.Password, c.Ip, c.Port, c.Path))
	}
	buf.WriteString(c.params.Encode())
	return buf.String()
}

// Key gets key
func (c *URL) Key() string {
	buildString := fmt.Sprintf("%s://%s:%s@%s:%s/?interface=%s&group=%s&version=%s",
		c.Protocol, c.Username, c.Password, c.Ip, c.Port, c.Service(), c.GetParam(constant.GROUP_KEY, ""), c.GetParam(constant.VERSION_KEY, ""))
	return buildString
}

// ServiceKey gets a unique key of a service.
<<<<<<< HEAD
func (c *URL) ServiceKey() string {
=======
func (c URL) ServiceKey() string {
>>>>>>> c0fdfa55
	return ServiceKey(c.GetParam(constant.INTERFACE_KEY, strings.TrimPrefix(c.Path, "/")),
		c.GetParam(constant.GROUP_KEY, ""), c.GetParam(constant.VERSION_KEY, ""))
}

func ServiceKey(intf string, group string, version string) string {
	if intf == "" {
		return ""
	}
	buf := &bytes.Buffer{}
	if group != "" {
		buf.WriteString(group)
		buf.WriteString("/")
	}

	buf.WriteString(intf)

	if version != "" && version != "0.0.0" {
		buf.WriteString(":")
		buf.WriteString(version)
	}

	return buf.String()
}

// ColonSeparatedKey
// The format is "{interface}:[version]:[group]"
func (c *URL) ColonSeparatedKey() string {
	intf := c.GetParam(constant.INTERFACE_KEY, strings.TrimPrefix(c.Path, "/"))
	if intf == "" {
		return ""
	}
	var buf strings.Builder
	buf.WriteString(intf)
	buf.WriteString(":")
	version := c.GetParam(constant.VERSION_KEY, "")
	if version != "" && version != "0.0.0" {
		buf.WriteString(version)
	}
	group := c.GetParam(constant.GROUP_KEY, "")
	buf.WriteString(":")
	if group != "" {
		buf.WriteString(group)
	}
	return buf.String()
}

// EncodedServiceKey encode the service key
func (c *URL) EncodedServiceKey() string {
	serviceKey := c.ServiceKey()
	return strings.Replace(serviceKey, "/", "*", 1)
}

// Service gets service
func (c *URL) Service() string {
	service := c.GetParam(constant.INTERFACE_KEY, strings.TrimPrefix(c.Path, "/"))
	if service != "" {
		return service
	} else if c.SubURL != nil {
		service = c.SubURL.GetParam(constant.INTERFACE_KEY, strings.TrimPrefix(c.Path, "/"))
		if service != "" { // if url.path is "" then return suburl's path, special for registry url
			return service
		}
	}
	return ""
}

// AddParam will add the key-value pair
func (c *URL) AddParam(key string, value string) {
	c.paramsLock.Lock()
	defer c.paramsLock.Unlock()
	c.params.Add(key, value)
}

// AddParamAvoidNil will add key-value pair
func (c *URL) AddParamAvoidNil(key string, value string) {
	c.paramsLock.Lock()
	defer c.paramsLock.Unlock()
	if c.params == nil {
		c.params = url.Values{}
	}
	c.params.Add(key, value)
}

// AddParamAvoidNil will add key-value pair
// Not thread-safe
// think twice before using it.
func (c *URL) AddParamAvoidNil(key string, value string) {
	if c.params == nil {
		c.params = url.Values{}
	}

	c.params.Add(key, value)
}

// SetParam will put the key-value pair into url
// usually it should only be invoked when you want to initialized an url
func (c *URL) SetParam(key string, value string) {
	c.paramsLock.Lock()
	defer c.paramsLock.Unlock()
	c.params.Set(key, value)
}

// RangeParams will iterate the params
func (c *URL) RangeParams(f func(key, value string) bool) {
	c.paramsLock.RLock()
	defer c.paramsLock.RUnlock()
	for k, v := range c.params {
		if !f(k, v[0]) {
			break
		}
	}
}

// GetParam gets value by key
func (c *URL) GetParam(s string, d string) string {
	c.paramsLock.RLock()
	defer c.paramsLock.RUnlock()
	r := c.params.Get(s)
	if len(r) == 0 {
		r = d
	}
	return r
}

// GetParams gets values
func (c *URL) GetParams() url.Values {
	return c.params
}

// GetParamAndDecoded gets values and decode
func (c *URL) GetParamAndDecoded(key string) (string, error) {
	ruleDec, err := base64.URLEncoding.DecodeString(c.GetParam(key, ""))
	value := string(ruleDec)
	return value, err
}

// GetRawParam gets raw param
func (c *URL) GetRawParam(key string) string {
	switch key {
	case PROTOCOL:
		return c.Protocol
	case "username":
		return c.Username
	case "host":
		return strings.Split(c.Location, ":")[0]
	case "password":
		return c.Password
	case "port":
		return c.Port
	case "path":
		return c.Path
	default:
		return c.GetParam(key, "")
	}
}

// GetParamBool judge whether @key exists or not
func (c *URL) GetParamBool(key string, d bool) bool {
	r, err := strconv.ParseBool(c.GetParam(key, ""))
	if err != nil {
		return d
	}
	return r
}

// GetParamInt gets int64 value by @key
func (c *URL) GetParamInt(key string, d int64) int64 {
	r, err := strconv.ParseInt(c.GetParam(key, ""), 10, 64)
	if err != nil {
		return d
	}
	return r
}

// GetParamInt32 gets int32 value by @key
func (c *URL) GetParamInt32(key string, d int32) int32 {
	r, err := strconv.ParseInt(c.GetParam(key, ""), 10, 32)
	if err != nil {
		return d
	}
	return int32(r)
}

// GetParamByIntValue gets int value by @key
func (c *URL) GetParamByIntValue(key string, d int) int {
	r, err := strconv.ParseInt(c.GetParam(key, ""), 10, 0)
	if err != nil {
		return d
	}
	return int(r)
}

// GetMethodParamInt gets int method param
func (c *URL) GetMethodParamInt(method string, key string, d int64) int64 {
	r, err := strconv.ParseInt(c.GetParam("methods."+method+"."+key, ""), 10, 64)
	if err != nil {
		return d
	}
	return r
}

// GetMethodParamIntValue gets int method param
func (c *URL) GetMethodParamIntValue(method string, key string, d int) int {
	r, err := strconv.ParseInt(c.GetParam("methods."+method+"."+key, ""), 10, 0)
	if err != nil {
		return d
	}
	return int(r)
}

// GetMethodParamInt64 gets int64 method param
func (c *URL) GetMethodParamInt64(method string, key string, d int64) int64 {
	r := c.GetMethodParamInt(method, key, math.MinInt64)
	if r == math.MinInt64 {
		return c.GetParamInt(key, d)
	}
	return r
}

// GetMethodParam gets method param
func (c *URL) GetMethodParam(method string, key string, d string) string {
	r := c.GetParam("methods."+method+"."+key, "")
	if r == "" {
		r = d
	}
	return r
}

// GetMethodParamBool judge whether @method param exists or not
func (c *URL) GetMethodParamBool(method string, key string, d bool) bool {
	r := c.GetParamBool("methods."+method+"."+key, d)
	return r
}

// SetParams will put all key-value pair into url.
// 1. if there already has same key, the value will be override
// 2. it's not thread safe
// 3. think twice when you want to invoke this method
func (c *URL) SetParams(m url.Values) {
	for k := range m {
		c.SetParam(k, m.Get(k))
	}
}

// ToMap transfer URL to Map
func (c *URL) ToMap() map[string]string {
	paramsMap := make(map[string]string)

	c.RangeParams(func(key, value string) bool {
		paramsMap[key] = value
		return true
	})

	if c.Protocol != "" {
		paramsMap[PROTOCOL] = c.Protocol
	}
	if c.Username != "" {
		paramsMap["username"] = c.Username
	}
	if c.Password != "" {
		paramsMap["password"] = c.Password
	}
	if c.Location != "" {
		paramsMap["host"] = strings.Split(c.Location, ":")[0]
		var port string
		if strings.Contains(c.Location, ":") {
			port = strings.Split(c.Location, ":")[1]
		} else {
			port = "0"
		}
		paramsMap["port"] = port
	}
	if c.Protocol != "" {
		paramsMap[PROTOCOL] = c.Protocol
	}
	if c.Path != "" {
		paramsMap["path"] = c.Path
	}
	if len(paramsMap) == 0 {
		return nil
	}
	return paramsMap
}

// configuration  > reference config >service config
//  in this function we should merge the reference local url config into the service url from registry.
// TODO configuration merge, in the future , the configuration center's config should merge too.

// MergeUrl will merge those two url
// the result is based on serviceUrl, and the key which si only contained in referenceUrl
// will be added into result.
// for example, if serviceUrl contains params (a1->v1, b1->v2) and referenceUrl contains params(a2->v3, b1 -> v4)
// the params of result will be (a1->v1, b1->v2, a2->v3).
// You should notice that the value of b1 is v2, not v4.
// due to URL is not thread-safe, so this method is not thread-safe
func MergeUrl(serviceUrl *URL, referenceUrl *URL) *URL {
	mergedUrl := serviceUrl.Clone()

	// iterator the referenceUrl if serviceUrl not have the key ,merge in
	referenceUrl.RangeParams(func(key, value string) bool {
		if v := mergedUrl.GetParam(key, ""); len(v) == 0 {
			mergedUrl.SetParam(key, value)
		}
		return true
	})
	// loadBalance,cluster,retries strategy config
	methodConfigMergeFcn := mergeNormalParam(mergedUrl, referenceUrl, []string{constant.LOADBALANCE_KEY, constant.CLUSTER_KEY, constant.RETRIES_KEY, constant.TIMEOUT_KEY})

	// remote timestamp
	if v := serviceUrl.GetParam(constant.TIMESTAMP_KEY, ""); len(v) > 0 {
		mergedUrl.SetParam(constant.REMOTE_TIMESTAMP_KEY, v)
		mergedUrl.SetParam(constant.TIMESTAMP_KEY, referenceUrl.GetParam(constant.TIMESTAMP_KEY, ""))
	}

	// finally execute methodConfigMergeFcn
	for _, method := range referenceUrl.Methods {
		for _, fcn := range methodConfigMergeFcn {
			fcn("methods." + method)
		}
	}

	return mergedUrl
}

// Clone will copy the url
func (c *URL) Clone() *URL {
	newUrl := &URL{}
	copier.Copy(newUrl, c)
	newUrl.params = url.Values{}
	c.RangeParams(func(key, value string) bool {
		newUrl.SetParam(key, value)
		return true
	})
	return newUrl
}

func (c *URL) CloneExceptParams(excludeParams *gxset.HashSet) *URL {
	newUrl := &URL{}
	copier.Copy(newUrl, c)
	newUrl.params = url.Values{}
	c.RangeParams(func(key, value string) bool {
		if !excludeParams.Contains(key) {
			newUrl.SetParam(key, value)
		}
		return true
	})
	return newUrl
}

func (c *URL) Compare(comp cm.Comparator) int {
	a := c.String()
	b := comp.(*URL).String()
	switch {
	case a > b:
		return 1
	case a < b:
		return -1
	default:
		return 0
	}
}

// Copy url based on the reserved parameter's keys.
func (c *URL) CloneWithParams(reserveParams []string) *URL {
	params := url.Values{}
	for _, reserveParam := range reserveParams {
		v := c.GetParam(reserveParam, "")
		if len(v) != 0 {
			params.Set(reserveParam, v)
		}
	}

	return NewURLWithOptions(
		WithProtocol(c.Protocol),
		WithUsername(c.Username),
		WithPassword(c.Password),
		WithIp(c.Ip),
		WithPort(c.Port),
		WithPath(c.Path),
		WithMethods(c.Methods),
		WithParams(params),
	)
}

// IsEquals compares if two URLs equals with each other. Excludes are all parameter keys which should ignored.
<<<<<<< HEAD
func IsEquals(left *URL, right *URL, excludes ...string) bool {
=======
func IsEquals(left URL, right URL, excludes ...string) bool {
>>>>>>> c0fdfa55
	if left.Ip != right.Ip || left.Port != right.Port {
		return false
	}

	leftMap := left.ToMap()
	rightMap := right.ToMap()
	for _, exclude := range excludes {
		delete(leftMap, exclude)
		delete(rightMap, exclude)
	}

	if len(leftMap) != len(rightMap) {
		return false
	}

	for lk, lv := range leftMap {
		if rv, ok := rightMap[lk]; !ok {
			return false
		} else if lv != rv {
			return false
		}
	}

	return true
}

func mergeNormalParam(mergedUrl *URL, referenceUrl *URL, paramKeys []string) []func(method string) {
	methodConfigMergeFcn := make([]func(method string), 0, len(paramKeys))
	for _, paramKey := range paramKeys {
		if v := referenceUrl.GetParam(paramKey, ""); len(v) > 0 {
			mergedUrl.SetParam(paramKey, v)
		}
		methodConfigMergeFcn = append(methodConfigMergeFcn, func(method string) {
			if v := referenceUrl.GetParam(method+"."+paramKey, ""); len(v) > 0 {
				mergedUrl.SetParam(method+"."+paramKey, v)
			}
		})
	}
	return methodConfigMergeFcn
}

// URLSlice will be used to sort URL instance
// Instances will be order by URL.String()
type URLSlice []*URL

// nolint
func (s URLSlice) Len() int {
	return len(s)
}

// nolint
func (s URLSlice) Less(i, j int) bool {
	return s[i].String() < s[j].String()
}

// nolint
func (s URLSlice) Swap(i, j int) {
	s[i], s[j] = s[j], s[i]
}<|MERGE_RESOLUTION|>--- conflicted
+++ resolved
@@ -335,11 +335,7 @@
 }
 
 // ServiceKey gets a unique key of a service.
-<<<<<<< HEAD
 func (c *URL) ServiceKey() string {
-=======
-func (c URL) ServiceKey() string {
->>>>>>> c0fdfa55
 	return ServiceKey(c.GetParam(constant.INTERFACE_KEY, strings.TrimPrefix(c.Path, "/")),
 		c.GetParam(constant.GROUP_KEY, ""), c.GetParam(constant.VERSION_KEY, ""))
 }
@@ -725,11 +721,7 @@
 }
 
 // IsEquals compares if two URLs equals with each other. Excludes are all parameter keys which should ignored.
-<<<<<<< HEAD
 func IsEquals(left *URL, right *URL, excludes ...string) bool {
-=======
-func IsEquals(left URL, right URL, excludes ...string) bool {
->>>>>>> c0fdfa55
 	if left.Ip != right.Ip || left.Port != right.Port {
 		return false
 	}
