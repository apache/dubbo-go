/*
 * Licensed to the Apache Software Foundation (ASF) under one or more
 * contributor license agreements.  See the NOTICE file distributed with
 * this work for additional information regarding copyright ownership.
 * The ASF licenses this file to You under the Apache License, Version 2.0
 * (the "License"); you may not use this file except in compliance with
 * the License.  You may obtain a copy of the License at
 *
 *     http://www.apache.org/licenses/LICENSE-2.0
 *
 * Unless required by applicable law or agreed to in writing, software
 * distributed under the License is distributed on an "AS IS" BASIS,
 * WITHOUT WARRANTIES OR CONDITIONS OF ANY KIND, either express or implied.
 * See the License for the specific language governing permissions and
 * limitations under the License.
 */

package common

import (
	"bytes"
	"context"
	"encoding/base64"
	"fmt"
	"math"
	"net"
	"net/url"
	"strconv"
	"strings"
	"sync"
)

import (
	perrors "github.com/pkg/errors"
)

import (
	"github.com/apache/dubbo-go/common/constant"
)

/////////////////////////////////
// dubbo role type
/////////////////////////////////

const (
	CONSUMER = iota
	CONFIGURATOR
	ROUTER
	PROVIDER
)

var (
	DubboNodes = [...]string{"consumers", "configurators", "routers", "providers"}
	DubboRole  = [...]string{"consumer", "", "", "provider"}
)

type RoleType int

func (t RoleType) String() string {
	return DubboNodes[t]
}

func (t RoleType) Role() string {
	return DubboRole[t]
}

type baseUrl struct {
	Protocol string
	Location string // ip+port
	Ip       string
	Port     string
	//url.Values is not safe map, add to avoid concurrent map read and map write error
	paramsLock   sync.RWMutex
	Params       url.Values
	PrimitiveURL string
	ctx          context.Context
}

type URL struct {
	baseUrl
	Path     string // like  /com.ikurento.dubbo.UserProvider3
	Username string
	Password string
	Methods  []string
	//special for registry
	SubURL *URL
}

type option func(*URL)

func WithUsername(username string) option {
	return func(url *URL) {
		url.Username = username
	}
}

func WithPassword(pwd string) option {
	return func(url *URL) {
		url.Password = pwd
	}
}

func WithMethods(methods []string) option {
	return func(url *URL) {
		url.Methods = methods
	}
}

func WithParams(params url.Values) option {
	return func(url *URL) {
		url.Params = params
	}
}

func WithParamsValue(key, val string) option {
	return func(url *URL) {
		url.Params.Set(key, val)
	}
}

func WithProtocol(proto string) option {
	return func(url *URL) {
		url.Protocol = proto
	}
}

func WithIp(ip string) option {
	return func(url *URL) {
		url.Ip = ip
	}
}

func WithPort(port string) option {
	return func(url *URL) {
		url.Port = port
	}
}

func WithPath(path string) option {
	return func(url *URL) {
		url.Path = "/" + strings.TrimPrefix(path, "/")
	}
}

func WithLocation(location string) option {
	return func(url *URL) {
		url.Location = location
	}
}
<<<<<<< HEAD
=======

>>>>>>> bc4e7a78
func NewURLWithOptions(opts ...option) *URL {
	url := &URL{}
	for _, opt := range opts {
		opt(url)
	}
	url.Location = url.Ip + ":" + url.Port
	return url
}

func NewURL(ctx context.Context, urlString string, opts ...option) (URL, error) {

	var (
		err          error
		rawUrlString string
		serviceUrl   *url.URL
		s            = URL{baseUrl: baseUrl{ctx: ctx}}
	)

	// new a null instance
	if urlString == "" {
		return s, nil
	}

	rawUrlString, err = url.QueryUnescape(urlString)
	if err != nil {
		return s, perrors.Errorf("url.QueryUnescape(%s),  error{%v}", urlString, err)
	}

	//rawUrlString = "//" + rawUrlString
	if strings.Index(rawUrlString, "//") < 0 {
		t := URL{baseUrl: baseUrl{ctx: ctx}}
		for _, opt := range opts {
			opt(&t)
		}
		rawUrlString = t.Protocol + "://" + rawUrlString
	}
	serviceUrl, err = url.Parse(rawUrlString)
	if err != nil {
		return s, perrors.Errorf("url.Parse(url string{%s}),  error{%v}", rawUrlString, err)
	}

	s.Params, err = url.ParseQuery(serviceUrl.RawQuery)
	if err != nil {
		return s, perrors.Errorf("url.ParseQuery(raw url string{%s}),  error{%v}", serviceUrl.RawQuery, err)
	}

	s.PrimitiveURL = urlString
	s.Protocol = serviceUrl.Scheme
	s.Username = serviceUrl.User.Username()
	s.Password, _ = serviceUrl.User.Password()
	s.Location = serviceUrl.Host
	s.Path = serviceUrl.Path
	if strings.Contains(s.Location, ":") {
		s.Ip, s.Port, err = net.SplitHostPort(s.Location)
		if err != nil {
			return s, perrors.Errorf("net.SplitHostPort(Url.Host{%s}), error{%v}", s.Location, err)
		}
	}
	for _, opt := range opts {
		opt(&s)
	}
	return s, nil
}

func (c URL) URLEqual(url URL) bool {
	c.Ip = ""
	c.Port = ""
	url.Ip = ""
	url.Port = ""
	cGroup := c.GetParam(constant.GROUP_KEY, "")
	urlGroup := url.GetParam(constant.GROUP_KEY, "")
	cKey := c.Key()
	urlKey := url.Key()

	if cGroup == constant.ANY_VALUE {
		cKey = strings.Replace(cKey, "group=*", "group="+urlGroup, 1)
	} else if urlGroup == constant.ANY_VALUE {
		urlKey = strings.Replace(urlKey, "group=*", "group="+cGroup, 1)
	}
	if cKey != urlKey {
		return false
	}
	return true
}

func (c URL) String() string {
	buildString := fmt.Sprintf(
		"%s://%s:%s@%s:%s%s?",
		c.Protocol, c.Username, c.Password, c.Ip, c.Port, c.Path)
	buildString += c.Params.Encode()
	return buildString
}

func (c URL) Key() string {
	buildString := fmt.Sprintf(
		"%s://%s:%s@%s:%s/?interface=%s&group=%s&version=%s",
		c.Protocol, c.Username, c.Password, c.Ip, c.Port, c.Service(), c.GetParam(constant.GROUP_KEY, ""), c.GetParam(constant.VERSION_KEY, ""))
	return buildString
	//return c.ServiceKey()
}

func (c URL) ServiceKey() string {
	intf := c.GetParam(constant.INTERFACE_KEY, strings.TrimPrefix(c.Path, "/"))
	if intf == "" {
		return ""
	}
	buf := &bytes.Buffer{}
	group := c.GetParam(constant.GROUP_KEY, "")
	if group != "" {
		buf.WriteString(group)
		buf.WriteString("/")
	}

	buf.WriteString(intf)

	version := c.GetParam(constant.VERSION_KEY, "")
	if version != "" && version != "0.0.0" {
		buf.WriteString(":")
		buf.WriteString(version)
	}

	return buf.String()
}

func (c URL) Context() context.Context {
	return c.ctx
}

func (c URL) Service() string {
	service := c.GetParam(constant.INTERFACE_KEY, strings.TrimPrefix(c.Path, "/"))
	if service != "" {
		return service
	} else if c.SubURL != nil {
		service = c.GetParam(constant.INTERFACE_KEY, strings.TrimPrefix(c.Path, "/"))
		if service != "" { //if url.path is "" then return suburl's path, special for registry Url
			return service
		}
	}
	return ""
}

func (c *URL) AddParam(key string, value string) {
	c.paramsLock.Lock()
	c.Params.Add(key, value)
	c.paramsLock.Unlock()
}

func (c URL) GetParam(s string, d string) string {
	var r string
	c.paramsLock.RLock()
	if r = c.Params.Get(s); len(r) == 0 {
		r = d
	}
	c.paramsLock.RUnlock()
	return r
}
func (c URL) GetParamAndDecoded(key string) (string, error) {
	ruleDec, err := base64.URLEncoding.DecodeString(c.GetParam(key, ""))
	value := string(ruleDec)
	return value, err
}

func (c URL) GetRawParam(key string) string {
	switch key {
	case "protocol":
		return c.Protocol
	case "username":
		return c.Username
	case "host":
		return strings.Split(c.Location, ":")[0]
	case "password":
		return c.Password
	case "port":
		return c.Port
	case "path":
		return c.Path
	default:
		return c.Params.Get(key)
	}
}

// GetParamBool
func (c URL) GetParamBool(s string, d bool) bool {

	var r bool
	var err error
	if r, err = strconv.ParseBool(c.Params.Get(s)); err != nil {
		return d
	}
	return r
}

func (c URL) GetParamInt(s string, d int64) int64 {
	var r int
	var err error
	if r, err = strconv.Atoi(c.Params.Get(s)); r == 0 || err != nil {
		return d
	}
	return int64(r)
}

func (c URL) GetMethodParamInt(method string, key string, d int64) int64 {
	var r int
	var err error
	if r, err = strconv.Atoi(c.Params.Get("methods." + method + "." + key)); r == 0 || err != nil {
		return d
	}
	return int64(r)
}

func (c URL) GetMethodParamInt64(method string, key string, d int64) int64 {
	r := c.GetMethodParamInt(method, key, math.MinInt64)
	if r == math.MinInt64 {
		return c.GetParamInt(key, d)
	}

	return r
}

func (c URL) GetMethodParam(method string, key string, d string) string {
	var r string
	if r = c.Params.Get("methods." + method + "." + key); r == "" {
		r = d
	}
	return r
}

// ToMap transfer URL to Map
func (c URL) ToMap() map[string]string {

	paramsMap := make(map[string]string)

	for k, v := range c.Params {
		paramsMap[k] = v[0]
	}
	if c.Protocol != "" {
		paramsMap["protocol"] = c.Protocol
	}
	if c.Username != "" {
		paramsMap["username"] = c.Username
	}
	if c.Password != "" {
		paramsMap["password"] = c.Password
	}
	if c.Location != "" {
		paramsMap["host"] = strings.Split(c.Location, ":")[0]
		var port string
		if strings.Contains(c.Location, ":") {
			port = strings.Split(c.Location, ":")[1]
		} else {
			port = "0"
		}
		paramsMap["port"] = port
	}
	if c.Protocol != "" {
		paramsMap["protocol"] = c.Protocol
	}
	if c.Path != "" {
		paramsMap["path"] = c.Path
	}
	if len(paramsMap) == 0 {
		return nil
	}
	return paramsMap
}

// configuration  > reference config >service config
//  in this function we should merge the reference local url config into the service url from registry.
//TODO configuration merge, in the future , the configuration center's config should merge too.
func MergeUrl(serviceUrl URL, referenceUrl *URL) URL {
	mergedUrl := serviceUrl
	var methodConfigMergeFcn = []func(method string){}
	//iterator the referenceUrl if serviceUrl not have the key ,merge in

	for k, v := range referenceUrl.Params {
		if _, ok := mergedUrl.Params[k]; !ok {
			mergedUrl.Params.Set(k, v[0])
		}
	}
	//loadBalance strategy config
	if v := referenceUrl.Params.Get(constant.LOADBALANCE_KEY); v != "" {
		mergedUrl.Params.Set(constant.LOADBALANCE_KEY, v)
	}
	methodConfigMergeFcn = append(methodConfigMergeFcn, func(method string) {
		if v := referenceUrl.Params.Get(method + "." + constant.LOADBALANCE_KEY); v != "" {
			mergedUrl.Params.Set(method+"."+constant.LOADBALANCE_KEY, v)
		}
	})

	//cluster strategy config
	if v := referenceUrl.Params.Get(constant.CLUSTER_KEY); v != "" {
		mergedUrl.Params.Set(constant.CLUSTER_KEY, v)
	}
	methodConfigMergeFcn = append(methodConfigMergeFcn, func(method string) {
		if v := referenceUrl.Params.Get(method + "." + constant.CLUSTER_KEY); v != "" {
			mergedUrl.Params.Set(method+"."+constant.CLUSTER_KEY, v)
		}
	})

	//remote timestamp
	if v := serviceUrl.Params.Get(constant.TIMESTAMP_KEY); v != "" {
		mergedUrl.Params.Set(constant.REMOTE_TIMESTAMP_KEY, v)
		mergedUrl.Params.Set(constant.TIMESTAMP_KEY, referenceUrl.Params.Get(constant.TIMESTAMP_KEY))
	}

	//finally execute methodConfigMergeFcn
	for _, method := range referenceUrl.Methods {
		for _, fcn := range methodConfigMergeFcn {
			fcn("methods." + method)
		}
	}

	return mergedUrl
}<|MERGE_RESOLUTION|>--- conflicted
+++ resolved
@@ -147,10 +147,7 @@
 		url.Location = location
 	}
 }
-<<<<<<< HEAD
-=======
-
->>>>>>> bc4e7a78
+
 func NewURLWithOptions(opts ...option) *URL {
 	url := &URL{}
 	for _, opt := range opts {
