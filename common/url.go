--- conflicted
+++ resolved
@@ -662,7 +662,6 @@
 	return methodConfigMergeFcn
 }
 
-<<<<<<< HEAD
 // doesn't encode url reserve character, url.QueryEscape will do this work
 // reference: https://github.com/golang/go.git, src/net/url/url.go, Encode method
 func ParamsUnescapeEncode(params url.Values) string {
@@ -687,7 +686,8 @@
 		}
 	}
 	return buf.String()
-=======
+}
+
 // URLSlice will be used to sort URL instance
 // Instances will be order by URL.String()
 type URLSlice []URL
@@ -705,5 +705,4 @@
 // nolint
 func (s URLSlice) Swap(i, j int) {
 	s[i], s[j] = s[j], s[i]
->>>>>>> fd512b03
 }