--- conflicted
+++ resolved
@@ -39,16 +39,9 @@
 
 // ReferencedRPCService
 // rpc service interface
-<<<<<<< HEAD
-type RPCService interface {
-	//// Name rpc service id
-	//Name() string
-	// Reference  rpc service reference
-=======
 type ReferencedRPCService interface {
 	// Reference:
 	// rpc service id or reference id
->>>>>>> 3ac2f1cb
 	Reference() string
 }
 
