/*
 * Licensed to the Apache Software Foundation (ASF) under one or more
 * contributor license agreements.  See the NOTICE file distributed with
 * this work for additional information regarding copyright ownership.
 * The ASF licenses this file to You under the Apache License, Version 2.0
 * (the "License"); you may not use this file except in compliance with
 * the License.  You may obtain a copy of the License at
 *
 *     http://www.apache.org/licenses/LICENSE-2.0
 *
 * Unless required by applicable law or agreed to in writing, software
 * distributed under the License is distributed on an "AS IS" BASIS,
 * WITHOUT WARRANTIES OR CONDITIONS OF ANY KIND, either express or implied.
 * See the License for the specific language governing permissions and
 * limitations under the License.
 */

package proxy

import (
	"context"
	"fmt"
	"reflect"
	"testing"
)

import (
	perrors "github.com/pkg/errors"
	"github.com/stretchr/testify/assert"
)

import (
	"github.com/apache/dubbo-go/common/logger"
	"github.com/apache/dubbo-go/common"
	"github.com/apache/dubbo-go/common/constant"
	"github.com/apache/dubbo-go/protocol"
	"github.com/apache/dubbo-go/protocol/dubbo/hessian2"
	"github.com/apache/dubbo-go/protocol/invocation"
)

type TestService struct {
	MethodOne   func(context.Context, int, bool, *interface{}) error
	MethodTwo   func([]interface{}) error
	MethodThree func(int, bool) (interface{}, error)
	MethodFour  func(int, bool) (*interface{}, error) `dubbo:"methodFour"`
	MethodFive  func() error
	MethodSix   func(context.Context, string) (interface{}, error)
	Echo        func(interface{}, *interface{}) error
}

func (s *TestService) Reference() string {
	return "com.test.Path"
}

type TestServiceInt int

func (s *TestServiceInt) Reference() string {
	return "com.test.TestServiceInt"
}

func TestProxyImplement(t *testing.T) {

	invoker := protocol.NewBaseInvoker(&common.URL{})
	p := NewProxy(invoker, nil, map[string]string{constant.ASYNC_KEY: "false"})
	s := &TestService{}
	p.Implement(s)

	err := p.Get().(*TestService).MethodOne(nil, 0, false, nil)
	assert.NoError(t, err)

	err = p.Get().(*TestService).MethodTwo(nil)
	assert.NoError(t, err)
	ret, err := p.Get().(*TestService).MethodThree(0, false)
	assert.NoError(t, err)
	assert.Nil(t, ret) // ret is nil, because it doesn't be injection yet

	ret2, err := p.Get().(*TestService).MethodFour(0, false)
	assert.NoError(t, err)
	assert.Equal(t, "*interface {}", reflect.TypeOf(ret2).String())
	err = p.Get().(*TestService).Echo(nil, nil)
	assert.NoError(t, err)

	err = p.Get().(*TestService).MethodFive()
	assert.NoError(t, err)

	// inherit & lowercase
	p.rpc = nil
	type S1 struct {
		TestService
		methodOne func(context.Context, interface{}, *struct{}) error
	}
	s1 := &S1{TestService: *s, methodOne: func(_ context.Context, _ interface{}, _ *struct{}) error {
		return perrors.New("errors")
	}}
	p.Implement(s1)
	err = s1.MethodOne(nil, 0, false, nil)
	assert.NoError(t, err)
	err = s1.methodOne(nil, nil, nil)
	assert.EqualError(t, err, "errors")

	// no struct
	p.rpc = nil
	it := TestServiceInt(1)
	p.Implement(&it)
	assert.Nil(t, p.rpc)

	// return number
	p.rpc = nil
	type S2 struct {
		TestService
		MethodOne func([]interface{}) (*struct{}, int, error)
	}
	s2 := &S2{TestService: *s}
	p.Implement(s2)
	assert.Nil(t, s2.MethodOne)

	// returns type
	p.rpc = nil
	type S3 struct {
		TestService
		MethodOne func(context.Context, []interface{}, *struct{}) interface{}
	}
	s3 := &S3{TestService: *s}
	p.Implement(s3)
	assert.Nil(t, s3.MethodOne)

}

func TestProxyImplementForContext(t *testing.T) {
	invoker := &TestProxyInvoker{
		BaseInvoker: *protocol.NewBaseInvoker(&common.URL{}),
	}
	p := NewProxy(invoker, nil, map[string]string{constant.ASYNC_KEY: "false"})
	s := &TestService{}
	p.Implement(s)
	attahments1 := make(map[string]interface{}, 4)
	attahments1["k1"] = "v1"
	attahments1["k2"] = "v2"
	context := context.WithValue(context.Background(), constant.AttachmentKey, attahments1)
	r, err := p.Get().(*TestService).MethodSix(context, "xxx")
	v1 := r.(map[string]interface{})
	assert.NoError(t, err)
	assert.Equal(t, v1["TestProxyInvoker"], "TestProxyInvokerValue")
}

type TestProxyInvoker struct {
	protocol.BaseInvoker
}

func (bi *TestProxyInvoker) Invoke(context context.Context, inv protocol.Invocation) protocol.Result {
	rpcInv := inv.(*invocation.RPCInvocation)
	mapV := inv.Attachments()
	mapV["TestProxyInvoker"] = "TestProxyInvokerValue"
<<<<<<< HEAD
	if err := hessian2.ReflectResponse(mapV, rpcInv.Reply());err != nil{
		logger.Debug(err)
	}
=======
	if err := hessian2.ReflectResponse(mapV, rpcInv.Reply()); err != nil {
		fmt.Printf("hessian2.ReflectResponse(mapV:%v) = error:%v", mapV, err)
	}

>>>>>>> e7b35cbb
	return &protocol.RPCResult{
		Rest: inv.Arguments(),
	}
}<|MERGE_RESOLUTION|>--- conflicted
+++ resolved
@@ -30,7 +30,6 @@
 )
 
 import (
-	"github.com/apache/dubbo-go/common/logger"
 	"github.com/apache/dubbo-go/common"
 	"github.com/apache/dubbo-go/common/constant"
 	"github.com/apache/dubbo-go/protocol"
@@ -147,20 +146,14 @@
 	protocol.BaseInvoker
 }
 
-func (bi *TestProxyInvoker) Invoke(context context.Context, inv protocol.Invocation) protocol.Result {
+func (bi *TestProxyInvoker) Invoke(_ context.Context, inv protocol.Invocation) protocol.Result {
 	rpcInv := inv.(*invocation.RPCInvocation)
 	mapV := inv.Attachments()
 	mapV["TestProxyInvoker"] = "TestProxyInvokerValue"
-<<<<<<< HEAD
-	if err := hessian2.ReflectResponse(mapV, rpcInv.Reply());err != nil{
-		logger.Debug(err)
-	}
-=======
 	if err := hessian2.ReflectResponse(mapV, rpcInv.Reply()); err != nil {
 		fmt.Printf("hessian2.ReflectResponse(mapV:%v) = error:%v", mapV, err)
 	}
 
->>>>>>> e7b35cbb
 	return &protocol.RPCResult{
 		Rest: inv.Arguments(),
 	}
