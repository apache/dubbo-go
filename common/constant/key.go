--- conflicted
+++ resolved
@@ -241,7 +241,6 @@
 )
 
 const (
-<<<<<<< HEAD
 	POLARIS_KEY                    = "polaris"
 	POLARIS_DEFAULT_ROLETYPE       = 3
 	POLARIS_CONFIG_FILE_PATH       = "configPath"
@@ -253,10 +252,7 @@
 )
 
 const (
-	FILE_KEY = "file"
-=======
 	FileKey = "file"
->>>>>>> 5cd1a521
 )
 
 const (
