--- conflicted
+++ resolved
@@ -125,19 +125,6 @@
 )
 
 const (
-<<<<<<< HEAD
-	REGISTRY_KEY         = "registry"
-	REGISTRY_PROTOCOL    = "registry"
-	ROLE_KEY             = "registry.role"
-	REGISTRY_DEFAULT_KEY = "registry.default"
-	// Deprecated use CONFIG_TIMEOUT_KEY key
-	REGISTRY_TIMEOUT_KEY = "registry.timeout"
-	REGISTRY_LABEL_KEY   = "label"
-	PREFERRED_KEY        = "preferred"
-	ZONE_KEY             = "zone"
-	ZONE_FORCE_KEY       = "zone.force"
-	REGISTRY_TTL_KEY     = "registry.ttl"
-=======
 	REGISTRY_KEY              = "registry"
 	REGISTRY_PROTOCOL         = "registry"
 	SERVICE_REGISTRY_PROTOCOL = "service-discovery-registry"
@@ -151,7 +138,6 @@
 	REGISTRY_TTL_KEY          = "registry.ttl"
 	SIMPLIFIED_KEY            = "simplified"
 	NAMESPACE_KEY             = "namespace"
->>>>>>> 26aa12b8
 )
 
 const (
