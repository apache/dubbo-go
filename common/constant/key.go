/*
 * Licensed to the Apache Software Foundation (ASF) under one or more
 * contributor license agreements.  See the NOTICE file distributed with
 * this work for additional information regarding copyright ownership.
 * The ASF licenses this file to You under the Apache License, Version 2.0
 * (the "License"); you may not use this file except in compliance with
 * the License.  You may obtain a copy of the License at
 *
 *     http://www.apache.org/licenses/LICENSE-2.0
 *
 * Unless required by applicable law or agreed to in writing, software
 * distributed under the License is distributed on an "AS IS" BASIS,
 * WITHOUT WARRANTIES OR CONDITIONS OF ANY KIND, either express or implied.
 * See the License for the specific language governing permissions and
 * limitations under the License.
 */

package constant

type DubboCtxKey string

const (
	AsyncKey = "async" // it's value should be "true" or "false" of string type
)

const (
	ClientNameKey = "remote-client-name"
)

const (
	GroupKey               = "group"
	VersionKey             = "version"
	InterfaceKey           = "interface"
	MessageSizeKey         = "message_size"
	PathKey                = "path"
	ServiceKey             = "service"
	MethodsKey             = "methods"
	TimeoutKey             = "timeout"
	CategoryKey            = "category"
	CheckKey               = "check"
	EnabledKey             = "enabled"
	SideKey                = "side"
	OverrideProvidersKey   = "providerAddresses"
	BeanNameKey            = "bean.name"
	GenericKey             = "generic"
	ClassifierKey          = "classifier"
	TokenKey               = "token"
	LocalAddr              = "local-addr"
	RemoteAddr             = "remote-addr"
	DefaultRemotingTimeout = 3000
	ReleaseKey             = "release"
	AnyhostKey             = "anyhost"
	PortKey                = "port"
	ProtocolKey            = "protocol"
	PathSeparator          = "/"
	DotSeparator           = "."
	CommaSeparator         = ","
	SslEnabledKey          = "ssl-enabled"
	ParamsTypeKey          = "parameter-type-names" // key used in pass through invoker factory, to define param type
	MetadataTypeKey        = "metadata-type"
	MaxCallSendMsgSize     = "max-call-send-msg-size"
	MaxServerSendMsgSize   = "max-server-send-msg-size"
	MaxCallRecvMsgSize     = "max-call-recv-msg-size"
	MaxServerRecvMsgSize   = "max-server-recv-msg-size"
)

const (
	ServiceFilterKey   = "service.filter"
	ReferenceFilterKey = "reference.filter"
)

// Filter Keys
const (
	AccessLogFilterKey                   = "accesslog"
	ActiveFilterKey                      = "active"
	AdaptiveServiceProviderFilterKey     = "padasvc"
	AuthConsumerFilterKey                = "sign"
	AuthProviderFilterKey                = "auth"
	EchoFilterKey                        = "echo"
	ExecuteLimitFilterKey                = "execute"
	GenericFilterKey                     = "generic"
	GenericServiceFilterKey              = "generic_service"
	GracefulShutdownProviderFilterKey    = "pshutdown"
	GracefulShutdownConsumerFilterKey    = "cshutdown"
	GracefulShutdownFilterShutdownConfig = "GracefulShutdownFilterShutdownConfig"
	HystrixConsumerFilterKey             = "hystrix_consumer"
	HystrixProviderFilterKey             = "hystrix_provider"
	MetricsFilterKey                     = "metrics"
	SeataFilterKey                       = "seata"
	SentinelProviderFilterKey            = "sentinel-provider"
	SentinelConsumerFilterKey            = "sentinel-consumer"
	TokenFilterKey                       = "token"
	TpsLimitFilterKey                    = "tps"
	TracingFilterKey                     = "tracing"
)

const (
	TimestampKey                       = "timestamp"
	RemoteTimestampKey                 = "remote.timestamp"
	ClusterKey                         = "cluster"
	LoadbalanceKey                     = "loadbalance"
	WeightKey                          = "weight"
	WarmupKey                          = "warmup"
	RetriesKey                         = "retries"
	StickyKey                          = "sticky"
	BeanName                           = "bean.name"
	FailBackTasksKey                   = "failbacktasks"
	ForksKey                           = "forks"
	DefaultForks                       = 2
	DefaultTimeout                     = 1000
	TPSLimiterKey                      = "tps.limiter"
	TPSRejectedExecutionHandlerKey     = "tps.limit.rejected.handler"
	TPSLimitRateKey                    = "tps.limit.rate"
	DefaultTPSLimitRate                = -1
	TPSLimitIntervalKey                = "tps.limit.interval"
	DefaultTPSLimitInterval            = -1
	TPSLimitStrategyKey                = "tps.limit.strategy"
	ExecuteLimitKey                    = "execute.limit"
	DefaultExecuteLimit                = "-1"
	ExecuteRejectedExecutionHandlerKey = "execute.limit.rejected.handler"
	SerializationKey                   = "serialization"
	PIDKey                             = "pid"
	SyncReportKey                      = "sync.report"
	RetryPeriodKey                     = "retry.period"
	RetryTimesKey                      = "retry.times"
	CycleReportKey                     = "cycle.report"
	DefaultBlackListRecoverBlock       = 16
)

const (
	DubboGoCtxKey = DubboCtxKey("dubbogo-ctx")
)

// metadata report keys
const (
	MetadataReportNamespaceKey = "metadata-report.namespace"
	MetadataReportGroupKey     = "metadata-report.group"
	MetadataReportUsernameKey  = "metadata-report.username"
	MetadataReportPasswordKey  = "metadata-report.password"
	MetadataReportProtocolKey  = "metadata-report.protocol"
)

// registry keys
const (
	RegistryKey             = "registry"
	RegistryProtocol        = "registry"
	ServiceRegistryProtocol = "service-discovery-registry"
	RegistryRoleKey         = "registry.role"
	RegistryDefaultKey      = "registry.default"
	RegistryAccessKey       = "registry.accesskey"
	RegistrySecretKey       = "registry.secretkey"
	RegistryTimeoutKey      = "registry.timeout"
	RegistryLabelKey        = "label"
	PreferredKey            = "preferred"
	RegistryZoneKey         = "zone"
	RegistryZoneForceKey    = "zone.force"
	RegistryTTLKey          = "registry.ttl"
	RegistrySimplifiedKey   = "simplified"
	RegistryNamespaceKey    = "registry.namespace"
	RegistryGroupKey        = "registry.group"
)

const (
	ApplicationKey         = "application"
	OrganizationKey        = "organization"
	NameKey                = "name"
	ModuleKey              = "module"
	AppVersionKey          = "app.version"
	OwnerKey               = "owner"
	EnvironmentKey         = "environment"
	MethodKey              = "method"
	MethodKeys             = "methods"
	RuleKey                = "rule"
	RuntimeKey             = "runtime"
	BackupKey              = "backup"
	RoutersCategory        = "routers"
	RouteProtocol          = "route"
	ConditionRouteProtocol = "condition"
	TagRouteProtocol       = "tag"
	ProvidersCategory      = "providers"
	RouterKey              = "router"
	ExportKey              = "export"
)

// config center keys
const (
	ConfigNamespaceKey        = "config-center.namespace"
	ConfigGroupKey            = "config-center.group"
	ConfigAppIDKey            = "config-center.appId"
	ConfigClusterKey          = "config-center.cluster"
	ConfigTimeoutKey          = "config-center.timeout"
	ConfigUsernameKey         = "config-center.username"
	ConfigAccessKey           = "config-center.access"
	ConfigPasswordKey         = "config-center.password"
	ConfigLogDirKey           = "config-center.logDir"
	ConfigVersionKey          = "config-center.configVersion"
	CompatibleConfigKey       = "config-center.compatible_config"
	ConfigSecretKey           = "config-center.secret"
	ConfigBackupConfigKey     = "config-center.isBackupConfig"
	ConfigBackupConfigPathKey = "config-center.backupConfigPath"
)

const (
	RegistryConfigPrefix       = "dubbo.registries"
	ApplicationConfigPrefix    = "dubbo.application"
	ConfigCenterPrefix         = "dubbo.config-center"
	SingleRegistryConfigPrefix = "dubbo.registry"
	ReferenceConfigPrefix      = "dubbo.reference"
	ServiceConfigPrefix        = "dubbo.service"
	ConfigBasePrefix           = "dubbo.base"
	RemotePrefix               = "dubbo.remote"
	ServiceDiscPrefix          = "dubbo.service-discovery"
	ProtocolConfigPrefix       = "dubbo.protocols"
	ProviderConfigPrefix       = "dubbo.provider"
	ConsumerConfigPrefix       = "dubbo.consumer"
	ShutdownConfigPrefix       = "dubbo.shutdown"
	MetadataReportPrefix       = "dubbo.metadata-report"
	RouterConfigPrefix         = "dubbo.router"
	TracingConfigPrefix        = "dubbo.tracing"
	LoggerConfigPrefix         = "dubbo.logger"
	CustomConfigPrefix         = "dubbo.custom"
	ProfilesConfigPrefix       = "dubbo.profiles"
)

const (
	ConfiguratorSuffix = ".configurators"
)

const (
	NacosKey                  = "nacos"
	NacosGroupKey             = "nacos.group"
	NacosDefaultRoleType      = 3
	NacosCacheDirKey          = "nacos.cacheDir"
	NacosLogDirKey            = "nacos.logDir"
	NacosBeatIntervalKey      = "nacos.beatInterval"
	NacosEndpoint             = "endpoint"
	NacosServiceNameSeparator = ":"
	NacosCategoryKey          = "nacos.category"
	NacosProtocolKey          = "protocol"
	NacosPathKey              = "path"
	NacosNamespaceID          = "nacos.namespaceId"
	NacosNotLoadLocalCache    = "nacos.not.load.cache"
	NacosAppNameKey           = "appName"
	NacosRegionIDKey          = "nacos.regionId"
	NacosAccessKey            = "nacos.access"
	NacosSecretKey            = "nacos.secret"
	NacosOpenKmsKey           = "kms"
	NacosUpdateThreadNumKey   = "updateThreadNum"
	NacosLogLevelKey          = "nacos.logLevel"
	NacosUsername             = "nacos.username"
	NacosPassword             = "nacos.password"
	NacosTimeout              = "nacos.timeout"
)

const (
	PolarisKey                  = "polaris"
	PolarisDefaultRoleType      = 3
	PolarisConfigFilePath       = "configPath"
	PolarisNamespace            = "namespace"
	PolarisServiceToken         = "token"
	PolarisServiceNameSeparator = ":"
	PolarisDubboPath            = "DUBBOPATH"
	PolarisInstanceID           = "polaris.instanceID"
	PolarisDefaultNamespace     = "default"
	PolarisDubboGroup           = "dubbo.group"
	PolarisClientName           = "polaris-client"
)

const (
	FileKey = "file"
)

const (
	ZookeeperKey = "zookeeper"
)

const (
	EtcdV3Key = "etcdv3"
)

const (
	// PassThroughProxyFactoryKey is key of proxy factory with raw data input service
	PassThroughProxyFactoryKey = "dubbo-raw"
)

const (
	TracingRemoteSpanCtx = DubboCtxKey("tracing.remote.span.ctx")
	TracingConfigKey     = "config.tracing"
)

// Use for router module
const (
<<<<<<< HEAD
	TagRouterRuleSuffix       = ".tag-router"             // Specify tag router suffix
	ConditionRouterRuleSuffix = ".condition-router"       // Specify condition router suffix
	MeshRouteSuffix           = ".MESHAPPRULE"            // Specify mesh router suffix
	ForceUseTag               = "dubbo.force.tag"         // the tag in attachment
	Tagkey                    = "dubbo.tag"               //  key of tag
	AttachmentKey             = DubboCtxKey("attachment") // key in context in invoker
=======
	// TagRouterRuleSuffix Specify tag router suffix
	TagRouterRuleSuffix = ".tag-router"
	// ConditionRouterRuleSuffix Specify condition router suffix
	ConditionRouterRuleSuffix = ".condition-router"
	// MeshRouteSuffix Specify mesh router suffix
	MeshRouteSuffix = ".MESHAPPRULE"
	// ForceUseTag is the tag in attachment
	ForceUseTag = "dubbo.force.tag"
	Tagkey      = "dubbo.tag"
	// AttachmentKey in context in invoker
	AttachmentKey       = DubboCtxKey("attachment")
	TagRouterFactoryKey = "tag"
	V3RouterFactoryKey  = "mesh"
>>>>>>> dfe4424f
)

// Auth filter
const (
	ServiceAuthKey              = "auth"              // name of service filter
	AuthenticatorKey            = "authenticator"     // key of authenticator
	DefaultAuthenticator        = "accesskeys"        // name of default authenticator
	DefaultAccessKeyStorage     = "urlstorage"        // name of default url storage
	AccessKeyStorageKey         = "accessKey.storage" // key of storage
	RequestTimestampKey         = "timestamp"         // key of request timestamp
	RequestSignatureKey         = "signature"         // key of request signature
	AKKey                       = "ak"                // AK key
	SignatureStringFormat       = "%s#%s#%s#%s"       // signature format
	ParameterSignatureEnableKey = "param.sign"        // key whether enable signature
	Consumer                    = "consumer"          // consumer
	AccessKeyIDKey              = ".accessKeyId"      // key of access key id
	SecretAccessKeyKey          = ".secretAccessKey"  // key of secret access key
)

// metadata report

const (
	MetaConfigRemote    = "remote"
	MetaConfigLocal     = "local"
	KeySeparator        = ":"
	DefaultPathTag      = "metadata"
	KeyRevisionPrefix   = "revision"
	MetadataServiceName = "org.apache.dubbo.metadata.MetadataService" // metadata service
)

// service discovery
const (
	SubscribedServiceNamesKey              = "subscribed-services"
	ProvidedBy                             = "provided-by"
	ExportedServicesRevisionPropertyName   = "dubbo.metadata.revision"
	SubscribedServicesRevisionPropertyName = "dubbo.subscribed-services.revision"
	ServiceInstanceSelector                = "service-instance-selector"
	MetadataStorageTypePropertyName        = "dubbo.metadata.storage-type"
	DefaultMetadataStorageType             = "local"
	RemoteMetadataStorageType              = "remote"
	ServiceInstanceEndpoints               = "dubbo.endpoints"
	MetadataServicePrefix                  = "dubbo.metadata-service."
	MetadataServiceURLParamsPropertyName   = MetadataServicePrefix + "url-params"
	MetadataServiceURLsPropertyName        = MetadataServicePrefix + "urls"
	ServiceDiscoveryKey                    = "service_discovery" // indicate which service discovery instance will be used
)

// Generic Filter
const (
	GenericSerializationDefault = "true"
	GenericSerializationGson    = "gson"
)

// AdaptiveService Filter
// goland:noinspection ALL
const (
	AdaptiveServiceUpdaterKey   = "adaptive-service.updater"
	AdaptiveServiceRemainingKey = "adaptive-service.remaining"
	AdaptiveServiceInflightKey  = "adaptive-service.inflight"
	AdaptiveServiceEnabledKey   = "adaptive-service.enabled"
	AdaptiveServiceIsEnabled    = "1"
)<|MERGE_RESOLUTION|>--- conflicted
+++ resolved
@@ -290,28 +290,14 @@
 
 // Use for router module
 const (
-<<<<<<< HEAD
 	TagRouterRuleSuffix       = ".tag-router"             // Specify tag router suffix
 	ConditionRouterRuleSuffix = ".condition-router"       // Specify condition router suffix
 	MeshRouteSuffix           = ".MESHAPPRULE"            // Specify mesh router suffix
 	ForceUseTag               = "dubbo.force.tag"         // the tag in attachment
 	Tagkey                    = "dubbo.tag"               //  key of tag
 	AttachmentKey             = DubboCtxKey("attachment") // key in context in invoker
-=======
-	// TagRouterRuleSuffix Specify tag router suffix
-	TagRouterRuleSuffix = ".tag-router"
-	// ConditionRouterRuleSuffix Specify condition router suffix
-	ConditionRouterRuleSuffix = ".condition-router"
-	// MeshRouteSuffix Specify mesh router suffix
-	MeshRouteSuffix = ".MESHAPPRULE"
-	// ForceUseTag is the tag in attachment
-	ForceUseTag = "dubbo.force.tag"
-	Tagkey      = "dubbo.tag"
-	// AttachmentKey in context in invoker
-	AttachmentKey       = DubboCtxKey("attachment")
-	TagRouterFactoryKey = "tag"
-	V3RouterFactoryKey  = "mesh"
->>>>>>> dfe4424f
+	TagRouterFactoryKey       = "tag"
+	V3RouterFactoryKey        = "mesh"
 )
 
 // Auth filter
