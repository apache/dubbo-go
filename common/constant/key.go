/*
 * Licensed to the Apache Software Foundation (ASF) under one or more
 * contributor license agreements.  See the NOTICE file distributed with
 * this work for additional information regarding copyright ownership.
 * The ASF licenses this file to You under the Apache License, Version 2.0
 * (the "License"); you may not use this file except in compliance with
 * the License.  You may obtain a copy of the License at
 *
 *     http://www.apache.org/licenses/LICENSE-2.0
 *
 * Unless required by applicable law or agreed to in writing, software
 * distributed under the License is distributed on an "AS IS" BASIS,
 * WITHOUT WARRANTIES OR CONDITIONS OF ANY KIND, either express or implied.
 * See the License for the specific language governing permissions and
 * limitations under the License.
 */

package constant

const (
	ASYNC_KEY = "async" // it's value should be "true" or "false" of string type
)

const (
	GROUP_KEY              = "group"
	VERSION_KEY            = "version"
	INTERFACE_KEY          = "interface"
	PATH_KEY               = "path"
	SERVICE_KEY            = "service"
	METHODS_KEY            = "methods"
	TIMEOUT_KEY            = "timeout"
	CATEGORY_KEY           = "category"
	CHECK_KEY              = "check"
	ENABLED_KEY            = "enabled"
	SIDE_KEY               = "side"
	OVERRIDE_PROVIDERS_KEY = "providerAddresses"
	BEAN_NAME_KEY          = "bean.name"
	GENERIC_KEY            = "generic"
	CLASSIFIER_KEY         = "classifier"
	TOKEN_KEY              = "token"
	LOCAL_ADDR             = "local-addr"
	REMOTE_ADDR            = "remote-addr"
)

const (
	SERVICE_FILTER_KEY   = "service.filter"
	REFERENCE_FILTER_KEY = "reference.filter"
)

const (
	TIMESTAMP_KEY                          = "timestamp"
	REMOTE_TIMESTAMP_KEY                   = "remote.timestamp"
	CLUSTER_KEY                            = "cluster"
	LOADBALANCE_KEY                        = "loadbalance"
	WEIGHT_KEY                             = "weight"
	WARMUP_KEY                             = "warmup"
	RETRIES_KEY                            = "retries"
	STICKY_KEY                             = "sticky"
	BEAN_NAME                              = "bean.name"
	FAIL_BACK_TASKS_KEY                    = "failbacktasks"
	FORKS_KEY                              = "forks"
	DEFAULT_FORKS                          = 2
	DEFAULT_TIMEOUT                        = 1000
	ACCESS_LOG_KEY                         = "accesslog"
	TPS_LIMITER_KEY                        = "tps.limiter"
	TPS_REJECTED_EXECUTION_HANDLER_KEY     = "tps.limit.rejected.handler"
	TPS_LIMIT_RATE_KEY                     = "tps.limit.rate"
	DEFAULT_TPS_LIMIT_RATE                 = "-1"
	TPS_LIMIT_INTERVAL_KEY                 = "tps.limit.interval"
	DEFAULT_TPS_LIMIT_INTERVAL             = "60000"
	TPS_LIMIT_STRATEGY_KEY                 = "tps.limit.strategy"
	EXECUTE_LIMIT_KEY                      = "execute.limit"
	DEFAULT_EXECUTE_LIMIT                  = "-1"
	EXECUTE_REJECTED_EXECUTION_HANDLER_KEY = "execute.limit.rejected.handler"
<<<<<<< HEAD
	SERIALIZATION_KEY                      = "serialization"
=======
	PROVIDER_SHUTDOWN_FILTER               = "pshutdown"
	CONSUMER_SHUTDOWN_FILTER               = "cshutdown"
>>>>>>> 8d46ac0f
)

const (
	DUBBOGO_CTX_KEY = "dubbogo-ctx"
)

const (
	REGISTRY_KEY         = "registry"
	REGISTRY_PROTOCOL    = "registry"
	ROLE_KEY             = "registry.role"
	REGISTRY_DEFAULT_KEY = "registry.default"
	REGISTRY_TIMEOUT_KEY = "registry.timeout"
)

const (
	APPLICATION_KEY  = "application"
	ORGANIZATION_KEY = "organization"
	NAME_KEY         = "name"
	MODULE_KEY       = "module"
	APP_VERSION_KEY  = "app.version"
	OWNER_KEY        = "owner"
	ENVIRONMENT_KEY  = "environment"
	METHOD_KEY       = "method"
	METHOD_KEYS      = "methods"
	RULE_KEY         = "rule"
)

const (
	CONFIG_NAMESPACE_KEY  = "config.namespace"
	CONFIG_GROUP_KEY      = "config.group"
	CONFIG_APP_ID_KEY     = "config.appId"
	CONFIG_CLUSTER_KEY    = "config.cluster"
	CONFIG_CHECK_KEY      = "config.check"
	CONFIG_TIMEOUT_KET    = "config.timeout"
	CONFIG_VERSION_KEY    = "configVersion"
	COMPATIBLE_CONFIG_KEY = "compatible_config"
)
const (
	RegistryConfigPrefix       = "dubbo.registries."
	SingleRegistryConfigPrefix = "dubbo.registry."
	ReferenceConfigPrefix      = "dubbo.reference."
	ServiceConfigPrefix        = "dubbo.service."
	ProtocolConfigPrefix       = "dubbo.protocols."
	ProviderConfigPrefix       = "dubbo.provider."
	ConsumerConfigPrefix       = "dubbo.consumer."
	ShutdownConfigPrefix       = "dubbo.shutdown."
)

const (
	CONFIGURATORS_SUFFIX = ".configurators"
)

const (
	NACOS_KEY                    = "nacos"
	NACOS_DEFAULT_ROLETYPE       = 3
	NACOS_CACHE_DIR_KEY          = "cacheDir"
	NACOS_LOG_DIR_KEY            = "logDir"
	NACOS_ENDPOINT               = "endpoint"
	NACOS_SERVICE_NAME_SEPARATOR = ":"
	NACOS_CATEGORY_KEY           = "category"
	NACOS_PROTOCOL_KEY           = "protocol"
	NACOS_PATH_KEY               = "path"
)<|MERGE_RESOLUTION|>--- conflicted
+++ resolved
@@ -72,12 +72,9 @@
 	EXECUTE_LIMIT_KEY                      = "execute.limit"
 	DEFAULT_EXECUTE_LIMIT                  = "-1"
 	EXECUTE_REJECTED_EXECUTION_HANDLER_KEY = "execute.limit.rejected.handler"
-<<<<<<< HEAD
 	SERIALIZATION_KEY                      = "serialization"
-=======
 	PROVIDER_SHUTDOWN_FILTER               = "pshutdown"
 	CONSUMER_SHUTDOWN_FILTER               = "cshutdown"
->>>>>>> 8d46ac0f
 )
 
 const (
