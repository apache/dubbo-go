/*
 * Licensed to the Apache Software Foundation (ASF) under one or more
 * contributor license agreements.  See the NOTICE file distributed with
 * this work for additional information regarding copyright ownership.
 * The ASF licenses this file to You under the Apache License, Version 2.0
 * (the "License"); you may not use this file except in compliance with
 * the License.  You may obtain a copy of the License at
 *
 *     http://www.apache.org/licenses/LICENSE-2.0
 *
 * Unless required by applicable law or agreed to in writing, software
 * distributed under the License is distributed on an "AS IS" BASIS,
 * WITHOUT WARRANTIES OR CONDITIONS OF ANY KIND, either express or implied.
 * See the License for the specific language governing permissions and
 * limitations under the License.
 */

package constant

const (
	Dubbo            = "dubbo"
	ProviderProtocol = "provider"
	// OverrideProtocol is compatible with 2.6.x
	OverrideProtocol = "override"
	EmptyProtocol    = "empty"
	RouterProtocol   = "router"
)

const (
	DefaultWeight = 100     //
	DefaultWarmup = 10 * 60 // in java here is 10*60*1000 because of System.currentTimeMillis() is measured in milliseconds & in go time.Unix() is second
)

const (
	DefaultLoadbalance      = "random"
	DefaultRetries          = "2"
	DefaultRetriesInt       = 2
	DefaultProtocol         = "dubbo"
	DefaultRegTimeout       = "10s"
	DefaultRegTTL           = "15m"
	DefaultCluster          = "failover"
	DefaultFailbackTimes    = "3"
	DefaultFailbackTimesInt = 3
	DefaultFailbackTasks    = 100
	DefaultRestClient       = "resty"
	DefaultRestServer       = "go-restful"
	DefaultPort             = 20000
	DefaultMetadataport     = 20005
)

const (
<<<<<<< HEAD
	DEFAULT_KEY               = "default"
	PREFIX_DEFAULT_KEY        = "default."
	DEFAULT_SERVICE_FILTERS   = EchoFilterKey + "," + TokenFilterKey + "," + AccessLogFilterKey + "," + TpsLimitFilterKey + "," + GenericServiceFilterKey + "," + ExecuteLimitFilterKey + "," + GracefulShutdownProviderFilterKey
	DEFAULT_REFERENCE_FILTERS = GracefulShutdownConsumerFilterKey
	GENERIC_REFERENCE_FILTERS = GenericFilterKey
	GENERIC                   = "$invoke"
	ECHO                      = "$echo"
=======
	DefaultKey              = "default"
	PrefixDefaultKey        = "default."
	DefaultServiceFilters   = EchoFilterKey + "," + MetricsFilterKey + "," + TokenFilterKey + "," + AccessLogFilterKey + "," + TpsLimitFilterKey + "," + GenericServiceFilterKey + "," + ExecuteLimitFilterKey + "," + GracefulShutdownProviderFilterKey
	DefaultReferenceFilters = GracefulShutdownConsumerFilterKey
	GenericReferenceFilters = GenericFilterKey
	Generic                 = "$invoke"
	Echo                    = "$echo"
>>>>>>> cbb502fe
)

const (
	AnyValue          = "*"
	AnyhostValue      = "0.0.0.0"
	LocalHostValue    = "192.168.1.1"
	RemoveValuePrefix = "-"
)

const (
	ConfiguratorsCategory           = "configurators"
	RouterCategory                  = "category"
	DefaultCategory                 = ProviderCategory
	DynamicConfiguratorsCategory    = "dynamicconfigurators"
	AppDynamicConfiguratorsCategory = "appdynamicconfigurators"
	ProviderCategory                = "providers"
	ConsumerCategory                = "consumers"
)

const (
	CommaSplitPattern = "\\s*[,]+\\s*"
)

const (
	SimpleMetadataServiceName = "MetadataService"
	DefaultRevision           = "N/A"
)

const (
	ServiceDiscoveryDefaultGroup = "DEFAULT_GROUP"
)

const (
	DefaultProviderConfFilePath = "../profiles/dev/server.yml"
	DefaultConsumerConfFilePath = "../profiles/dev/client.yml"
	DefaultLogConfFilePath      = "../profiles/dev/log.yml"
	DefaultRouterConfFilePath   = "../profiles/dev/router.yml"
)<|MERGE_RESOLUTION|>--- conflicted
+++ resolved
@@ -49,23 +49,13 @@
 )
 
 const (
-<<<<<<< HEAD
-	DEFAULT_KEY               = "default"
-	PREFIX_DEFAULT_KEY        = "default."
-	DEFAULT_SERVICE_FILTERS   = EchoFilterKey + "," + TokenFilterKey + "," + AccessLogFilterKey + "," + TpsLimitFilterKey + "," + GenericServiceFilterKey + "," + ExecuteLimitFilterKey + "," + GracefulShutdownProviderFilterKey
-	DEFAULT_REFERENCE_FILTERS = GracefulShutdownConsumerFilterKey
-	GENERIC_REFERENCE_FILTERS = GenericFilterKey
-	GENERIC                   = "$invoke"
-	ECHO                      = "$echo"
-=======
 	DefaultKey              = "default"
 	PrefixDefaultKey        = "default."
-	DefaultServiceFilters   = EchoFilterKey + "," + MetricsFilterKey + "," + TokenFilterKey + "," + AccessLogFilterKey + "," + TpsLimitFilterKey + "," + GenericServiceFilterKey + "," + ExecuteLimitFilterKey + "," + GracefulShutdownProviderFilterKey
+	DefaultServiceFilters   = EchoFilterKey + "," + TokenFilterKey + "," + AccessLogFilterKey + "," + TpsLimitFilterKey + "," + GenericServiceFilterKey + "," + ExecuteLimitFilterKey + "," + GracefulShutdownProviderFilterKey
 	DefaultReferenceFilters = GracefulShutdownConsumerFilterKey
 	GenericReferenceFilters = GenericFilterKey
 	Generic                 = "$invoke"
 	Echo                    = "$echo"
->>>>>>> cbb502fe
 )
 
 const (
