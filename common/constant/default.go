--- conflicted
+++ resolved
@@ -95,15 +95,15 @@
 )
 
 const (
-<<<<<<< HEAD
-	LoggerLevel    = "info"
-	LoggerAppender = "console"
-	LoggerFormat   = "text"
-=======
 	DefaultMaxServerRecvMsgSize = 1024 * 1024 * 4
 	DefaultMaxServerSendMsgSize = math.MaxInt32
 
 	DefaultMaxCallRecvMsgSize = 1024 * 1024 * 4
 	DefaultMaxCallSendMsgSize = math.MaxInt32
->>>>>>> 44827e1d
+)
+
+const (
+	LoggerLevel    = "info"
+	LoggerAppender = "console"
+	LoggerFormat   = "text"
 )