Contributing to Dubbogo

## 1. Branch

  >- The name of branches `SHOULD` be in the format of `feature/xxx`.
  >- You `SHOULD` checkout a new branch after a feature branch already being merged into upstream, `DO NOT` commit in the old branch.

## 2. Pull Request

### 2.1. Title Format

The pr head format is `<head> <subject>`. The title should be simpler to show your intent.

The title format of the pull request `MUST` follow the following rules:

  >- Start with `Doc:` for adding/formatting/improving docs.
  >- Start with `Mod:` for formatting codes or adding comment.
  >- Start with `Fix:` for fixing bug, and its ending should be ` #issue-id` if being relevant to some issue.
  >- Start with `Imp:` for improving performance.
  >- Start with `Ftr:` for adding a new feature.
  >- Start with `Add:` for adding struct function/member.
  >- Start with `Rft:` for refactoring codes.
  >- Start with `Tst:` for adding tests.
  >- Start with `Dep:` for adding depending libs.
  >- Start with `Rem:` for removing feature/struct/function/member/files.

## 3. Code Style

<<<<<<< HEAD
Please add a blank line at the end of every file.

Please add a blank line at the sub-title and its content.
=======
Please add an blank line at the end of every file.

Please add an blank line at the sub-title and its content.
>>>>>>> 4ed7e788

Please add s space between the Engilsh word/digit number and the Chinese character.

### 3.1 log

>- 1 when logging the function's input parameter, you should add '@' before input parameter name.

### 3.2 naming

>- 1 do not use an underscore in package name, such as `filter_impl`.
>- 2 do not use an underscore in constants, such as `DUBBO_PROTOCOL`. use 'DubboProtocol' instead.

### 3.3 comment

>- 1 there should be comment for every export func/var.
>- 2 the comment should begin with function name/var name.

### 3.4 import

We dubbogo import blocks should be splited into 3 blocks.

```Go
// block 1: the go internal package
import (
  "fmt"
)

// block 2: the third package
import (
  "github.com/dubbogo/xxx"

  "github.com/RoaringBitmap/roaring"
)

// block 3: the dubbo-go package
import (
  "dubbo.apache.org/dubbo-go/v3/common"
)
```

### 3.5 package

There should be a blank line between the license and the package name.

The package name should not have "xxx_impl".

<|MERGE_RESOLUTION|>--- conflicted
+++ resolved
@@ -26,15 +26,9 @@
 
 ## 3. Code Style
 
-<<<<<<< HEAD
-Please add a blank line at the end of every file.
-
-Please add a blank line at the sub-title and its content.
-=======
 Please add an blank line at the end of every file.
 
 Please add an blank line at the sub-title and its content.
->>>>>>> 4ed7e788
 
 Please add s space between the Engilsh word/digit number and the Chinese character.
 
