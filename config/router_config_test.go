/*
 * Licensed to the Apache Software Foundation (ASF) under one or more
 * contributor license agreements.  See the NOTICE file distributed with
 * this work for additional information regarding copyright ownership.
 * The ASF licenses this file to You under the Apache License, Version 2.0
 * (the "License"); you may not use this file except in compliance with
 * the License.  You may obtain a copy of the License at
 *
 *     http://www.apache.org/licenses/LICENSE-2.0
 *
 * Unless required by applicable law or agreed to in writing, software
 * distributed under the License is distributed on an "AS IS" BASIS,
 * WITHOUT WARRANTIES OR CONDITIONS OF ANY KIND, either express or implied.
 * See the License for the specific language governing permissions and
 * limitations under the License.
 */

package config

import (
	"strings"
	"testing"
)

import (
	"github.com/stretchr/testify/assert"
)

<<<<<<< HEAD
const testVirtualServiceYML = "testdata/router_config_virtual_service.yml"
const testDestinationRuleYML = "testdata/router_config_dest_rule.yml"
const errorTestDestinationRuleYML = "testdata/router_config_destination_rule_error.yml"
=======
import (
	_ "github.com/apache/dubbo-go/cluster/router/condition"
)

const (
	testYML            = "testdata/router_config.yml"
	testMultiRouterYML = "testdata/router_multi_config.yml"
	errorTestYML       = "testdata/router_config_error.yml"
)
>>>>>>> e03861b6

func TestString(t *testing.T) {
	s := "a1=>a2"
	s1 := "=>a2"
	s2 := "a1=>"

	n := strings.SplitN(s, "=>", 2)
	n1 := strings.SplitN(s1, "=>", 2)
	n2 := strings.SplitN(s2, "=>", 2)

	assert.Equal(t, n[0], "a1")
	assert.Equal(t, n[1], "a2")

	assert.Equal(t, n1[0], "")
	assert.Equal(t, n1[1], "a2")

	assert.Equal(t, n2[0], "a1")
	assert.Equal(t, n2[1], "")
}

func TestRouterInit(t *testing.T) {
	err := RouterInit(testVirtualServiceYML, testDestinationRuleYML)
	assert.NoError(t, err)

	err = RouterInit(testVirtualServiceYML, errorTestDestinationRuleYML)
	assert.Error(t, err)
}<|MERGE_RESOLUTION|>--- conflicted
+++ resolved
@@ -26,21 +26,9 @@
 	"github.com/stretchr/testify/assert"
 )
 
-<<<<<<< HEAD
 const testVirtualServiceYML = "testdata/router_config_virtual_service.yml"
 const testDestinationRuleYML = "testdata/router_config_dest_rule.yml"
 const errorTestDestinationRuleYML = "testdata/router_config_destination_rule_error.yml"
-=======
-import (
-	_ "github.com/apache/dubbo-go/cluster/router/condition"
-)
-
-const (
-	testYML            = "testdata/router_config.yml"
-	testMultiRouterYML = "testdata/router_multi_config.yml"
-	errorTestYML       = "testdata/router_config_error.yml"
-)
->>>>>>> e03861b6
 
 func TestString(t *testing.T) {
 	s := "a1=>a2"
