--- conflicted
+++ resolved
@@ -18,27 +18,30 @@
 package config
 
 import (
-	"dubbo.apache.org/dubbo-go/v3/common"
-	"dubbo.apache.org/dubbo-go/v3/common/constant"
-	"dubbo.apache.org/dubbo-go/v3/common/extension"
-	"dubbo.apache.org/dubbo-go/v3/registry"
 	"errors"
 	"fmt"
-	hessian "github.com/apache/dubbo-go-hessian2"
-	perrors "github.com/pkg/errors"
 	"reflect"
 	"strconv"
 )
+
 import (
+	hessian "github.com/apache/dubbo-go-hessian2"
+
 	"github.com/knadh/koanf"
 	"github.com/knadh/koanf/parsers/json"
 	"github.com/knadh/koanf/parsers/toml"
 	"github.com/knadh/koanf/parsers/yaml"
 	"github.com/knadh/koanf/providers/file"
+
+	perrors "github.com/pkg/errors"
 )
 
 import (
+	"dubbo.apache.org/dubbo-go/v3/common"
+	"dubbo.apache.org/dubbo-go/v3/common/constant"
+	"dubbo.apache.org/dubbo-go/v3/common/extension"
 	_ "dubbo.apache.org/dubbo-go/v3/common/observer/dispatcher"
+	"dubbo.apache.org/dubbo-go/v3/registry"
 )
 
 var (
@@ -46,7 +49,6 @@
 	maxWait    = 3
 )
 
-<<<<<<< HEAD
 func Load(opts ...LoaderConfOption) error {
 	hessian.RegisterPOJO(&common.MetadataInfo{})
 	hessian.RegisterPOJO(&common.ServiceInfo{})
@@ -64,225 +66,23 @@
 	extension.SetAndInitGlobalDispatcher(rootConfig.EventDispatcherType)
 	if err := rootConfig.Init(); err != nil {
 		return err
-=======
-// loaded consumer & provider config from xxx.yml, and log config from xxx.xml
-// Namely: dubbo.consumer.xml & dubbo.provider.xml in java dubbo
-func DefaultInit() []LoaderInitOption {
-	var (
-		confConFile string
-		confProFile string
-	)
-
-	fs := flag.NewFlagSet("config", flag.ContinueOnError)
-	fs.StringVar(&confConFile, "conConf", os.Getenv(constant.CONF_CONSUMER_FILE_PATH), "default client config path")
-	fs.StringVar(&confProFile, "proConf", os.Getenv(constant.CONF_PROVIDER_FILE_PATH), "default server config path")
-	fs.StringVar(&confRouterFile, "rouConf", os.Getenv(constant.CONF_ROUTER_FILE_PATH), "default router config path")
-	fs.StringVar(&uniformVirtualServiceConfigPath, "vsConf", os.Getenv(constant.CONF_VIRTUAL_SERVICE_FILE_PATH), "default virtual service of uniform router config path")
-	fs.StringVar(&uniformDestRuleConfigPath, "drConf", os.Getenv(constant.CONF_DEST_RULE_FILE_PATH), "default destination rule of uniform router config path")
-	fs.Parse(os.Args[1:])
-	for len(fs.Args()) != 0 {
-		fs.Parse(fs.Args()[1:])
-	}
-	// If user did not set the environment variables or flags,
-	// we provide default value
-	if confConFile == "" {
-		confConFile = constant.DEFAULT_CONSUMER_CONF_FILE_PATH
-	}
-	if confProFile == "" {
-		confProFile = constant.DEFAULT_PROVIDER_CONF_FILE_PATH
-	}
-	if confRouterFile == "" {
-		confRouterFile = constant.DEFAULT_ROUTER_CONF_FILE_PATH
-	}
-	return []LoaderInitOption{RouterInitOption(confRouterFile), BaseInitOption(""), ConsumerInitOption(confConFile), ProviderInitOption(confProFile)}
-}
-
-// setDefaultValue set default value for providerConfig or consumerConfig if it is null
-func setDefaultValue(target interface{}) {
-	switch target.(type) {
-	case *ProviderConfig:
-		p := target.(*ProviderConfig)
-		if len(p.Protocols) == 0 {
-			p.Protocols[constant.DEFAULT_PROTOCOL] = &ProtocolConfig{
-				Name: constant.DEFAULT_PROTOCOL,
-				Port: strconv.Itoa(constant.DEFAULT_PORT),
-			}
-		}
-		if p.ApplicationConfig == nil {
-			p.ApplicationConfig = NewDefaultApplicationConfig()
-		}
-	default:
-		c := target.(*ConsumerConfig)
-		if c.ApplicationConfig == nil {
-			c.ApplicationConfig = NewDefaultApplicationConfig()
-		}
-	}
-}
-
-func checkRegistries(registries map[string]*RegistryConfig, singleRegistry *RegistryConfig) {
-	if len(registries) == 0 && singleRegistry != nil {
-		registries[constant.DEFAULT_KEY] = singleRegistry
-	}
-}
-
-func checkApplicationName(config *ApplicationConfig) {
-	if config == nil || len(config.Name) == 0 {
-		errMsg := "application config must not be nil, pls check your configuration"
-		logger.Errorf(errMsg)
-		panic(errMsg)
->>>>>>> 3ac2f1cb
 	}
 	registerServiceInstance()
 	return nil
 }
 
-<<<<<<< HEAD
 func check() error {
 	if rootConfig == nil {
 		return errors.New("execute the config.Load() method first")
-=======
-func loadConsumerConfig() {
-	if consumerConfig == nil {
-		logger.Debugf("Consumer will not be launched, because consumerConfig is not specified.")
-		return
-	}
-	// init other consumer config
-	conConfigType := consumerConfig.ConfigType
-	for key, value := range extension.GetDefaultConfigReader() {
-		if conConfigType != nil {
-			if v, ok := conConfigType[key]; ok {
-				value = v
-			}
-		}
-		if err := extension.GetConfigReaders(value).ReadConsumerConfig(consumerConfig.fileStream); err != nil {
-			logger.Errorf("ReadConsumerConfig error: %#v for %s", perrors.WithStack(err), value)
-		}
-	}
-
-	checkApplicationName(consumerConfig.ApplicationConfig)
-	if err := configCenterRefreshConsumer(); err != nil {
-		logger.Errorf("[consumer config center refresh] %#v", err)
-	}
-
-	// start the metadata report if config set
-	if err := startMetadataReport(GetApplicationConfig().MetadataType, GetBaseConfig().MetadataReportConfig); err != nil {
-		logger.Errorf("Provider starts metadata report error, and the error is {%#v}", err)
-		return
-	}
-
-	checkRegistries(consumerConfig.Registries, consumerConfig.Registry)
-	for key, ref := range consumerConfig.References {
-		if ref.Generic != "" {
-			genericService := NewGenericService(key)
-			SetConsumerService(genericService)
-		}
-		rpcService := GetConsumerService(key)
-		if rpcService == nil {
-			logger.Warnf("%s does not exist!", key)
-			continue
-		}
-		ref.id = key
-		ref.Refer(rpcService)
-		ref.Implement(rpcService)
-	}
-
-	// Write current configuration to cache file.
-	if consumerConfig.CacheFile != "" {
-		if data, err := yaml.MarshalYML(consumerConfig); err != nil {
-			logger.Errorf("Marshal consumer config err: %s", err.Error())
-		} else {
-			if err := ioutil.WriteFile(consumerConfig.CacheFile, data, 0666); err != nil {
-				logger.Errorf("Write consumer config cache file err: %s", err.Error())
-			}
-		}
-	}
-
-	// wait for invoker is available, if wait over default 3s, then panic
-	var count int
-	for {
-		checkok := true
-		for _, refconfig := range consumerConfig.References {
-			if (refconfig.Check != nil && *refconfig.Check) ||
-				(refconfig.Check == nil && consumerConfig.Check != nil && *consumerConfig.Check) ||
-				(refconfig.Check == nil && consumerConfig.Check == nil) { // default to true
-
-				if refconfig.invoker != nil && !refconfig.invoker.IsAvailable() {
-					checkok = false
-					count++
-					if count > maxWait {
-						errMsg := fmt.Sprintf("Failed to check the status of the service %v. No provider available for the service to the consumer use dubbo version %v", refconfig.InterfaceName, constant.Version)
-						logger.Error(errMsg)
-						panic(errMsg)
-					}
-					time.Sleep(time.Second * 1)
-					break
-				}
-				if refconfig.invoker == nil {
-					logger.Warnf("The interface %s invoker not exist, may you should check your interface config.", refconfig.InterfaceName)
-				}
-			}
-		}
-		if checkok {
-			break
-		}
->>>>>>> 3ac2f1cb
 	}
 	return nil
 }
-
-<<<<<<< HEAD
-//parseCommandLine parse command line
-//func parseCommandLine() {
-//	flag.String("delim", ".", "config file delim")
-//	flag.String("name", "conf_application.yaml", "config file name")
-//	flag.String("genre", "yaml", "config file type")
-//	flag.String("path", "./conf", "config file path default")
-//
-//	pflag.CommandLine.AddGoFlagSet(flag.CommandLine)
-//	pflag.Parse()
-//
-//	if err := viper.BindPFlags(pflag.CommandLine); err != nil {
-//		panic(err)
-//	}
-//}
 
 func getKoanf(conf *loaderConf) *koanf.Koanf {
 	var (
 		k   *koanf.Koanf
 		err error
 	)
-=======
-func loadProviderConfig() {
-	if providerConfig == nil {
-		logger.Debugf("Provider will not be launched, because providerConfig is not specified.")
-		return
-	}
-
-	// init other provider config
-	proConfigType := providerConfig.ConfigType
-	for key, value := range extension.GetDefaultConfigReader() {
-		if proConfigType != nil {
-			if v, ok := proConfigType[key]; ok {
-				value = v
-			}
-		}
-		if err := extension.GetConfigReaders(value).ReadProviderConfig(providerConfig.fileStream); err != nil {
-			logger.Errorf("ReadProviderConfig error: %#v for %s", perrors.WithStack(err), value)
-		}
-	}
-
-	checkApplicationName(providerConfig.ApplicationConfig)
-	if err := configCenterRefreshProvider(); err != nil {
-		logger.Errorf("[provider config center refresh] %#v", err)
-	}
-
-	// start the metadata report if config set
-	if err := startMetadataReport(GetApplicationConfig().MetadataType, GetBaseConfig().MetadataReportConfig); err != nil {
-		logger.Errorf("Provider starts metadata report error, and the error is {%#v}", err)
-		return
-	}
->>>>>>> 3ac2f1cb
-
 	k = koanf.New(conf.delim)
 
 	switch conf.genre {
@@ -647,12 +447,8 @@
 
 // RPCService create rpc service for consumer
 func RPCService(service common.RPCService) {
-<<<<<<< HEAD
-	rootConfig.Consumer.References[service.Reference()].Implement(service)
-=======
 	ref := common.GetReference(service)
-	consumerConfig.References[ref].Implement(service)
->>>>>>> 3ac2f1cb
+	rootConfig.Consumer.References[ref].Implement(service)
 }
 
 // GetMetricConfig find the MetricConfig
