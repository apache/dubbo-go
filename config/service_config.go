/*
 * Licensed to the Apache Software Foundation (ASF) under one or more
 * contributor license agreements.  See the NOTICE file distributed with
 * this work for additional information regarding copyright ownership.
 * The ASF licenses this file to You under the Apache License, Version 2.0
 * (the "License"); you may not use this file except in compliance with
 * the License.  You may obtain a copy of the License at
 *
 *     http://www.apache.org/licenses/LICENSE-2.0
 *
 * Unless required by applicable law or agreed to in writing, software
 * distributed under the License is distributed on an "AS IS" BASIS,
 * WITHOUT WARRANTIES OR CONDITIONS OF ANY KIND, either express or implied.
 * See the License for the specific language governing permissions and
 * limitations under the License.
 */

package config

import (
	"container/list"
	"fmt"
	"net/url"
	"strconv"
	"strings"
	"sync"
	"time"
)

import (
	"github.com/creasty/defaults"

	gxnet "github.com/dubbogo/gost/net"

	perrors "github.com/pkg/errors"

	"go.uber.org/atomic"
)

import (
	"dubbo.apache.org/dubbo-go/v3/common"
	"dubbo.apache.org/dubbo-go/v3/common/constant"
	"dubbo.apache.org/dubbo-go/v3/common/extension"
	"dubbo.apache.org/dubbo-go/v3/common/logger"
	"dubbo.apache.org/dubbo-go/v3/protocol"
	"dubbo.apache.org/dubbo-go/v3/protocol/protocolwrapper"
)

// ServiceConfig is the configuration of the service provider
type ServiceConfig struct {
	id                          string
	Filter                      string            `yaml:"filter" json:"filter,omitempty" property:"filter"`
	ProtocolIDs                 []string          `yaml:"protocol-ids"  json:"protocol-ids,omitempty" property:"protocol-ids"` // multi protocolIDs support, split by ','
	Interface                   string            `validate:"required"  yaml:"interface"  json:"interface,omitempty" property:"interface"`
	RegistryIDs                 []string          `yaml:"registry-ids"  json:"registry-ids,omitempty"  property:"registry-ids"`
	Cluster                     string            `default:"failover" yaml:"cluster"  json:"cluster,omitempty" property:"cluster"`
	Loadbalance                 string            `default:"random" yaml:"loadbalance"  json:"loadbalance,omitempty"  property:"loadbalance"`
	Group                       string            `yaml:"group"  json:"group,omitempty" property:"group"`
	Version                     string            `yaml:"version"  json:"version,omitempty" property:"version" `
	Methods                     []*MethodConfig   `yaml:"methods"  json:"methods,omitempty" property:"methods"`
	Warmup                      string            `yaml:"warmup"  json:"warmup,omitempty"  property:"warmup"`
	Retries                     string            `yaml:"retries"  json:"retries,omitempty" property:"retries"`
	Serialization               string            `yaml:"serialization" json:"serialization" property:"serialization"`
	Params                      map[string]string `yaml:"params"  json:"params,omitempty" property:"params"`
	Token                       string            `yaml:"token" json:"token,omitempty" property:"token"`
	AccessLog                   string            `yaml:"accesslog" json:"accesslog,omitempty" property:"accesslog"`
	TpsLimiter                  string            `yaml:"tps.limiter" json:"tps.limiter,omitempty" property:"tps.limiter"`
	TpsLimitInterval            string            `yaml:"tps.limit.interval" json:"tps.limit.interval,omitempty" property:"tps.limit.interval"`
	TpsLimitRate                string            `yaml:"tps.limit.rate" json:"tps.limit.rate,omitempty" property:"tps.limit.rate"`
	TpsLimitStrategy            string            `yaml:"tps.limit.strategy" json:"tps.limit.strategy,omitempty" property:"tps.limit.strategy"`
	TpsLimitRejectedHandler     string            `yaml:"tps.limit.rejected.handler" json:"tps.limit.rejected.handler,omitempty" property:"tps.limit.rejected.handler"`
	ExecuteLimit                string            `yaml:"execute.limit" json:"execute.limit,omitempty" property:"execute.limit"`
	ExecuteLimitRejectedHandler string            `yaml:"execute.limit.rejected.handler" json:"execute.limit.rejected.handler,omitempty" property:"execute.limit.rejected.handler"`
	Auth                        string            `yaml:"auth" json:"auth,omitempty" property:"auth"`
	ParamSign                   string            `yaml:"param.sign" json:"param.sign,omitempty" property:"param.sign"`
	Tag                         string            `yaml:"tag" json:"tag,omitempty" property:"tag"`
	GrpcMaxMessageSize          int               `default:"4" yaml:"max_message_size" json:"max_message_size,omitempty"`

	RCProtocolsMap  map[string]*ProtocolConfig
	RCRegistriesMap map[string]*RegistryConfig
	ProxyFactoryKey string
	unexported      *atomic.Bool
	exported        *atomic.Bool
	export          bool // a flag to control whether the current service should export or not
	rpcService      common.RPCService
	cacheMutex      sync.Mutex
	cacheProtocol   protocol.Protocol
	exportersLock   sync.Mutex
	exporters       []protocol.Exporter

	rootConfig   *RootConfig
	metadataType string
}

// Prefix returns dubbo.service.${InterfaceName}.
func (svc *ServiceConfig) Prefix() string {
	return strings.Join([]string{constant.ServiceConfigPrefix, svc.id}, ".")
}

func (svc *ServiceConfig) Init(root *RootConfig) error {
	if err := initProviderMethodConfig(svc); err != nil {
		return err
	}
	if err := defaults.Set(svc); err != nil {
		return err
	}
	svc.exported = atomic.NewBool(false)
	svc.metadataType = root.Application.MetadataType
	svc.unexported = atomic.NewBool(false)
	svc.RCRegistriesMap = root.Registries
	svc.RCProtocolsMap = root.Protocols
	if root.Provider != nil {
		svc.ProxyFactoryKey = root.Provider.ProxyFactory
	}
	svc.RegistryIDs = translateRegistryIds(svc.RegistryIDs)
	if len(svc.RegistryIDs) <= 0 {
		svc.RegistryIDs = root.Provider.RegistryIDs
	}
<<<<<<< HEAD
	svc.rootConfig = root
=======
	if len(svc.ProtocolIDs) <= 0 {
		for k, _ := range rc.Protocols {
			svc.ProtocolIDs = append(svc.ProtocolIDs, k)
		}
	}
>>>>>>> b90089d8
	svc.export = true
	return verify(svc)
}

// InitExported will set exported as false atom bool
func (svc *ServiceConfig) InitExported() {
	svc.exported = atomic.NewBool(false)
}

// IsExport will return whether the service config is exported or not
func (svc *ServiceConfig) IsExport() bool {
	return svc.exported.Load()
}

// Get Random Port
func getRandomPort(protocolConfigs []*ProtocolConfig) *list.List {
	ports := list.New()
	for _, proto := range protocolConfigs {
		if len(proto.Port) > 0 {
			continue
		}

		tcp, err := gxnet.ListenOnTCPRandomPort(proto.Ip)
		if err != nil {
			panic(perrors.New(fmt.Sprintf("Get tcp port error, err is {%v}", err)))
		}
		defer tcp.Close()
		ports.PushBack(strings.Split(tcp.Addr().String(), ":")[1])
	}
	return ports
}

// Export exports the service
func (svc *ServiceConfig) Export() error {
	// TODO: delay export
	if svc.unexported != nil && svc.unexported.Load() {
		err := perrors.Errorf("The service %v has already unexported!", svc.Interface)
		logger.Errorf(err.Error())
		return err
	}
	if svc.unexported != nil && svc.exported.Load() {
		logger.Warnf("The service %v has already exported!", svc.Interface)
		return nil
	}

	regUrls := loadRegistries(svc.RegistryIDs, svc.RCRegistriesMap, common.PROVIDER)
	urlMap := svc.getUrlMap()
	protocolConfigs := loadProtocol(svc.ProtocolIDs, svc.RCProtocolsMap)
	if len(protocolConfigs) == 0 {
		logger.Warnf("The service %v's '%v' protocols don't has right protocolConfigs, Please check your configuration center and transfer protocol ", svc.Interface, svc.ProtocolIDs)
		return nil
	}

	ports := getRandomPort(protocolConfigs)
	nextPort := ports.Front()
	proxyFactory := extension.GetProxyFactory(svc.ProxyFactoryKey)
	for _, proto := range protocolConfigs {
		// registry the service reflect
		methods, err := common.ServiceMap.Register(svc.Interface, proto.Name, svc.Group, svc.Version, svc.rpcService)
		if err != nil {
			formatErr := perrors.Errorf("The service %v export the protocol %v error! Error message is %v.",
				svc.Interface, proto.Name, err.Error())
			logger.Errorf(formatErr.Error())
			return formatErr
		}

		port := proto.Port
		if len(proto.Port) == 0 {
			port = nextPort.Value.(string)
			nextPort = nextPort.Next()
		}
		ivkURL := common.NewURLWithOptions(
			common.WithPath(svc.Interface),
			common.WithProtocol(proto.Name),
			common.WithIp(proto.Ip),
			common.WithPort(port),
			common.WithParams(urlMap),
			common.WithParamsValue(constant.BeanNameKey, svc.id),
			//common.WithParamsValue(constant.SslEnabledKey, strconv.FormatBool(config.GetSslEnabled())),
			common.WithMethods(strings.Split(methods, ",")),
			common.WithToken(svc.Token),
			common.WithParamsValue(constant.MetadataTypeKey, svc.metadataType),
		)
		if len(svc.Tag) > 0 {
			ivkURL.AddParam(constant.Tagkey, svc.Tag)
		}

		// post process the URL to be exported
		svc.postProcessConfig(ivkURL)
		// config post processor may set "export" to false
		if !ivkURL.GetParamBool(constant.ExportKey, true) {
			return nil
		}

		if len(regUrls) > 0 {
			svc.cacheMutex.Lock()
			if svc.cacheProtocol == nil {
				logger.Debugf(fmt.Sprintf("First load the registry protocol, url is {%v}!", ivkURL))
				svc.cacheProtocol = extension.GetProtocol("registry")
			}
			svc.cacheMutex.Unlock()

			for _, regUrl := range regUrls {
				regUrl.SubURL = ivkURL
				invoker := proxyFactory.GetInvoker(regUrl)
				exporter := svc.cacheProtocol.Export(invoker)
				if exporter == nil {
					return perrors.New(fmt.Sprintf("Registry protocol new exporter error, registry is {%v}, url is {%v}", regUrl, ivkURL))
				}
				svc.exporters = append(svc.exporters, exporter)
			}
		} else {
			if ivkURL.GetParam(constant.InterfaceKey, "") == constant.MetadataServiceName {
				ms, err := extension.GetLocalMetadataService("")
				if err != nil {
					logger.Warnf("export org.apache.dubbo.metadata.MetadataService failed beacause of %s ! pls check if you import _ \"dubbo.apache.org/dubbo-go/v3/metadata/service/local\"", err)
					return nil
				}
				if err := ms.SetMetadataServiceURL(ivkURL); err != nil {
					logger.Warnf("SetMetadataServiceURL error = %s", err)
				}
			}
			invoker := proxyFactory.GetInvoker(ivkURL)
			exporter := extension.GetProtocol(protocolwrapper.FILTER).Export(invoker)
			if exporter == nil {
				return perrors.New(fmt.Sprintf("Filter protocol without registry new exporter error, url is {%v}", ivkURL))
			}
			svc.exporters = append(svc.exporters, exporter)
		}
		publishServiceDefinition(ivkURL)
	}
	svc.exported.Store(true)
	return nil
}

//loadProtocol filter protocols by ids
func loadProtocol(protocolIds []string, protocols map[string]*ProtocolConfig) []*ProtocolConfig {
	returnProtocols := make([]*ProtocolConfig, 0, len(protocols))
	for _, v := range protocolIds {
		for k, config := range protocols {
			if v == k {
				returnProtocols = append(returnProtocols, config)
			}
		}
	}
	return returnProtocols
}

func loadRegistries(registryIds []string, registries map[string]*RegistryConfig, roleType common.RoleType) []*common.URL {
	var registryURLs []*common.URL
	//trSlice := strings.Split(targetRegistries, ",")

	for k, registryConf := range registries {
		target := false

		// if user not config targetRegistries, default load all
		// Notice: in func "func Split(s, sep string) []string" comment:
		// if s does not contain sep and sep is not empty, SplitAfter returns
		// a slice of length 1 whose only element is s. So we have to add the
		// condition when targetRegistries string is not set (it will be "" when not set)
		if len(registryIds) == 0 || (len(registryIds) == 1 && registryIds[0] == "") {
			target = true
		} else {
			// else if user config targetRegistries
			for _, tr := range registryIds {
				if tr == k {
					target = true
					break
				}
			}
		}

		if target {
			if registryURL, err := registryConf.toURL(roleType); err != nil {
				logger.Errorf("The registry id: %s url is invalid, error: %#v", k, err)
				panic(err)
			} else {
				registryURLs = append(registryURLs, registryURL)
			}
		}
	}

	return registryURLs
}

// Unexport will call unexport of all exporters service config exported
func (svc *ServiceConfig) Unexport() {
	if !svc.exported.Load() {
		return
	}
	if svc.unexported.Load() {
		return
	}

	func() {
		svc.exportersLock.Lock()
		defer svc.exportersLock.Unlock()
		for _, exporter := range svc.exporters {
			exporter.Unexport()
		}
		svc.exporters = nil
	}()

	svc.exported.Store(false)
	svc.unexported.Store(true)
}

// Implement only store the @s and return
func (svc *ServiceConfig) Implement(s common.RPCService) {
	svc.rpcService = s
}

func (svc *ServiceConfig) getUrlMap() url.Values {
	urlMap := url.Values{}
	// first set user params
	for k, v := range svc.Params {
		urlMap.Set(k, v)
	}
	urlMap.Set(constant.InterfaceKey, svc.Interface)
	urlMap.Set(constant.TimestampKey, strconv.FormatInt(time.Now().Unix(), 10))
	urlMap.Set(constant.ClusterKey, svc.Cluster)
	urlMap.Set(constant.LoadbalanceKey, svc.Loadbalance)
	urlMap.Set(constant.WarmupKey, svc.Warmup)
	urlMap.Set(constant.RetriesKey, svc.Retries)
	urlMap.Set(constant.GroupKey, svc.Group)
	urlMap.Set(constant.VersionKey, svc.Version)
	urlMap.Set(constant.RegistryRoleKey, strconv.Itoa(common.PROVIDER))
	urlMap.Set(constant.ReleaseKey, "dubbo-golang-"+constant.Version)
	urlMap.Set(constant.SideKey, (common.RoleType(common.PROVIDER)).Role())
	urlMap.Set(constant.MessageSizeKey, strconv.Itoa(svc.GrpcMaxMessageSize))
	// todo: move
	urlMap.Set(constant.SerializationKey, svc.Serialization)
	// application config info
	ac := GetApplicationConfig()
	urlMap.Set(constant.ApplicationKey, ac.Name)
	urlMap.Set(constant.OrganizationKey, ac.Organization)
	urlMap.Set(constant.NameKey, ac.Name)
	urlMap.Set(constant.ModuleKey, ac.Module)
	urlMap.Set(constant.AppVersionKey, ac.Version)
	urlMap.Set(constant.OwnerKey, ac.Owner)
	urlMap.Set(constant.EnvironmentKey, ac.Environment)

	// filter service filter > application filter level
	filter := GetProviderConfig().Filter
	if len(svc.Filter) > 0 {
		filter = svc.Filter
	}
	if GetMetricConfig().Enable {
		filter = mergeValue(filter, constant.MetricsFilterKey, "")
	}
	urlMap.Set(constant.ServiceFilterKey, mergeValue(filter, "", constant.DefaultServiceFilters))

	// tps limiter
	urlMap.Set(constant.TPSLimitStrategyKey, svc.TpsLimitStrategy)
	urlMap.Set(constant.TPSLimitIntervalKey, svc.TpsLimitInterval)
	urlMap.Set(constant.TPSLimitRateKey, svc.TpsLimitRate)
	urlMap.Set(constant.TPSLimiterKey, svc.TpsLimiter)
	urlMap.Set(constant.TPSRejectedExecutionHandlerKey, svc.TpsLimitRejectedHandler)

	// execute limit filter
	urlMap.Set(constant.ExecuteLimitKey, svc.ExecuteLimit)
	urlMap.Set(constant.ExecuteRejectedExecutionHandlerKey, svc.ExecuteLimitRejectedHandler)

	// auth filter
	urlMap.Set(constant.ServiceAuthKey, svc.Auth)
	urlMap.Set(constant.ParameterSignatureEnableKey, svc.ParamSign)

	// whether to export or not
	urlMap.Set(constant.ExportKey, strconv.FormatBool(svc.export))

	for _, v := range svc.Methods {
		prefix := "methods." + v.Name + "."
		urlMap.Set(prefix+constant.LoadbalanceKey, v.LoadBalance)
		urlMap.Set(prefix+constant.RetriesKey, v.Retries)
		urlMap.Set(prefix+constant.WeightKey, strconv.FormatInt(v.Weight, 10))

		urlMap.Set(prefix+constant.TPSLimitStrategyKey, v.TpsLimitStrategy)
		urlMap.Set(prefix+constant.TPSLimitIntervalKey, v.TpsLimitInterval)
		urlMap.Set(prefix+constant.TPSLimitRateKey, v.TpsLimitRate)

		urlMap.Set(constant.ExecuteLimitKey, v.ExecuteLimit)
		urlMap.Set(constant.ExecuteRejectedExecutionHandlerKey, v.ExecuteLimitRejectedHandler)
	}

	return urlMap
}

// GetExportedUrls will return the url in service config's exporter
func (svc *ServiceConfig) GetExportedUrls() []*common.URL {
	if svc.exported.Load() {
		var urls []*common.URL
		for _, exporter := range svc.exporters {
			urls = append(urls, exporter.GetInvoker().GetURL())
		}
		return urls
	}
	return nil
}

// postProcessConfig asks registered ConfigPostProcessor to post-process the current ServiceConfig.
func (svc *ServiceConfig) postProcessConfig(url *common.URL) {
	for _, p := range extension.GetConfigPostProcessors() {
		p.PostProcessServiceConfig(url)
	}
}

// newEmptyServiceConfig returns default ServiceConfig
func newEmptyServiceConfig() *ServiceConfig {
	newServiceConfig := &ServiceConfig{
		unexported:      atomic.NewBool(false),
		exported:        atomic.NewBool(false),
		export:          true,
		RCProtocolsMap:  make(map[string]*ProtocolConfig),
		RCRegistriesMap: make(map[string]*RegistryConfig),
	}
	newServiceConfig.Params = make(map[string]string)
	newServiceConfig.Methods = make([]*MethodConfig, 0, 8)
	return newServiceConfig
}

type ServiceConfigBuilder struct {
	serviceConfig *ServiceConfig
}

func NewServiceConfigBuilder() *ServiceConfigBuilder {
	return &ServiceConfigBuilder{serviceConfig: newEmptyServiceConfig()}
}

func (pcb *ServiceConfigBuilder) SetRegistryIDs(registryIDs ...string) *ServiceConfigBuilder {
	pcb.serviceConfig.RegistryIDs = registryIDs
	return pcb
}

func (pcb *ServiceConfigBuilder) SetProtocolIDs(protocolIDs ...string) *ServiceConfigBuilder {
	pcb.serviceConfig.ProtocolIDs = protocolIDs
	return pcb
}

func (pcb *ServiceConfigBuilder) SetInterface(interfaceName string) *ServiceConfigBuilder {
	pcb.serviceConfig.Interface = interfaceName
	return pcb
}

func (pcb *ServiceConfigBuilder) SetMetadataType(setMetadataType string) *ServiceConfigBuilder {
	pcb.serviceConfig.metadataType = setMetadataType
	return pcb
}

func (pcb *ServiceConfigBuilder) SetLoadBalancce(lb string) *ServiceConfigBuilder {
	pcb.serviceConfig.Loadbalance = lb
	return pcb
}

func (pcb *ServiceConfigBuilder) SetWarmUpTie(warmUp string) *ServiceConfigBuilder {
	pcb.serviceConfig.Warmup = warmUp
	return pcb
}

func (pcb *ServiceConfigBuilder) SetCluster(cluster string) *ServiceConfigBuilder {
	pcb.serviceConfig.Cluster = cluster
	return pcb
}

func (pcb *ServiceConfigBuilder) AddRCProtocol(protocolName string, protocolConfig *ProtocolConfig) *ServiceConfigBuilder {
	pcb.serviceConfig.RCProtocolsMap[protocolName] = protocolConfig
	return pcb
}

func (pcb *ServiceConfigBuilder) AddRCRegistry(registryName string, registryConfig *RegistryConfig) *ServiceConfigBuilder {
	pcb.serviceConfig.RCRegistriesMap[registryName] = registryConfig
	return pcb
}

func (pcb *ServiceConfigBuilder) SetGroup(group string) *ServiceConfigBuilder {
	pcb.serviceConfig.Group = group
	return pcb
}
func (pcb *ServiceConfigBuilder) SetVersion(version string) *ServiceConfigBuilder {
	pcb.serviceConfig.Version = version
	return pcb
}

func (pcb *ServiceConfigBuilder) SetProxyFactoryKey(proxyFactoryKey string) *ServiceConfigBuilder {
	pcb.serviceConfig.ProxyFactoryKey = proxyFactoryKey
	return pcb
}

func (pcb *ServiceConfigBuilder) SetRPCService(service common.RPCService) *ServiceConfigBuilder {
	pcb.serviceConfig.rpcService = service
	return pcb
}

func (pcb *ServiceConfigBuilder) SetSerialization(serialization string) *ServiceConfigBuilder {
	pcb.serviceConfig.Serialization = serialization
	return pcb
}

func (pcb *ServiceConfigBuilder) SetServiceID(id string) *ServiceConfigBuilder {
	pcb.serviceConfig.id = id
	return pcb
}

func (pcb *ServiceConfigBuilder) Build() *ServiceConfig {
	return pcb.serviceConfig
}<|MERGE_RESOLUTION|>--- conflicted
+++ resolved
@@ -116,15 +116,12 @@
 	if len(svc.RegistryIDs) <= 0 {
 		svc.RegistryIDs = root.Provider.RegistryIDs
 	}
-<<<<<<< HEAD
 	svc.rootConfig = root
-=======
 	if len(svc.ProtocolIDs) <= 0 {
-		for k, _ := range rc.Protocols {
+		for k, _ := range root.Protocols {
 			svc.ProtocolIDs = append(svc.ProtocolIDs, k)
 		}
 	}
->>>>>>> b90089d8
 	svc.export = true
 	return verify(svc)
 }
