--- conflicted
+++ resolved
@@ -43,10 +43,7 @@
 
 type ServiceConfig struct {
 	context       context.Context
-<<<<<<< HEAD
-=======
 	id            string
->>>>>>> 1e938843
 	Filter        string            `yaml:"filter" json:"filter,omitempty" property:"filter"`
 	Protocol      string            `required:"true"  yaml:"protocol"  json:"protocol,omitempty" property:"protocol"` //multi protocol support, split by ','
 	InterfaceName string            `required:"true"  yaml:"interface"  json:"interface,omitempty" property:"interface"`
