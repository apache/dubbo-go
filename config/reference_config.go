--- conflicted
+++ resolved
@@ -261,28 +261,20 @@
 	urlMap.Set(constant.OwnerKey, rc.rootConfig.Application.Owner)
 	urlMap.Set(constant.EnvironmentKey, rc.rootConfig.Application.Environment)
 
-<<<<<<< HEAD
-	// filter reference filter > application filter level
+	// reference filter > application filter level
 	filter := GetConsumerConfig().Filter
 	if len(rc.Filter) > 0 {
 		filter = rc.Filter
 	}
 
-	if rc.Generic != "" {
-		filter = mergeValue(filter, constant.GENERIC_REFERENCE_FILTERS, "")
-	}
+	if len(rc.Generic) > 0 {
+		filter = mergeValue(filter, constant.GenericReferenceFilters, "")
+	}
+
 	if GetMetricConfig().Enable {
 		filter = mergeValue(filter, constant.MetricsFilterKey, "")
 	}
-	urlMap.Set(constant.REFERENCE_FILTER_KEY, mergeValue(filter, "", constant.DEFAULT_REFERENCE_FILTERS))
-=======
-	// filter
-	defaultReferenceFilter := constant.DefaultReferenceFilters
-	if rc.Generic != "" {
-		defaultReferenceFilter = constant.GenericReferenceFilters + "," + defaultReferenceFilter
-	}
-	urlMap.Set(constant.ReferenceFilterKey, mergeValue(rc.rootConfig.Consumer.Filter, "", defaultReferenceFilter))
->>>>>>> cbb502fe
+	urlMap.Set(constant.ReferenceFilterKey, mergeValue(filter, "", constant.DefaultReferenceFilters))
 
 	for _, v := range rc.Methods {
 		urlMap.Set("methods."+v.Name+"."+constant.LoadbalanceKey, v.LoadBalance)
