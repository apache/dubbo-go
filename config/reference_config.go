--- conflicted
+++ resolved
@@ -38,22 +38,7 @@
 type ReferenceConfig struct {
 	context       context.Context
 	pxy           *proxy.Proxy
-<<<<<<< HEAD
 	id            string
-	InterfaceName string          `required:"true"  yaml:"interface"  json:"interface,omitempty" property:"interface"`
-	Check         *bool           `yaml:"check"  json:"check,omitempty" property:"check"`
-	Url           string          `yaml:"url"  json:"url,omitempty" property:"url"`
-	Filter        string          `yaml:"filter" json:"filter,omitempty" property:"filter"`
-	Protocol      string          `yaml:"protocol"  json:"protocol,omitempty" property:"protocol"`
-	Registry      string          `yaml:"registry"  json:"registry,omitempty"  property:"registry"`
-	Cluster       string          `yaml:"cluster"  json:"cluster,omitempty" property:"cluster"`
-	Loadbalance   string          `yaml:"loadbalance"  json:"loadbalance,omitempty" property:"loadbalance"`
-	Retries       int64           `yaml:"retries"  json:"retries,omitempty" property:"retries"`
-	Group         string          `yaml:"group"  json:"group,omitempty" property:"group"`
-	Version       string          `yaml:"version"  json:"version,omitempty" property:"version"`
-	Methods       []*MethodConfig `yaml:"methods"  json:"methods,omitempty" property:"methods"`
-	async         bool            `yaml:"async"  json:"async,omitempty" property:"async"`
-=======
 	InterfaceName string            `required:"true"  yaml:"interface"  json:"interface,omitempty" property:"interface"`
 	Check         *bool             `yaml:"check"  json:"check,omitempty" property:"check"`
 	Url           string            `yaml:"url"  json:"url,omitempty" property:"url"`
@@ -68,7 +53,6 @@
 	Methods       []*MethodConfig   `yaml:"methods"  json:"methods,omitempty" property:"methods"`
 	async         bool              `yaml:"async"  json:"async,omitempty" property:"async"`
 	Params        map[string]string `yaml:"params"  json:"params,omitempty" property:"params"`
->>>>>>> 781e1d17
 	invoker       protocol.Invoker
 	urls          []*common.URL
 }
