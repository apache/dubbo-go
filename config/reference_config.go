/*
 * Licensed to the Apache Software Foundation (ASF) under one or more
 * contributor license agreements.  See the NOTICE file distributed with
 * this work for additional information regarding copyright ownership.
 * The ASF licenses this file to You under the Apache License, Version 2.0
 * (the "License"); you may not use this file except in compliance with
 * the License.  You may obtain a copy of the License at
 *
 *     http://www.apache.org/licenses/LICENSE-2.0
 *
 * Unless required by applicable law or agreed to in writing, software
 * distributed under the License is distributed on an "AS IS" BASIS,
 * WITHOUT WARRANTIES OR CONDITIONS OF ANY KIND, either express or implied.
 * See the License for the specific language governing permissions and
 * limitations under the License.
 */

package config

import (
	"dubbo.apache.org/dubbo-go/v3/cluster/directory"
	"dubbo.apache.org/dubbo-go/v3/common"
	"dubbo.apache.org/dubbo-go/v3/common/constant"
	"dubbo.apache.org/dubbo-go/v3/common/extension"
	"dubbo.apache.org/dubbo-go/v3/common/proxy"
	"dubbo.apache.org/dubbo-go/v3/config/generic"
	"dubbo.apache.org/dubbo-go/v3/protocol"
	"dubbo.apache.org/dubbo-go/v3/protocol/protocolwrapper"
	"fmt"
	"github.com/creasty/defaults"
	gxstrings "github.com/dubbogo/gost/strings"
	"net/url"
	"strconv"
	"time"
)

// ReferenceConfig is the configuration of service consumer
type ReferenceConfig struct {
	pxy            *proxy.Proxy
	id             string
	InterfaceName  string            `required:"true"  yaml:"interface"  json:"interface,omitempty" property:"interface"`
	Check          *bool             `default:"false" yaml:"check"  json:"check,omitempty" property:"check"`
	URL            string            `yaml:"url"  json:"url,omitempty" property:"url"`
	Filter         string            `yaml:"filter" json:"filter,omitempty" property:"filter"`
	Protocol       string            `default:"dubbo"  yaml:"protocol"  json:"protocol,omitempty" property:"protocol"`
	Registry       []string          `yaml:"registry"  json:"registry,omitempty"  property:"registry"`
	Cluster        string            `yaml:"cluster"  json:"cluster,omitempty" property:"cluster"`
	Loadbalance    string            `yaml:"loadbalance"  json:"loadbalance,omitempty" property:"loadbalance"`
	Retries        string            `yaml:"retries"  json:"retries,omitempty" property:"retries"`
	Group          string            `yaml:"group"  json:"group,omitempty" property:"group"`
	Version        string            `yaml:"version"  json:"version,omitempty" property:"version"`
	Serialization  string            `yaml:"serialization" json:"serialization" property:"serialization"`
	ProvidedBy     string            `yaml:"provided_by"  json:"provided_by,omitempty" property:"provided_by"`
	Methods        []*MethodConfig   `yaml:"methods"  json:"methods,omitempty" property:"methods"`
	Async          bool              `yaml:"async"  json:"async,omitempty" property:"async"`
	Params         map[string]string `yaml:"params"  json:"params,omitempty" property:"params"`
	invoker        protocol.Invoker
	urls           []*common.URL
	Generic        string `yaml:"generic"  json:"generic,omitempty" property:"generic"`
	Sticky         bool   `yaml:"sticky"   json:"sticky,omitempty" property:"sticky"`
	RequestTimeout string `yaml:"timeout"  json:"timeout,omitempty" property:"timeout"`
	ForceTag       bool   `yaml:"force.tag"  json:"force.tag,omitempty" property:"force.tag"`

	rootConfig   *RootConfig
	metaDataType string
}

// nolint
func (rc *ReferenceConfig) Prefix() string {
	return constant.ReferenceConfigPrefix + rc.InterfaceName + "."
}

func (cc *ReferenceConfig) Init(rc *RootConfig) error {
	for k, _ := range cc.Methods {
		if err := cc.Methods[k].Init(); err != nil {
			return err
		}
	}
	if err := defaults.Set(rc); err != nil {
		return err
	}
	cc.rootConfig = rc
	if rc.Application != nil {
		cc.metaDataType = rc.Application.MetadataType
	}
	return verify(cc)
}

// Refer ...
func (rc *ReferenceConfig) Refer(_ interface{}) {
	cfgURL := common.NewURLWithOptions(
		common.WithPath(rc.InterfaceName),
		common.WithProtocol(rc.Protocol),
		common.WithParams(rc.getURLMap()),
		common.WithParamsValue(constant.BEAN_NAME_KEY, rc.id),
		common.WithParamsValue(constant.METADATATYPE_KEY, rc.metaDataType),
	)
	if rc.ForceTag {
		cfgURL.AddParam(constant.ForceUseTag, "true")
	}
	rc.postProcessConfig(cfgURL)
	if rc.URL != "" {
		// 1. user specified URL, could be peer-to-peer address, or register center's address.
		urlStrings := gxstrings.RegSplit(rc.URL, "\\s*[;]+\\s*")
		for _, urlStr := range urlStrings {
			serviceURL, err := common.NewURL(urlStr)
			if err != nil {
				panic(fmt.Sprintf("user specified URL %v refer error, error message is %v ", urlStr, err.Error()))
			}
			if serviceURL.Protocol == constant.REGISTRY_PROTOCOL {
				serviceURL.SubURL = cfgURL
				rc.urls = append(rc.urls, serviceURL)
			} else {
				if serviceURL.Path == "" {
					serviceURL.Path = "/" + rc.InterfaceName
				}
				// merge url need to do
				newURL := common.MergeURL(serviceURL, cfgURL)
				rc.urls = append(rc.urls, newURL)
			}
		}
	} else {
		// 2. assemble SubURL from register center's configuration mode
		rc.urls = loadRegistries(rc.Registry, rc.rootConfig.Registries, common.CONSUMER)

		// set url to regURLs
		for _, regURL := range rc.urls {
			regURL.SubURL = cfgURL
		}
	}

<<<<<<< HEAD
	if len(rc.urls) == 1 {

		rc.invoker = extension.GetProtocol("registry").Refer(rc.urls[0])
		// c.URL != "" is direct call
		if rc.URL != "" {
			//filter
			rc.invoker = protocolwrapper.BuildInvokerChain(rc.invoker, constant.REFERENCE_FILTER_KEY)
=======
	if len(c.urls) == 1 {
		c.invoker = extension.GetProtocol(c.urls[0].Protocol).Refer(c.urls[0])
		// c.URL != "" is direct call, and will overide c.invoker
		if c.URL != "" {
			// filter
			c.invoker = protocolwrapper.BuildInvokerChain(c.invoker, constant.REFERENCE_FILTER_KEY)
>>>>>>> 3ac2f1cb

			// cluster
			invokers := make([]protocol.Invoker, 0, len(rc.urls))
			invokers = append(invokers, rc.invoker)
			// TODO(decouple from directory, config should not depend on directory module)
			var hitClu string
			// not a registry url, must be direct invoke.
			hitClu = constant.FAILOVER_CLUSTER_NAME
			if len(invokers) > 0 {
				u := invokers[0].GetURL()
				if nil != &u {
					hitClu = u.GetParam(constant.CLUSTER_KEY, constant.ZONEAWARE_CLUSTER_NAME)
				}
			}

			cluster := extension.GetCluster(hitClu)
			// If 'zone-aware' policy select, the invoker wrap sequence would be:
			// ZoneAwareClusterInvoker(StaticDirectory) ->
			// FailoverClusterInvoker(RegistryDirectory, routing happens here) -> Invoker
			rc.invoker = cluster.Join(directory.NewStaticDirectory(invokers))
		}
	} else {
		invokers := make([]protocol.Invoker, 0, len(rc.urls))
		var regURL *common.URL
		for _, u := range rc.urls {
			invoker := extension.GetProtocol(u.Protocol).Refer(u)
			// c.URL != "" is direct call
			if rc.URL != "" {
				//filter
				invoker = protocolwrapper.BuildInvokerChain(invoker, constant.REFERENCE_FILTER_KEY)
			}
			invokers = append(invokers, invoker)
			if u.Protocol == constant.REGISTRY_PROTOCOL {
				regURL = u
			}
		}

		// TODO(decouple from directory, config should not depend on directory module)
		var hitClu string
		if regURL != nil {
			// for multi-subscription scenario, use 'zone-aware' policy by default
			hitClu = constant.ZONEAWARE_CLUSTER_NAME
		} else {
			// not a registry url, must be direct invoke.
			hitClu = constant.FAILOVER_CLUSTER_NAME
			if len(invokers) > 0 {
				u := invokers[0].GetURL()
				if nil != &u {
					hitClu = u.GetParam(constant.CLUSTER_KEY, constant.ZONEAWARE_CLUSTER_NAME)
				}
			}
		}

		cluster := extension.GetCluster(hitClu)
		// If 'zone-aware' policy select, the invoker wrap sequence would be:
		// ZoneAwareClusterInvoker(StaticDirectory) ->
		// FailoverClusterInvoker(RegistryDirectory, routing happens here) -> Invoker
		rc.invoker = cluster.Join(directory.NewStaticDirectory(invokers))
	}
	// publish consumer's metadata
	publishServiceDefinition(cfgURL)
	// create proxy
	if rc.Async {
		callback := GetCallback(rc.id)
		rc.pxy = extension.GetProxyFactory(rc.rootConfig.Consumer.ProxyFactory).GetAsyncProxy(rc.invoker, callback, cfgURL)
	} else {
		rc.pxy = extension.GetProxyFactory(rc.rootConfig.Consumer.ProxyFactory).GetProxy(rc.invoker, cfgURL)
	}
}

// Implement
// @v is service provider implemented RPCService
func (rc *ReferenceConfig) Implement(v common.RPCService) {
	rc.pxy.Implement(v)
}

// GetRPCService gets RPCService from proxy
func (rc *ReferenceConfig) GetRPCService() common.RPCService {
	return rc.pxy.Get()
}

// GetProxy gets proxy
func (rc *ReferenceConfig) GetProxy() *proxy.Proxy {
	return rc.pxy
}

func (rc *ReferenceConfig) getURLMap() url.Values {
	urlMap := url.Values{}
	// first set user params
	for k, v := range rc.Params {
		urlMap.Set(k, v)
	}
	urlMap.Set(constant.INTERFACE_KEY, rc.InterfaceName)
	urlMap.Set(constant.TIMESTAMP_KEY, strconv.FormatInt(time.Now().Unix(), 10))
<<<<<<< HEAD
	urlMap.Set(constant.CLUSTER_KEY, rc.Cluster)
	urlMap.Set(constant.LOADBALANCE_KEY, rc.Loadbalance)
	urlMap.Set(constant.RETRIES_KEY, rc.Retries)
	urlMap.Set(constant.GROUP_KEY, rc.Group)
	urlMap.Set(constant.VERSION_KEY, rc.Version)
	urlMap.Set(constant.GENERIC_KEY, strconv.FormatBool(rc.Generic))
=======
	urlMap.Set(constant.CLUSTER_KEY, c.Cluster)
	urlMap.Set(constant.LOADBALANCE_KEY, c.Loadbalance)
	urlMap.Set(constant.RETRIES_KEY, c.Retries)
	urlMap.Set(constant.GROUP_KEY, c.Group)
	urlMap.Set(constant.VERSION_KEY, c.Version)
	urlMap.Set(constant.GENERIC_KEY, c.Generic)
>>>>>>> 3ac2f1cb
	urlMap.Set(constant.ROLE_KEY, strconv.Itoa(common.CONSUMER))
	urlMap.Set(constant.PROVIDED_BY, rc.ProvidedBy)
	urlMap.Set(constant.SERIALIZATION_KEY, rc.Serialization)

	urlMap.Set(constant.RELEASE_KEY, "dubbo-golang-"+constant.Version)
	urlMap.Set(constant.SIDE_KEY, (common.RoleType(common.CONSUMER)).Role())

	if len(rc.RequestTimeout) != 0 {
		urlMap.Set(constant.TIMEOUT_KEY, rc.RequestTimeout)
	}
	// getty invoke async or sync
	urlMap.Set(constant.ASYNC_KEY, strconv.FormatBool(rc.Async))
	urlMap.Set(constant.STICKY_KEY, strconv.FormatBool(rc.Sticky))

	// applicationConfig info
	urlMap.Set(constant.APPLICATION_KEY, rc.rootConfig.Application.Name)
	urlMap.Set(constant.ORGANIZATION_KEY, rc.rootConfig.Application.Organization)
	urlMap.Set(constant.NAME_KEY, rc.rootConfig.Application.Name)
	urlMap.Set(constant.MODULE_KEY, rc.rootConfig.Application.Module)
	urlMap.Set(constant.APP_VERSION_KEY, rc.rootConfig.Application.Version)
	urlMap.Set(constant.OWNER_KEY, rc.rootConfig.Application.Owner)
	urlMap.Set(constant.ENVIRONMENT_KEY, rc.rootConfig.Application.Environment)

	// filter
	defaultReferenceFilter := constant.DEFAULT_REFERENCE_FILTERS
<<<<<<< HEAD
	if rc.Generic {
=======
	if c.Generic != "" {
>>>>>>> 3ac2f1cb
		defaultReferenceFilter = constant.GENERIC_REFERENCE_FILTERS + "," + defaultReferenceFilter
	}
	//urlMap.Set(constant.REFERENCE_FILTER_KEY, config.mergeValue(config.consumerConfig.Filter, c.Filter, defaultReferenceFilter))

	for _, v := range rc.Methods {
		urlMap.Set("methods."+v.Name+"."+constant.LOADBALANCE_KEY, v.LoadBalance)
		urlMap.Set("methods."+v.Name+"."+constant.RETRIES_KEY, v.Retries)
		urlMap.Set("methods."+v.Name+"."+constant.STICKY_KEY, strconv.FormatBool(v.Sticky))
		if len(v.RequestTimeout) != 0 {
			urlMap.Set("methods."+v.Name+"."+constant.TIMEOUT_KEY, v.RequestTimeout)
		}
	}

	return urlMap
}

// GenericLoad ...
func (rc *ReferenceConfig) GenericLoad(id string) {
	genericService := generic.NewGenericService(rc.id)
	SetConsumerService(genericService)
	rc.id = id
	rc.Refer(genericService)
	rc.Implement(genericService)
}

// GetInvoker get invoker from ReferenceConfig
func (rc *ReferenceConfig) GetInvoker() protocol.Invoker {
	return rc.invoker
}

// postProcessConfig asks registered ConfigPostProcessor to post-process the current ReferenceConfig.
func (rc *ReferenceConfig) postProcessConfig(url *common.URL) {
	for _, p := range extension.GetConfigPostProcessors() {
		p.PostProcessReferenceConfig(url)
	}
}

//////////////////////////////////// reference config api

// ReferenceConfigOpt is consumer's reference config
type ReferenceConfigOpt func(config *ReferenceConfig) *ReferenceConfig

// NewReferenceConfig The only way to get a new ReferenceConfig
func NewReferenceConfigWithID(id string) *ReferenceConfig {
	return &ReferenceConfig{id: id}
}

// NewEmptyReferenceConfig returns empty ReferenceConfig
func NewEmptyReferenceConfig() *ReferenceConfig {
	newReferenceConfig := NewReferenceConfigWithID("")
	newReferenceConfig.Methods = make([]*MethodConfig, 0, 8)
	newReferenceConfig.Params = make(map[string]string, 8)
	return newReferenceConfig
}

// NewReferenceConfig returns ReferenceConfig with given @opts
func NewReferenceConfig(opts ...ReferenceConfigOpt) *ReferenceConfig {
	newReferenceConfig := NewEmptyReferenceConfig()
	for _, v := range opts {
		v(newReferenceConfig)
	}
	return newReferenceConfig
}

// WithReferenceRegistry returns ReferenceConfigOpt with given registryKey: @registry
func WithReferenceRegistry(registryKeys ...string) ReferenceConfigOpt {
	return func(config *ReferenceConfig) *ReferenceConfig {
		config.Registry = registryKeys
		return config
	}
}

// WithReferenceProtocolName returns ReferenceConfigOpt with given protocolName: @protocol
func WithReferenceProtocolName(protocol string) ReferenceConfigOpt {
	return func(config *ReferenceConfig) *ReferenceConfig {
		config.Protocol = protocol
		return config
	}
}

// WithReferenceInterface returns ReferenceConfigOpt with given @interfaceName
func WithReferenceInterface(interfaceName string) ReferenceConfigOpt {
	return func(config *ReferenceConfig) *ReferenceConfig {
		config.InterfaceName = interfaceName
		return config
	}
}

// WithReferenceCluster returns ReferenceConfigOpt with given cluster name: @cluster
func WithReferenceCluster(cluster string) ReferenceConfigOpt {
	return func(config *ReferenceConfig) *ReferenceConfig {
		config.Cluster = cluster
		return config
	}
}

// WithReferenceMethod returns ReferenceConfigOpt with given @method, @retries, and load balance: @lb
func WithReferenceMethod(methodName, retries, lb string) ReferenceConfigOpt {
	return func(config *ReferenceConfig) *ReferenceConfig {
		config.Methods = append(config.Methods, &MethodConfig{
			Name:        methodName,
			Retries:     retries,
			LoadBalance: lb,
		})
		return config
	}
}<|MERGE_RESOLUTION|>--- conflicted
+++ resolved
@@ -18,6 +18,19 @@
 package config
 
 import (
+	"fmt"
+	"net/url"
+	"strconv"
+	"time"
+)
+
+import (
+	"github.com/creasty/defaults"
+
+	gxstrings "github.com/dubbogo/gost/strings"
+)
+
+import (
 	"dubbo.apache.org/dubbo-go/v3/cluster/directory"
 	"dubbo.apache.org/dubbo-go/v3/common"
 	"dubbo.apache.org/dubbo-go/v3/common/constant"
@@ -26,12 +39,6 @@
 	"dubbo.apache.org/dubbo-go/v3/config/generic"
 	"dubbo.apache.org/dubbo-go/v3/protocol"
 	"dubbo.apache.org/dubbo-go/v3/protocol/protocolwrapper"
-	"fmt"
-	"github.com/creasty/defaults"
-	gxstrings "github.com/dubbogo/gost/strings"
-	"net/url"
-	"strconv"
-	"time"
 )
 
 // ReferenceConfig is the configuration of service consumer
@@ -129,7 +136,6 @@
 		}
 	}
 
-<<<<<<< HEAD
 	if len(rc.urls) == 1 {
 
 		rc.invoker = extension.GetProtocol("registry").Refer(rc.urls[0])
@@ -137,14 +143,6 @@
 		if rc.URL != "" {
 			//filter
 			rc.invoker = protocolwrapper.BuildInvokerChain(rc.invoker, constant.REFERENCE_FILTER_KEY)
-=======
-	if len(c.urls) == 1 {
-		c.invoker = extension.GetProtocol(c.urls[0].Protocol).Refer(c.urls[0])
-		// c.URL != "" is direct call, and will overide c.invoker
-		if c.URL != "" {
-			// filter
-			c.invoker = protocolwrapper.BuildInvokerChain(c.invoker, constant.REFERENCE_FILTER_KEY)
->>>>>>> 3ac2f1cb
 
 			// cluster
 			invokers := make([]protocol.Invoker, 0, len(rc.urls))
@@ -239,21 +237,12 @@
 	}
 	urlMap.Set(constant.INTERFACE_KEY, rc.InterfaceName)
 	urlMap.Set(constant.TIMESTAMP_KEY, strconv.FormatInt(time.Now().Unix(), 10))
-<<<<<<< HEAD
 	urlMap.Set(constant.CLUSTER_KEY, rc.Cluster)
 	urlMap.Set(constant.LOADBALANCE_KEY, rc.Loadbalance)
 	urlMap.Set(constant.RETRIES_KEY, rc.Retries)
 	urlMap.Set(constant.GROUP_KEY, rc.Group)
 	urlMap.Set(constant.VERSION_KEY, rc.Version)
-	urlMap.Set(constant.GENERIC_KEY, strconv.FormatBool(rc.Generic))
-=======
-	urlMap.Set(constant.CLUSTER_KEY, c.Cluster)
-	urlMap.Set(constant.LOADBALANCE_KEY, c.Loadbalance)
-	urlMap.Set(constant.RETRIES_KEY, c.Retries)
-	urlMap.Set(constant.GROUP_KEY, c.Group)
-	urlMap.Set(constant.VERSION_KEY, c.Version)
-	urlMap.Set(constant.GENERIC_KEY, c.Generic)
->>>>>>> 3ac2f1cb
+	urlMap.Set(constant.GENERIC_KEY, rc.Generic)
 	urlMap.Set(constant.ROLE_KEY, strconv.Itoa(common.CONSUMER))
 	urlMap.Set(constant.PROVIDED_BY, rc.ProvidedBy)
 	urlMap.Set(constant.SERIALIZATION_KEY, rc.Serialization)
@@ -279,11 +268,7 @@
 
 	// filter
 	defaultReferenceFilter := constant.DEFAULT_REFERENCE_FILTERS
-<<<<<<< HEAD
-	if rc.Generic {
-=======
-	if c.Generic != "" {
->>>>>>> 3ac2f1cb
+	if rc.Generic != "" {
 		defaultReferenceFilter = constant.GENERIC_REFERENCE_FILTERS + "," + defaultReferenceFilter
 	}
 	//urlMap.Set(constant.REFERENCE_FILTER_KEY, config.mergeValue(config.consumerConfig.Filter, c.Filter, defaultReferenceFilter))
