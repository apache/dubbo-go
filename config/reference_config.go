/*
 * Licensed to the Apache Software Foundation (ASF) under one or more
 * contributor license agreements.  See the NOTICE file distributed with
 * this work for additional information regarding copyright ownership.
 * The ASF licenses this file to You under the Apache License, Version 2.0
 * (the "License"); you may not use this file except in compliance with
 * the License.  You may obtain a copy of the License at
 *
 *     http://www.apache.org/licenses/LICENSE-2.0
 *
 * Unless required by applicable law or agreed to in writing, software
 * distributed under the License is distributed on an "AS IS" BASIS,
 * WITHOUT WARRANTIES OR CONDITIONS OF ANY KIND, either express or implied.
 * See the License for the specific language governing permissions and
 * limitations under the License.
 */

package config

import (
	"context"
	"fmt"
	"net/url"
	"strconv"
	"time"
)

import (
	"github.com/creasty/defaults"
	gxstrings "github.com/dubbogo/gost/strings"
)

import (
	"github.com/apache/dubbo-go/cluster/directory"
	"github.com/apache/dubbo-go/common"
	"github.com/apache/dubbo-go/common/constant"
	"github.com/apache/dubbo-go/common/extension"
	"github.com/apache/dubbo-go/common/proxy"
	"github.com/apache/dubbo-go/protocol"
)

// ReferenceConfig is the configuration of service consumer
type ReferenceConfig struct {
	context        context.Context
	pxy            *proxy.Proxy
	id             string
	InterfaceName  string            `required:"true"  yaml:"interface"  json:"interface,omitempty" property:"interface"`
	Check          *bool             `yaml:"check"  json:"check,omitempty" property:"check"`
	Url            string            `yaml:"url"  json:"url,omitempty" property:"url"`
	Filter         string            `yaml:"filter" json:"filter,omitempty" property:"filter"`
	Protocol       string            `default:"dubbo"  yaml:"protocol"  json:"protocol,omitempty" property:"protocol"`
	Registry       string            `yaml:"registry"  json:"registry,omitempty"  property:"registry"`
	Cluster        string            `yaml:"cluster"  json:"cluster,omitempty" property:"cluster"`
	Loadbalance    string            `yaml:"loadbalance"  json:"loadbalance,omitempty" property:"loadbalance"`
	Retries        string            `yaml:"retries"  json:"retries,omitempty" property:"retries"`
	Group          string            `yaml:"group"  json:"group,omitempty" property:"group"`
	Version        string            `yaml:"version"  json:"version,omitempty" property:"version"`
	ProvideBy      string            `yaml:"provide_by"  json:"provide_by,omitempty" property:"provide_by"`
	Methods        []*MethodConfig   `yaml:"methods"  json:"methods,omitempty" property:"methods"`
	Async          bool              `yaml:"async"  json:"async,omitempty" property:"async"`
	Params         map[string]string `yaml:"params"  json:"params,omitempty" property:"params"`
	invoker        protocol.Invoker
	urls           []*common.URL
	Generic        bool   `yaml:"generic"  json:"generic,omitempty" property:"generic"`
	Sticky         bool   `yaml:"sticky"   json:"sticky,omitempty" property:"sticky"`
	RequestTimeout string `yaml:"timeout"  json:"timeout,omitempty" property:"timeout"`
	ForceTag       bool   `yaml:"force.tag"  json:"force.tag,omitempty" property:"force.tag"`
}

// nolint
func (c *ReferenceConfig) Prefix() string {
	return constant.ReferenceConfigPrefix + c.InterfaceName + "."
}

// NewReferenceConfig The only way to get a new ReferenceConfig
func NewReferenceConfig(id string, ctx context.Context) *ReferenceConfig {
	return &ReferenceConfig{id: id, context: ctx}
}

// UnmarshalYAML unmarshals the ReferenceConfig by @unmarshal function
func (c *ReferenceConfig) UnmarshalYAML(unmarshal func(interface{}) error) error {
	type rf ReferenceConfig
	raw := rf{} // Put your defaults here
	if err := unmarshal(&raw); err != nil {
		return err
	}

	*c = ReferenceConfig(raw)
	return defaults.Set(c)
}

// Refer ...
func (c *ReferenceConfig) Refer(_ interface{}) {
	cfgURL := common.NewURLWithOptions(
		common.WithPath(c.InterfaceName),
		common.WithProtocol(c.Protocol),
		common.WithParams(c.getUrlMap()),
		common.WithParamsValue(constant.BEAN_NAME_KEY, c.id),
	)
	if c.ForceTag {
		cfgURL.AddParam(constant.ForceUseTag, "true")
	}

	c.postProcessConfig(cfgURL)

	if c.Url != "" {
		// 1. user specified URL, could be peer-to-peer address, or register center's address.
		urlStrings := gxstrings.RegSplit(c.Url, "\\s*[;]+\\s*")
		for _, urlStr := range urlStrings {
			serviceUrl, err := common.NewURL(urlStr)
			if err != nil {
				panic(fmt.Sprintf("user specified URL %v refer error, error message is %v ", urlStr, err.Error()))
			}
			if serviceUrl.Protocol == constant.REGISTRY_PROTOCOL {
				serviceUrl.SubURL = cfgURL
				c.urls = append(c.urls, serviceUrl)
			} else {
				if serviceUrl.Path == "" {
					serviceUrl.Path = "/" + c.InterfaceName
				}
				// merge url need to do
				newUrl := common.MergeUrl(serviceUrl, cfgURL)
				c.urls = append(c.urls, newUrl)
			}
		}
	} else {
		// 2. assemble SubURL from register center's configuration mode
		c.urls = loadRegistries(c.Registry, consumerConfig.Registries, common.CONSUMER)

		// set url to regUrls
		for _, regUrl := range c.urls {
			regUrl.SubURL = cfgURL
		}
	}

	if len(c.urls) == 1 {
		c.invoker = extension.GetProtocol(c.urls[0].Protocol).Refer(c.urls[0])
	} else {
		invokers := make([]protocol.Invoker, 0, len(c.urls))
		var regUrl *common.URL
		for _, u := range c.urls {
			invokers = append(invokers, extension.GetProtocol(u.Protocol).Refer(u))
			if u.Protocol == constant.REGISTRY_PROTOCOL {
				regUrl = u
			}
		}

		// TODO(decouple from directory, config should not depend on directory module)
		var hitClu string
		if regUrl != nil {
			// for multi-subscription scenario, use 'zone-aware' policy by default
			hitClu = constant.ZONEAWARE_CLUSTER_NAME
		} else {
			// not a registry url, must be direct invoke.
			hitClu = constant.FAILOVER_CLUSTER_NAME
			if len(invokers) > 0 {
				u := invokers[0].GetUrl()
				if nil != &u {
					hitClu = u.GetParam(constant.CLUSTER_KEY, constant.ZONEAWARE_CLUSTER_NAME)
				}
			}
		}

		cluster := extension.GetCluster(hitClu)
		// If 'zone-aware' policy select, the invoker wrap sequence would be:
		// ZoneAwareClusterInvoker(StaticDirectory) ->
		// FailoverClusterInvoker(RegistryDirectory, routing happens here) -> Invoker
		c.invoker = cluster.Join(directory.NewStaticDirectory(invokers))
	}

	// create proxy
	if c.Async {
		callback := GetCallback(c.id)
		c.pxy = extension.GetProxyFactory(consumerConfig.ProxyFactory).GetAsyncProxy(c.invoker, callback, cfgURL)
	} else {
		c.pxy = extension.GetProxyFactory(consumerConfig.ProxyFactory).GetProxy(c.invoker, cfgURL)
	}
}

// Implement
// @v is service provider implemented RPCService
func (c *ReferenceConfig) Implement(v common.RPCService) {
	c.pxy.Implement(v)
}

// GetRPCService gets RPCService from proxy
func (c *ReferenceConfig) GetRPCService() common.RPCService {
	return c.pxy.Get()
}

// GetProxy gets proxy
func (c *ReferenceConfig) GetProxy() *proxy.Proxy {
	return c.pxy
}

func (c *ReferenceConfig) getUrlMap() url.Values {
	urlMap := url.Values{}
	//first set user params
	for k, v := range c.Params {
		urlMap.Set(k, v)
	}
	urlMap.Set(constant.INTERFACE_KEY, c.InterfaceName)
	urlMap.Set(constant.TIMESTAMP_KEY, strconv.FormatInt(time.Now().Unix(), 10))
	urlMap.Set(constant.CLUSTER_KEY, c.Cluster)
	urlMap.Set(constant.LOADBALANCE_KEY, c.Loadbalance)
	urlMap.Set(constant.RETRIES_KEY, c.Retries)
	urlMap.Set(constant.GROUP_KEY, c.Group)
	urlMap.Set(constant.VERSION_KEY, c.Version)
	urlMap.Set(constant.GENERIC_KEY, strconv.FormatBool(c.Generic))
	urlMap.Set(constant.ROLE_KEY, strconv.Itoa(common.CONSUMER))
	urlMap.Set(constant.PROVIDER_BY, c.ProvideBy)

	urlMap.Set(constant.RELEASE_KEY, "dubbo-golang-"+constant.Version)
	urlMap.Set(constant.SIDE_KEY, (common.RoleType(common.CONSUMER)).Role())

	if len(c.RequestTimeout) != 0 {
		urlMap.Set(constant.TIMEOUT_KEY, c.RequestTimeout)
	}
	//getty invoke async or sync
	urlMap.Set(constant.ASYNC_KEY, strconv.FormatBool(c.Async))
	urlMap.Set(constant.STICKY_KEY, strconv.FormatBool(c.Sticky))

	//application info
	urlMap.Set(constant.APPLICATION_KEY, consumerConfig.ApplicationConfig.Name)
	urlMap.Set(constant.ORGANIZATION_KEY, consumerConfig.ApplicationConfig.Organization)
	urlMap.Set(constant.NAME_KEY, consumerConfig.ApplicationConfig.Name)
	urlMap.Set(constant.MODULE_KEY, consumerConfig.ApplicationConfig.Module)
	urlMap.Set(constant.APP_VERSION_KEY, consumerConfig.ApplicationConfig.Version)
	urlMap.Set(constant.OWNER_KEY, consumerConfig.ApplicationConfig.Owner)
	urlMap.Set(constant.ENVIRONMENT_KEY, consumerConfig.ApplicationConfig.Environment)

	//filter
	var defaultReferenceFilter = constant.DEFAULT_REFERENCE_FILTERS
	if c.Generic {
		defaultReferenceFilter = constant.GENERIC_REFERENCE_FILTERS + "," + defaultReferenceFilter
	}
	urlMap.Set(constant.REFERENCE_FILTER_KEY, mergeValue(consumerConfig.Filter, c.Filter, defaultReferenceFilter))

	for _, v := range c.Methods {
		urlMap.Set("methods."+v.Name+"."+constant.LOADBALANCE_KEY, v.LoadBalance)
		urlMap.Set("methods."+v.Name+"."+constant.RETRIES_KEY, v.Retries)
		urlMap.Set("methods."+v.Name+"."+constant.STICKY_KEY, strconv.FormatBool(v.Sticky))
		if len(v.RequestTimeout) != 0 {
			urlMap.Set("methods."+v.Name+"."+constant.TIMEOUT_KEY, v.RequestTimeout)
		}
	}

	return urlMap
}

// GenericLoad ...
func (c *ReferenceConfig) GenericLoad(id string) {
	genericService := NewGenericService(c.id)
	SetConsumerService(genericService)
	c.id = id
	c.Refer(genericService)
	c.Implement(genericService)
}

<<<<<<< HEAD
// GetInvoker get invoker from ReferenceConfig
func (c *ReferenceConfig) GetInvoker() protocol.Invoker {
	return c.invoker
=======
// postProcessConfig asks registered ConfigPostProcessor to post-process the current ReferenceConfig.
func (c *ReferenceConfig) postProcessConfig(url *common.URL) {
	for _, p := range extension.GetConfigPostProcessors() {
		p.PostProcessReferenceConfig(url)
	}
>>>>>>> fa66d157
}<|MERGE_RESOLUTION|>--- conflicted
+++ resolved
@@ -257,15 +257,15 @@
 	c.Implement(genericService)
 }
 
-<<<<<<< HEAD
 // GetInvoker get invoker from ReferenceConfig
 func (c *ReferenceConfig) GetInvoker() protocol.Invoker {
 	return c.invoker
-=======
+}
+
 // postProcessConfig asks registered ConfigPostProcessor to post-process the current ReferenceConfig.
 func (c *ReferenceConfig) postProcessConfig(url *common.URL) {
 	for _, p := range extension.GetConfigPostProcessors() {
 		p.PostProcessReferenceConfig(url)
 	}
->>>>>>> fa66d157
+
 }