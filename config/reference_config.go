/*
 * Licensed to the Apache Software Foundation (ASF) under one or more
 * contributor license agreements.  See the NOTICE file distributed with
 * this work for additional information regarding copyright ownership.
 * The ASF licenses this file to You under the Apache License, Version 2.0
 * (the "License"); you may not use this file except in compliance with
 * the License.  You may obtain a copy of the License at
 *
 *     http://www.apache.org/licenses/LICENSE-2.0
 *
 * Unless required by applicable law or agreed to in writing, software
 * distributed under the License is distributed on an "AS IS" BASIS,
 * WITHOUT WARRANTIES OR CONDITIONS OF ANY KIND, either express or implied.
 * See the License for the specific language governing permissions and
 * limitations under the License.
 */

package config

import (
	"context"
	"fmt"
	"net/url"
	"strconv"
	"time"
)

import (
	"github.com/apache/dubbo-go/cluster/directory"
	"github.com/apache/dubbo-go/common"
	"github.com/apache/dubbo-go/common/constant"
	"github.com/apache/dubbo-go/common/extension"
	"github.com/apache/dubbo-go/common/proxy"
	"github.com/apache/dubbo-go/common/utils"
	"github.com/apache/dubbo-go/protocol"
)

type ReferenceConfig struct {
	context       context.Context
	pxy           *proxy.Proxy
<<<<<<< HEAD
=======
	id            string
>>>>>>> 1e938843
	InterfaceName string            `required:"true"  yaml:"interface"  json:"interface,omitempty" property:"interface"`
	Check         *bool             `yaml:"check"  json:"check,omitempty" property:"check"`
	Url           string            `yaml:"url"  json:"url,omitempty" property:"url"`
	Filter        string            `yaml:"filter" json:"filter,omitempty" property:"filter"`
	Protocol      string            `yaml:"protocol"  json:"protocol,omitempty" property:"protocol"`
	Registry      string            `yaml:"registry"  json:"registry,omitempty"  property:"registry"`
	Cluster       string            `yaml:"cluster"  json:"cluster,omitempty" property:"cluster"`
	Loadbalance   string            `yaml:"loadbalance"  json:"loadbalance,omitempty" property:"loadbalance"`
	Retries       int64             `yaml:"retries"  json:"retries,omitempty" property:"retries"`
	Group         string            `yaml:"group"  json:"group,omitempty" property:"group"`
	Version       string            `yaml:"version"  json:"version,omitempty" property:"version"`
	Methods       []*MethodConfig   `yaml:"methods"  json:"methods,omitempty" property:"methods"`
	async         bool              `yaml:"async"  json:"async,omitempty" property:"async"`
	Params        map[string]string `yaml:"params"  json:"params,omitempty" property:"params"`
	invoker       protocol.Invoker
	urls          []*common.URL
	Generic       bool `yaml:"generic"  json:"generic,omitempty" property:"generic"`
}

func (c *ReferenceConfig) Prefix() string {
	return constant.ReferenceConfigPrefix + c.InterfaceName + "."
}

// The only way to get a new ReferenceConfig
func NewReferenceConfig(id string, ctx context.Context) *ReferenceConfig {
	return &ReferenceConfig{id: id, context: ctx}
}

func (refconfig *ReferenceConfig) UnmarshalYAML(unmarshal func(interface{}) error) error {
	type rf ReferenceConfig
	raw := rf{} // Put your defaults here
	if err := unmarshal(&raw); err != nil {
		return err
	}

	*refconfig = ReferenceConfig(raw)
	return nil
}

func (refconfig *ReferenceConfig) Refer() {
	url := common.NewURLWithOptions(common.WithPath(refconfig.id), common.WithProtocol(refconfig.Protocol), common.WithParams(refconfig.getUrlMap()))

	//1. user specified URL, could be peer-to-peer address, or register center's address.
	if refconfig.Url != "" {
		urlStrings := utils.RegSplit(refconfig.Url, "\\s*[;]+\\s*")
		for _, urlStr := range urlStrings {
			serviceUrl, err := common.NewURL(context.Background(), urlStr)
			if err != nil {
				panic(fmt.Sprintf("user specified URL %v refer error, error message is %v ", urlStr, err.Error()))
			}
			if serviceUrl.Protocol == constant.REGISTRY_PROTOCOL {
				serviceUrl.SubURL = url
				refconfig.urls = append(refconfig.urls, &serviceUrl)
			} else {
				if serviceUrl.Path == "" {
					serviceUrl.Path = "/" + refconfig.id
				}
				// merge url need to do
				newUrl := common.MergeUrl(serviceUrl, url)
				refconfig.urls = append(refconfig.urls, &newUrl)
			}

		}
	} else {
		//2. assemble SubURL from register center's configuration模式
		refconfig.urls = loadRegistries(refconfig.Registry, consumerConfig.Registries, common.CONSUMER)

		//set url to regUrls
		for _, regUrl := range refconfig.urls {
			regUrl.SubURL = url
		}
	}
	if len(refconfig.urls) == 1 {
		refconfig.invoker = extension.GetProtocol(refconfig.urls[0].Protocol).Refer(*refconfig.urls[0])
	} else {
		invokers := []protocol.Invoker{}
		var regUrl *common.URL
		for _, u := range refconfig.urls {
			invokers = append(invokers, extension.GetProtocol(u.Protocol).Refer(*u))
			if u.Protocol == constant.REGISTRY_PROTOCOL {
				regUrl = u
			}
		}
		if regUrl != nil {
			cluster := extension.GetCluster("registryAware")
			refconfig.invoker = cluster.Join(directory.NewStaticDirectory(invokers))
		} else {
			cluster := extension.GetCluster(refconfig.Cluster)
			refconfig.invoker = cluster.Join(directory.NewStaticDirectory(invokers))
		}
	}

	//create proxy
	refconfig.pxy = extension.GetProxyFactory(consumerConfig.ProxyFactory).GetProxy(refconfig.invoker, url)
}

// @v is service provider implemented RPCService
func (refconfig *ReferenceConfig) Implement(v common.RPCService) {
	refconfig.pxy.Implement(v)
}

func (refconfig *ReferenceConfig) GetRPCService() common.RPCService {
	return refconfig.pxy.Get()
}

func (refconfig *ReferenceConfig) getUrlMap() url.Values {
	urlMap := url.Values{}
	//first set user params
	for k, v := range refconfig.Params {
		urlMap.Set(k, v)
	}
	urlMap.Set(constant.INTERFACE_KEY, refconfig.InterfaceName)
	urlMap.Set(constant.TIMESTAMP_KEY, strconv.FormatInt(time.Now().Unix(), 10))
	urlMap.Set(constant.CLUSTER_KEY, refconfig.Cluster)
	urlMap.Set(constant.LOADBALANCE_KEY, refconfig.Loadbalance)
	urlMap.Set(constant.RETRIES_KEY, strconv.FormatInt(refconfig.Retries, 10))
	urlMap.Set(constant.GROUP_KEY, refconfig.Group)
	urlMap.Set(constant.VERSION_KEY, refconfig.Version)
	urlMap.Set(constant.GENERIC_KEY, strconv.FormatBool(refconfig.Generic))
	urlMap.Set(constant.ROLE_KEY, strconv.Itoa(common.CONSUMER))
	//getty invoke async or sync
	urlMap.Set(constant.ASYNC_KEY, strconv.FormatBool(refconfig.async))

	//application info
	urlMap.Set(constant.APPLICATION_KEY, consumerConfig.ApplicationConfig.Name)
	urlMap.Set(constant.ORGANIZATION_KEY, consumerConfig.ApplicationConfig.Organization)
	urlMap.Set(constant.NAME_KEY, consumerConfig.ApplicationConfig.Name)
	urlMap.Set(constant.MODULE_KEY, consumerConfig.ApplicationConfig.Module)
	urlMap.Set(constant.APP_VERSION_KEY, consumerConfig.ApplicationConfig.Version)
	urlMap.Set(constant.OWNER_KEY, consumerConfig.ApplicationConfig.Owner)
	urlMap.Set(constant.ENVIRONMENT_KEY, consumerConfig.ApplicationConfig.Environment)

	//filter
	var defaultReferenceFilter = constant.DEFAULT_REFERENCE_FILTERS
	if refconfig.Generic {
		defaultReferenceFilter = constant.GENERIC_REFERENCE_FILTERS + defaultReferenceFilter
	}
	urlMap.Set(constant.REFERENCE_FILTER_KEY, mergeValue(consumerConfig.Filter, refconfig.Filter, defaultReferenceFilter))

	for _, v := range refconfig.Methods {
		urlMap.Set("methods."+v.Name+"."+constant.LOADBALANCE_KEY, v.Loadbalance)
		urlMap.Set("methods."+v.Name+"."+constant.RETRIES_KEY, strconv.FormatInt(v.Retries, 10))
	}

	return urlMap

}
func (refconfig *ReferenceConfig) GenericLoad(id string) {
	genericService := NewGenericService(refconfig.id)
	SetConsumerService(genericService)
	refconfig.id = id
	refconfig.Refer()
	refconfig.Implement(genericService)
	return
}<|MERGE_RESOLUTION|>--- conflicted
+++ resolved
@@ -38,10 +38,7 @@
 type ReferenceConfig struct {
 	context       context.Context
 	pxy           *proxy.Proxy
-<<<<<<< HEAD
-=======
 	id            string
->>>>>>> 1e938843
 	InterfaceName string            `required:"true"  yaml:"interface"  json:"interface,omitempty" property:"interface"`
 	Check         *bool             `yaml:"check"  json:"check,omitempty" property:"check"`
 	Url           string            `yaml:"url"  json:"url,omitempty" property:"url"`
