--- conflicted
+++ resolved
@@ -22,12 +22,12 @@
 )
 
 import (
-<<<<<<< HEAD
-	"go.uber.org/atomic"
-=======
 	gxnet "github.com/dubbogo/gost/net"
 	"github.com/stretchr/testify/assert"
->>>>>>> 2b8e5a89
+)
+
+import (
+	"go.uber.org/atomic"
 )
 
 import (
