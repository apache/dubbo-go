--- conflicted
+++ resolved
@@ -24,12 +24,6 @@
 import (
 	gxnet "github.com/dubbogo/gost/net"
 	"github.com/stretchr/testify/assert"
-<<<<<<< HEAD
-)
-
-import (
-=======
->>>>>>> 8d34c8d9
 	"go.uber.org/atomic"
 )
 
