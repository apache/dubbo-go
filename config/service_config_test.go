/*
 * Licensed to the Apache Software Foundation (ASF) under one or more
 * contributor license agreements.  See the NOTICE file distributed with
 * this work for additional information regarding copyright ownership.
 * The ASF licenses this file to You under the Apache License, Version 2.0
 * (the "License"); you may not use this file except in compliance with
 * the License.  You may obtain a copy of the License at
 *
 *     http://www.apache.org/licenses/LICENSE-2.0
 *
 * Unless required by applicable law or agreed to in writing, software
 * distributed under the License is distributed on an "AS IS" BASIS,
 * WITHOUT WARRANTIES OR CONDITIONS OF ANY KIND, either express or implied.
 * See the License for the specific language governing permissions and
 * limitations under the License.
 */

package config

import (
	"testing"
)

import (
<<<<<<< HEAD
	"go.uber.org/atomic"
=======
	gxnet "github.com/dubbogo/gost/net"
	"github.com/stretchr/testify/assert"
>>>>>>> 24e7205f
)

import (
	"github.com/apache/dubbo-go/common/extension"
)

func doInitProvider() {
	providerConfig = &ProviderConfig{
		ApplicationConfig: &ApplicationConfig{
			Organization: "dubbo_org",
			Name:         "dubbo",
			Module:       "module",
			Version:      "2.6.0",
			Owner:        "dubbo",
			Environment:  "test"},
		Registries: map[string]*RegistryConfig{
			"shanghai_reg1": {
				Protocol:   "mock",
				TimeoutStr: "2s",
				Group:      "shanghai_idc",
				Address:    "127.0.0.1:2181",
				Username:   "user1",
				Password:   "pwd1",
			},
			"shanghai_reg2": {
				Protocol:   "mock",
				TimeoutStr: "2s",
				Group:      "shanghai_idc",
				Address:    "127.0.0.2:2181",
				Username:   "user1",
				Password:   "pwd1",
			},
			"hangzhou_reg1": {
				Protocol:   "mock",
				TimeoutStr: "2s",
				Group:      "hangzhou_idc",
				Address:    "127.0.0.3:2181",
				Username:   "user1",
				Password:   "pwd1",
			},
			"hangzhou_reg2": {
				Protocol:   "mock",
				TimeoutStr: "2s",
				Group:      "hangzhou_idc",
				Address:    "127.0.0.4:2181",
				Username:   "user1",
				Password:   "pwd1",
			},
		},
		Services: map[string]*ServiceConfig{
			"MockService": {
				InterfaceName: "com.MockService",
				Protocol:      "mock",
				Registry:      "shanghai_reg1,shanghai_reg2,hangzhou_reg1,hangzhou_reg2",
				Cluster:       "failover",
				Loadbalance:   "random",
				Retries:       "3",
				Group:         "huadong_idc",
				Version:       "1.0.0",
				Methods: []*MethodConfig{
					{
						Name:        "GetUser",
						Retries:     "2",
						Loadbalance: "random",
						Weight:      200,
					},
					{
						Name:        "GetUser1",
						Retries:     "2",
						Loadbalance: "random",
						Weight:      200,
					},
				},
				exported: new(atomic.Bool),
			},
			"MockServiceNoRightProtocol": {
				InterfaceName: "com.MockService",
				Protocol:      "mock1",
				Registry:      "shanghai_reg1,shanghai_reg2,hangzhou_reg1,hangzhou_reg2",
				Cluster:       "failover",
				Loadbalance:   "random",
				Retries:       "3",
				Group:         "huadong_idc",
				Version:       "1.0.0",
				Methods: []*MethodConfig{
					{
						Name:        "GetUser",
						Retries:     "2",
						Loadbalance: "random",
						Weight:      200,
					},
					{
						Name:        "GetUser1",
						Retries:     "2",
						Loadbalance: "random",
						Weight:      200,
					},
				},
				exported: new(atomic.Bool),
			},
		},
		Protocols: map[string]*ProtocolConfig{
			"mock": {
				Name: "mock",
				Ip:   "127.0.0.1",
				Port: "20000",
			},
		},
	}
}

func Test_Export(t *testing.T) {
	doInitProvider()
	extension.SetProtocol("registry", GetProtocol)

	for i := range providerConfig.Services {
		service := providerConfig.Services[i]
		service.Implement(&MockService{})
		service.Export()
	}
	providerConfig = nil
}

func Test_getRandomPort(t *testing.T) {
	protocolConfigs := make([]*ProtocolConfig, 0, 3)

	ip, err := gxnet.GetLocalIP()
	protocolConfigs = append(protocolConfigs, &ProtocolConfig{
		Ip: ip,
	})
	protocolConfigs = append(protocolConfigs, &ProtocolConfig{
		Ip: ip,
	})
	protocolConfigs = append(protocolConfigs, &ProtocolConfig{
		Ip: ip,
	})
	assert.NoError(t, err)
	ports := getRandomPort(protocolConfigs)

	assert.Equal(t, ports.Len(), len(protocolConfigs))

	front := ports.Front()
	for {
		if front == nil {
			break
		}
		t.Logf("port:%v", front.Value)
		front = front.Next()
	}

	protocolConfigs = make([]*ProtocolConfig, 0, 3)
	ports = getRandomPort(protocolConfigs)
	assert.Equal(t, ports.Len(), len(protocolConfigs))
}<|MERGE_RESOLUTION|>--- conflicted
+++ resolved
@@ -22,12 +22,9 @@
 )
 
 import (
-<<<<<<< HEAD
-	"go.uber.org/atomic"
-=======
 	gxnet "github.com/dubbogo/gost/net"
 	"github.com/stretchr/testify/assert"
->>>>>>> 24e7205f
+	"go.uber.org/atomic"
 )
 
 import (
